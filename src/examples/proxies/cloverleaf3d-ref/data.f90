--- conflicted
+++ resolved
@@ -79,13 +79,8 @@
                                 ,Z_VEL = 4     &
                                 ,DIVERG= 5
 
-<<<<<<< HEAD
-   INTEGER,         PARAMETER :: g_rect =1 &
-                                ,g_circ =2 &
-=======
    INTEGER,         PARAMETER :: g_rect=1 &
                                 ,g_circ=2 &
->>>>>>> fca0f369
                                 ,g_point=3
 
 
@@ -96,11 +91,7 @@
 
 
    TYPE parallel_type
-<<<<<<< HEAD
-      LOGICAL         ::        parallel  &
-=======
       LOGICAL         ::        parallel &
->>>>>>> fca0f369
                                ,boss
 
       INTEGER         ::        max_task  &
@@ -111,11 +102,7 @@
 
    TYPE(parallel_type) :: parallel
 
-<<<<<<< HEAD
-   INTEGER,        PARAMETER :: g_len_max = 500
-=======
    INTEGER,        PARAMETER :: g_len_max=500
->>>>>>> fca0f369
 
    INTEGER,        PARAMETER :: chunks_per_task = 1
 
