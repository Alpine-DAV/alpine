--- conflicted
+++ resolved
@@ -2,11 +2,7 @@
  "cells": [
   {
    "cell_type": "code",
-<<<<<<< HEAD
-   "execution_count": 2,
-=======
-   "execution_count": 1,
->>>>>>> bd8f4a84
+   "execution_count": null,
    "metadata": {},
    "outputs": [],
    "source": [
@@ -18,28 +14,20 @@
   },
   {
    "cell_type": "code",
-<<<<<<< HEAD
-   "execution_count": 11,
-=======
-   "execution_count": 2,
->>>>>>> bd8f4a84
+   "execution_count": null,
    "metadata": {},
    "outputs": [],
    "source": [
     "# cleanup any old results\n",
-<<<<<<< HEAD
-    "!./cleanup.sh\n",
-=======
     "!./cleanup.sh"
    ]
   },
   {
    "cell_type": "code",
-   "execution_count": 3,
-   "metadata": {},
-   "outputs": [],
-   "source": [
->>>>>>> bd8f4a84
+   "execution_count": null,
+   "metadata": {},
+   "outputs": [],
+   "source": [
     "# Ascent imports\n",
     "# ascent + conduit imports\n",
     "import conduit\n",
@@ -56,21 +44,9 @@
   },
   {
    "cell_type": "code",
-<<<<<<< HEAD
-   "execution_count": 12,
-=======
-   "execution_count": 4,
->>>>>>> bd8f4a84
-   "metadata": {},
-   "outputs": [
-    {
-     "name": "stdout",
-     "output_type": "stream",
-     "text": [
-      "Mesh verify success!\n"
-     ]
-    }
-   ],
+   "execution_count": null,
+   "metadata": {},
+   "outputs": [],
    "source": [
     "# create example mesh using conduit blueprint\n",
     "mesh = conduit.Node()\n",
@@ -78,27 +54,15 @@
     "                                      25,\n",
     "                                      25,\n",
     "                                      25,\n",
-<<<<<<< HEAD
-    "                                      mesh)\n",
-=======
-    "                                      mesh)"
-   ]
-  },
-  {
-   "cell_type": "code",
-   "execution_count": 5,
-   "metadata": {},
-   "outputs": [
-    {
-     "name": "stdout",
-     "output_type": "stream",
-     "text": [
-      "Mesh verify success!\n"
-     ]
-    }
-   ],
-   "source": [
->>>>>>> bd8f4a84
+    "                                      mesh)\n"
+   ]
+  },
+  {
+   "cell_type": "code",
+   "execution_count": null,
+   "metadata": {},
+   "outputs": [],
+   "source": [
     "# make sure the mesh we created conforms to the blueprint\n",
     "verify_info = conduit.Node()\n",
     "if not conduit.blueprint.mesh.verify(mesh,verify_info):\n",
@@ -118,30 +82,9 @@
   },
   {
    "cell_type": "code",
-<<<<<<< HEAD
-   "execution_count": 7,
-=======
-   "execution_count": 6,
->>>>>>> bd8f4a84
-   "metadata": {},
-   "outputs": [
-    {
-     "name": "stdout",
-     "output_type": "stream",
-     "text": [
-      "\n",
-      "- \n",
-      "  action: \"add_extracts\"\n",
-      "  extracts: \n",
-      "    e1: \n",
-      "      type: \"relay\"\n",
-      "      params: \n",
-      "        path: \"out_export_braid_all_fields\"\n",
-      "        protocol: \"blueprint/mesh/hdf5\"\n",
-      "\n"
-     ]
-    }
-   ],
+   "execution_count": null,
+   "metadata": {},
+   "outputs": [],
    "source": [
     "# Use Ascent to Export the data\n",
     "a = ascent.Ascent()\n",
@@ -172,34 +115,11 @@
   },
   {
    "cell_type": "code",
-<<<<<<< HEAD
-   "execution_count": 8,
-=======
-   "execution_count": 7,
->>>>>>> bd8f4a84
+   "execution_count": null,
    "metadata": {
     "scrolled": true
    },
-   "outputs": [
-    {
-     "name": "stdout",
-     "output_type": "stream",
-     "text": [
-<<<<<<< HEAD
-      "Running: gui3.0.1 -o out_export_braid_all_fields.cycle_000100.root\n",
-      "Empty filename passed to function\n",
-      "Running: viewer3.0.1 -geometry 2159x1349+401+4 -borders 20,0,0,1 -shift 0,0 -preshift 0,0 -defer -host 127.0.0.1 -port 5600\n",
-      "Running: mdserver3.0.1 -host 127.0.0.1 -port 5601\n",
-      "Error opening plugin file: /Users/harrison37/Desktop/VisIt.app/Contents/Resources/3.0.1/darwin-x86_64/plugins/databases/libMUintahDatabase.dylib (dlopen(/Users/harrison37/Desktop/VisIt.app/Contents/Resources/3.0.1/darwin-x86_64/plugins/databases/libMUintahDatabase.dylib, 1): Library not loaded: @rpath/libxml2.2.dylib\n",
-      "  Referenced from: /Users/harrison37/Desktop/VisIt.app/Contents/Resources/3.0.1/darwin-x86_64/lib/libVisIt_interfaces.dylib\n",
-      "  Reason: image not found)\n",
-      "Running: engine_ser3.0.1 -host 127.0.0.1 -port 5600\n"
-=======
-      "/bin/sh: visit: command not found\r\n"
->>>>>>> bd8f4a84
-     ]
-    }
-   ],
+   "outputs": [],
    "source": [
     "# Look at the Blueprint HDF5 extract with VisIt\n",
     "# !visit -o out_export_braid_all_fields.cycle_000100.root"
@@ -215,32 +135,9 @@
   },
   {
    "cell_type": "code",
-<<<<<<< HEAD
-   "execution_count": 9,
-=======
-   "execution_count": 8,
->>>>>>> bd8f4a84
-   "metadata": {},
-   "outputs": [
-    {
-     "name": "stdout",
-     "output_type": "stream",
-     "text": [
-      "\n",
-      "- \n",
-      "  action: \"add_extracts\"\n",
-      "  extracts: \n",
-      "    e1: \n",
-      "      type: \"relay\"\n",
-      "      params: \n",
-      "        path: \"out_export_braid_one_field\"\n",
-      "        protocol: \"blueprint/mesh/hdf5\"\n",
-      "        fields: \n",
-      "          - \"braid\"\n",
-      "\n"
-     ]
-    }
-   ],
+   "execution_count": null,
+   "metadata": {},
+   "outputs": [],
    "source": [
     "# Use Ascent to Export the data\n",
     "a = ascent.Ascent()\n",
@@ -275,17 +172,9 @@
   },
   {
    "cell_type": "code",
-   "execution_count": 9,
-   "metadata": {},
-   "outputs": [
-    {
-     "name": "stdout",
-     "output_type": "stream",
-     "text": [
-      "/bin/sh: visit: command not found\r\n"
-     ]
-    }
-   ],
+   "execution_count": null,
+   "metadata": {},
+   "outputs": [],
    "source": [
     "# Look at the Blueprint HDF5 extract with VisIt\n",
     "# !visit -o out_export_braid_one_field.cycle_000100.root"
@@ -301,36 +190,9 @@
   },
   {
    "cell_type": "code",
-   "execution_count": 10,
-   "metadata": {},
-   "outputs": [
-    {
-     "name": "stdout",
-     "output_type": "stream",
-     "text": [
-      "\n",
-      "- \n",
-      "  action: \"add_pipelines\"\n",
-      "  pipelines: \n",
-      "    pl1: \n",
-      "      f1: \n",
-      "        type: \"contour\"\n",
-      "        params: \n",
-      "          field: \"braid\"\n",
-      "          iso_values: [0.2, 0.4]\n",
-      "- \n",
-      "  action: \"add_extracts\"\n",
-      "  extracts: \n",
-      "    e1: \n",
-      "      type: \"relay\"\n",
-      "      pipeline: \"pl1\"\n",
-      "      params: \n",
-      "        path: \"out_extract_braid_contour\"\n",
-      "        protocol: \"blueprint/mesh/hdf5\"\n",
-      "\n"
-     ]
-    }
-   ],
+   "execution_count": null,
+   "metadata": {},
+   "outputs": [],
    "source": [
     "a = ascent.Ascent()\n",
     "a.open()\n",
@@ -377,21 +239,9 @@
   },
   {
    "cell_type": "code",
-<<<<<<< HEAD
-   "execution_count": 10,
-=======
-   "execution_count": 11,
->>>>>>> bd8f4a84
-   "metadata": {},
-   "outputs": [
-    {
-     "name": "stdout",
-     "output_type": "stream",
-     "text": [
-      "/bin/sh: visit: command not found\r\n"
-     ]
-    }
-   ],
+   "execution_count": null,
+   "metadata": {},
+   "outputs": [],
    "source": [
     "# Look at the Blueprint HDF5 extract with VisIt\n",
     "# !visit -o out_extract_braid_contour.cycle_000100.root"
@@ -407,42 +257,9 @@
   },
   {
    "cell_type": "code",
-   "execution_count": 12,
-   "metadata": {},
-   "outputs": [
-    {
-     "name": "stdout",
-     "output_type": "stream",
-     "text": [
-      "\n",
-      "- \n",
-      "  action: \"add_pipelines\"\n",
-      "  pipelines: \n",
-      "    pl1: \n",
-      "      f1: \n",
-      "        type: \"contour\"\n",
-      "        params: \n",
-      "          field: \"braid\"\n",
-      "          iso_values: [0.200000002980232, 0.400000005960464]\n",
-      "- \n",
-      "  action: \"add_scenes\"\n",
-      "  scenes: \n",
-      "    s1: \n",
-      "      plots: \n",
-      "        p1: \n",
-      "          type: \"pseudocolor\"\n",
-      "          pipeline: \"pl1\"\n",
-      "          field: \"braid\"\n",
-      "      renders: \n",
-      "        r1: \n",
-      "          type: \"cinema\"\n",
-      "          phi: 5\n",
-      "          theta: 5\n",
-      "          db_name: \"out_extract_cinema\"\n",
-      "\n"
-     ]
-    }
-   ],
+   "execution_count": null,
+   "metadata": {},
+   "outputs": [],
    "source": [
     "# Use Ascent to Export the data\n",
     "a = ascent.Ascent()\n",
@@ -495,91 +312,9 @@
   },
   {
    "cell_type": "code",
-   "execution_count": 13,
-   "metadata": {},
-   "outputs": [
-    {
-<<<<<<< HEAD
-     "ename": "FileNotFoundError",
-     "evalue": "[Errno 2] No such file or directory: 'cinema_databases/out_extract_cinema/index.html'",
-     "output_type": "error",
-     "traceback": [
-      "\u001b[0;31m---------------------------------------------------------------------------\u001b[0m",
-      "\u001b[0;31mFileNotFoundError\u001b[0m                         Traceback (most recent call last)",
-      "\u001b[0;32m<ipython-input-13-4270c1a326e9>\u001b[0m in \u001b[0;36m<module>\u001b[0;34m\u001b[0m\n\u001b[1;32m      1\u001b[0m \u001b[0;32mfrom\u001b[0m \u001b[0mIPython\u001b[0m\u001b[0;34m.\u001b[0m\u001b[0mdisplay\u001b[0m \u001b[0;32mimport\u001b[0m \u001b[0mHTML\u001b[0m\u001b[0;34m\u001b[0m\u001b[0m\n\u001b[0;32m----> 2\u001b[0;31m \u001b[0mHTML\u001b[0m\u001b[0;34m(\u001b[0m\u001b[0mfilename\u001b[0m\u001b[0;34m=\u001b[0m\u001b[0;34m\"cinema_databases/out_extract_cinema/index.html\"\u001b[0m\u001b[0;34m)\u001b[0m\u001b[0;34m\u001b[0m\u001b[0m\n\u001b[0m",
-      "\u001b[0;32m~/Work/alpine/ascent/uberenv_libs/spack/opt/spack/darwin-highsierra-x86_64/clang-9.0.0-apple/python-3.6.3-3m3oxolx4p3opxqhhsntnmb34pececo3/lib/python3.6/site-packages/IPython/core/display.py\u001b[0m in \u001b[0;36m__init__\u001b[0;34m(self, data, url, filename, metadata)\u001b[0m\n\u001b[1;32m    693\u001b[0m         \u001b[0;32mif\u001b[0m \u001b[0mwarn\u001b[0m\u001b[0;34m(\u001b[0m\u001b[0;34m)\u001b[0m\u001b[0;34m:\u001b[0m\u001b[0;34m\u001b[0m\u001b[0m\n\u001b[1;32m    694\u001b[0m             \u001b[0mwarnings\u001b[0m\u001b[0;34m.\u001b[0m\u001b[0mwarn\u001b[0m\u001b[0;34m(\u001b[0m\u001b[0;34m\"Consider using IPython.display.IFrame instead\"\u001b[0m\u001b[0;34m)\u001b[0m\u001b[0;34m\u001b[0m\u001b[0m\n\u001b[0;32m--> 695\u001b[0;31m         \u001b[0msuper\u001b[0m\u001b[0;34m(\u001b[0m\u001b[0mHTML\u001b[0m\u001b[0;34m,\u001b[0m \u001b[0mself\u001b[0m\u001b[0;34m)\u001b[0m\u001b[0;34m.\u001b[0m\u001b[0m__init__\u001b[0m\u001b[0;34m(\u001b[0m\u001b[0mdata\u001b[0m\u001b[0;34m=\u001b[0m\u001b[0mdata\u001b[0m\u001b[0;34m,\u001b[0m \u001b[0murl\u001b[0m\u001b[0;34m=\u001b[0m\u001b[0murl\u001b[0m\u001b[0;34m,\u001b[0m \u001b[0mfilename\u001b[0m\u001b[0;34m=\u001b[0m\u001b[0mfilename\u001b[0m\u001b[0;34m,\u001b[0m \u001b[0mmetadata\u001b[0m\u001b[0;34m=\u001b[0m\u001b[0mmetadata\u001b[0m\u001b[0;34m)\u001b[0m\u001b[0;34m\u001b[0m\u001b[0m\n\u001b[0m\u001b[1;32m    696\u001b[0m \u001b[0;34m\u001b[0m\u001b[0m\n\u001b[1;32m    697\u001b[0m     \u001b[0;32mdef\u001b[0m \u001b[0m_repr_html_\u001b[0m\u001b[0;34m(\u001b[0m\u001b[0mself\u001b[0m\u001b[0;34m)\u001b[0m\u001b[0;34m:\u001b[0m\u001b[0;34m\u001b[0m\u001b[0m\n",
-      "\u001b[0;32m~/Work/alpine/ascent/uberenv_libs/spack/opt/spack/darwin-highsierra-x86_64/clang-9.0.0-apple/python-3.6.3-3m3oxolx4p3opxqhhsntnmb34pececo3/lib/python3.6/site-packages/IPython/core/display.py\u001b[0m in \u001b[0;36m__init__\u001b[0;34m(self, data, url, filename, metadata)\u001b[0m\n\u001b[1;32m    618\u001b[0m             \u001b[0mself\u001b[0m\u001b[0;34m.\u001b[0m\u001b[0mmetadata\u001b[0m \u001b[0;34m=\u001b[0m \u001b[0;34m{\u001b[0m\u001b[0;34m}\u001b[0m\u001b[0;34m\u001b[0m\u001b[0m\n\u001b[1;32m    619\u001b[0m \u001b[0;34m\u001b[0m\u001b[0m\n\u001b[0;32m--> 620\u001b[0;31m         \u001b[0mself\u001b[0m\u001b[0;34m.\u001b[0m\u001b[0mreload\u001b[0m\u001b[0;34m(\u001b[0m\u001b[0;34m)\u001b[0m\u001b[0;34m\u001b[0m\u001b[0m\n\u001b[0m\u001b[1;32m    621\u001b[0m         \u001b[0mself\u001b[0m\u001b[0;34m.\u001b[0m\u001b[0m_check_data\u001b[0m\u001b[0;34m(\u001b[0m\u001b[0;34m)\u001b[0m\u001b[0;34m\u001b[0m\u001b[0m\n\u001b[1;32m    622\u001b[0m \u001b[0;34m\u001b[0m\u001b[0m\n",
-      "\u001b[0;32m~/Work/alpine/ascent/uberenv_libs/spack/opt/spack/darwin-highsierra-x86_64/clang-9.0.0-apple/python-3.6.3-3m3oxolx4p3opxqhhsntnmb34pececo3/lib/python3.6/site-packages/IPython/core/display.py\u001b[0m in \u001b[0;36mreload\u001b[0;34m(self)\u001b[0m\n\u001b[1;32m    643\u001b[0m         \u001b[0;34m\"\"\"Reload the raw data from file or URL.\"\"\"\u001b[0m\u001b[0;34m\u001b[0m\u001b[0m\n\u001b[1;32m    644\u001b[0m         \u001b[0;32mif\u001b[0m \u001b[0mself\u001b[0m\u001b[0;34m.\u001b[0m\u001b[0mfilename\u001b[0m \u001b[0;32mis\u001b[0m \u001b[0;32mnot\u001b[0m \u001b[0;32mNone\u001b[0m\u001b[0;34m:\u001b[0m\u001b[0;34m\u001b[0m\u001b[0m\n\u001b[0;32m--> 645\u001b[0;31m             \u001b[0;32mwith\u001b[0m \u001b[0mopen\u001b[0m\u001b[0;34m(\u001b[0m\u001b[0mself\u001b[0m\u001b[0;34m.\u001b[0m\u001b[0mfilename\u001b[0m\u001b[0;34m,\u001b[0m \u001b[0mself\u001b[0m\u001b[0;34m.\u001b[0m\u001b[0m_read_flags\u001b[0m\u001b[0;34m)\u001b[0m \u001b[0;32mas\u001b[0m \u001b[0mf\u001b[0m\u001b[0;34m:\u001b[0m\u001b[0;34m\u001b[0m\u001b[0m\n\u001b[0m\u001b[1;32m    646\u001b[0m                 \u001b[0mself\u001b[0m\u001b[0;34m.\u001b[0m\u001b[0mdata\u001b[0m \u001b[0;34m=\u001b[0m \u001b[0mf\u001b[0m\u001b[0;34m.\u001b[0m\u001b[0mread\u001b[0m\u001b[0;34m(\u001b[0m\u001b[0;34m)\u001b[0m\u001b[0;34m\u001b[0m\u001b[0m\n\u001b[1;32m    647\u001b[0m         \u001b[0;32melif\u001b[0m \u001b[0mself\u001b[0m\u001b[0;34m.\u001b[0m\u001b[0murl\u001b[0m \u001b[0;32mis\u001b[0m \u001b[0;32mnot\u001b[0m \u001b[0;32mNone\u001b[0m\u001b[0;34m:\u001b[0m\u001b[0;34m\u001b[0m\u001b[0m\n",
-      "\u001b[0;31mFileNotFoundError\u001b[0m: [Errno 2] No such file or directory: 'cinema_databases/out_extract_cinema/index.html'"
-     ]
-=======
-     "data": {
-      "text/html": [
-       "<!doctype html>\n",
-       "<html lang='en'>\n",
-       "<head>\n",
-       "    <meta charset='utf-8'>\n",
-       "    <title>Cinema Viewer - Spec A</title>\n",
-       "    <meta name='description' content='A Cinema Viewer capable of browsing Spec A databases'>\n",
-       "    <meta name='author' content='Jonas Lukasczyk'>\n",
-       "    <link rel='stylesheet' href='cvlib/css/cvlib.css'>\n",
-       "    <script src='cvlib/lib/jquery-3.1.1.min.js'></script>\n",
-       "    <script src='cvlib/js/Parameter.js'></script>\n",
-       "    <script src='cvlib/js/QuerySet.js'></script>\n",
-       "    <script src='cvlib/js/ResultSet.js'></script>\n",
-       "    <script src='cvlib/js/UIFactory.js'></script>\n",
-       "    <script src='cvlib/js/ControlsPhiTheta.js'></script>\n",
-       "    <script src='cvlib/js/Database.js'></script>\n",
-       "    <script src='cvlib/js/DatabaseSpecA.js'></script>\n",
-       "    <script src='cvlib/js/Renderer.js'></script>\n",
-       "    <script src='cvlib/js/RendererSpecA.js'></script>\n",
-       "</head>\n",
-       "<body>\n",
-       "    <script>\n",
-       "        var db = new CVLIB.DatabaseSpecA('info.json', function(querySet){\n",
-       "            var sidebarLayout = CVLIB.UIFactory.createSidebarLayout();\n",
-       "            sidebarLayout.sidebar.append( '<h2>Cinema Viewer<br>Spec A - Single</h2>' );\n",
-       "            $('body').append(sidebarLayout);\n",
-       "\n",
-       "            var queryTable = CVLIB.UIFactory.createSimpleQueryTable( querySet );\n",
-       "            sidebarLayout.sidebar.append(queryTable);\n",
-       "\n",
-       "            var viewport = CVLIB.UIFactory.createViewport();\n",
-       "            sidebarLayout.content.append(viewport);\n",
-       "\n",
-       "            new CVLIB.ControlsPhiTheta(viewport, querySet);\n",
-       "\n",
-       "            var renderer = new CVLIB.RendererSpecA();\n",
-       "\n",
-       "            var renderFunction = function(resultSet){\n",
-       "                renderer.render(resultSet.data, viewport.canvas, true);\n",
-       "            };\n",
-       "\n",
-       "            var updateFunction = function(e, parameter){\n",
-       "                db.processQuery( querySet, renderFunction );\n",
-       "            };\n",
-       "\n",
-       "            querySet.emitter.on(\n",
-       "                'change',\n",
-       "                updateFunction\n",
-       "            );\n",
-       "\n",
-       "            updateFunction();\n",
-       "        });\n",
-       "    </script>\n",
-       "</body>\n",
-       "</html>"
-      ],
-      "text/plain": [
-       "<IPython.core.display.HTML object>"
-      ]
-     },
-     "execution_count": 13,
-     "metadata": {},
-     "output_type": "execute_result"
->>>>>>> bd8f4a84
-    }
-   ],
+   "execution_count": null,
+   "metadata": {},
+   "outputs": [],
    "source": [
     "from IPython.display import HTML\n",
     "HTML(filename=\"cinema_databases/out_extract_cinema/index.html\")"
