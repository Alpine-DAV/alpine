{
 "cells": [
  {
   "cell_type": "code",
   "execution_count": 1,
   "metadata": {},
   "outputs": [
    {
     "data": {
      "text/plain": [
       "'/Users/harrison37/Work/alpine/ascent/uberenv_libs/spack/opt/spack/darwin-highsierra-x86_64/clang-9.0.0-apple/python-3.6.3-3m3oxolx4p3opxqhhsntnmb34pececo3/bin/python3.6'"
      ]
     },
     "execution_count": 1,
     "metadata": {},
     "output_type": "execute_result"
    }
   ],
   "source": [
    "# remove this\n",
    "import sys\n",
    "sys.path.append(\"/Users/harrison37/Work/alpine/ascent/install-debug/python-modules/\")\n",
    "#sys.path.append(\"/Users/larsen30/research/test_builds/release/ascent/install/python-modules\")\n",
    "sys.executable"
   ]
  },
  {
   "cell_type": "code",
   "execution_count": 2,
   "metadata": {},
   "outputs": [],
   "source": [
    "# cleanup any old results\n",
    "!./cleanup.sh"
   ]
  },
  {
   "cell_type": "code",
   "execution_count": 3,
   "metadata": {},
   "outputs": [],
   "source": [
    "# Ascent imports\n",
    "import conduit\n",
    "import conduit.blueprint\n",
    "import ascent\n",
    "\n",
    "# Jupyter imports\n",
    "from IPython.display import Image\n",
    "# helper we use when displaying results in the notebook\n",
    "img_display_width = 500"
   ]
  },
  {
   "cell_type": "code",
   "execution_count": 4,
   "metadata": {},
   "outputs": [],
   "source": [
    "# create example mesh using conduit blueprint\n",
    "mesh = conduit.Node()\n",
    "conduit.blueprint.mesh.examples.braid(\"hexs\",\n",
    "                                      10,\n",
    "                                      10,\n",
    "                                      10,\n",
    "                                      mesh)"
   ]
  },
  {
   "cell_type": "code",
   "execution_count": 8,
   "metadata": {},
   "outputs": [
    {
     "name": "stdout",
     "output_type": "stream",
     "text": [
      "\n",
      "- \n",
      "  action: \"add_scenes\"\n",
      "  scenes: \n",
      "    s1: \n",
      "      plots: \n",
      "        p1: \n",
      "          type: \"pseudocolors\"\n",
      "          field: \"braidssds\"\n",
      "      image_name: \"out_ascent_render_3d\"\n",
      "\n"
     ]
    }
   ],
   "source": [
    "# create an Ascent instance\n",
    "a = ascent.Ascent()\n",
    "\n",
    "# setup options to allow errors propagate to python\n",
    "ascent_opts = conduit.Node()\n",
    "ascent_opts[\"exceptions\"] = \"forward\"\n",
    "# open ascent\n",
    "a.open(ascent_opts)\n",
    "\n",
    "#\n",
    "# publish mesh to ascent\n",
    "#\n",
    "a.publish(mesh)\n",
    "\n",
    "#\n",
    "# Setup actions to tell Ascent what to do\n",
    "#\n",
    "# add a scene with one plot to render \n",
    "# our mesh\n",
    "actions = conduit.Node()\n",
    "add_act = actions.append()\n",
    "add_act[\"action\"] = \"add_scenes\"\n",
    "\n",
    "# declare a scene to render the dataset\n",
    "scenes = add_act[\"scenes\"] \n",
    "scenes[\"s1/plots/p1/type\"] = \"pseudocolors\"\n",
    "scenes[\"s1/plots/p1/field\"] = \"braidssds\"\n",
    "# Set the output file name (ascent will add \".png\")\n",
    "scenes[\"s1/image_name\"] = \"out_ascent_render_3d\"\n",
    "\n",
<<<<<<< HEAD
=======
    "\n",
>>>>>>> bd8f4a84
    "# view our full actions tree\n",
    "print(actions.to_yaml())\n",
    "\n",
    "# execute\n",
    "a.execute(actions)\n",
    "\n",
    "# close ascent\n",
    "a.close()"
   ]
  },
  {
   "cell_type": "code",
   "execution_count": 9,
   "metadata": {},
   "outputs": [
    {
     "ename": "RuntimeError",
     "evalue": "Ascent Error: \n{\n  \"file\": \"/Users/harrison37/Work/alpine/ascent/src/ascent/runtimes/flow_filters/ascent_runtime_vtkh_filters.cpp\",\n  \"line\": 2337,\n  \"message\": \"create_plot unknown plot type 'pseudocolors'\"\n}\n",
     "output_type": "error",
     "traceback": [
      "\u001b[0;31m---------------------------------------------------------------------------\u001b[0m",
      "\u001b[0;31mRuntimeError\u001b[0m                              Traceback (most recent call last)",
      "\u001b[0;32m<ipython-input-9-55b474b81125>\u001b[0m in \u001b[0;36m<module>\u001b[0;34m\u001b[0m\n\u001b[1;32m      1\u001b[0m \u001b[0;31m# execute\u001b[0m\u001b[0;34m\u001b[0m\u001b[0;34m\u001b[0m\u001b[0m\n\u001b[0;32m----> 2\u001b[0;31m \u001b[0ma\u001b[0m\u001b[0;34m.\u001b[0m\u001b[0mexecute\u001b[0m\u001b[0;34m(\u001b[0m\u001b[0mactions\u001b[0m\u001b[0;34m)\u001b[0m\u001b[0;34m\u001b[0m\u001b[0m\n\u001b[0m\u001b[1;32m      3\u001b[0m \u001b[0;34m\u001b[0m\u001b[0m\n\u001b[1;32m      4\u001b[0m \u001b[0;31m# close ascent\u001b[0m\u001b[0;34m\u001b[0m\u001b[0;34m\u001b[0m\u001b[0m\n\u001b[1;32m      5\u001b[0m \u001b[0ma\u001b[0m\u001b[0;34m.\u001b[0m\u001b[0mclose\u001b[0m\u001b[0;34m(\u001b[0m\u001b[0;34m)\u001b[0m\u001b[0;34m\u001b[0m\u001b[0m\n",
      "\u001b[0;31mRuntimeError\u001b[0m: Ascent Error: \n{\n  \"file\": \"/Users/harrison37/Work/alpine/ascent/src/ascent/runtimes/flow_filters/ascent_runtime_vtkh_filters.cpp\",\n  \"line\": 2337,\n  \"message\": \"create_plot unknown plot type 'pseudocolors'\"\n}\n"
     ]
    }
   ],
   "source": []
  },
  {
   "cell_type": "code",
   "execution_count": null,
   "metadata": {},
   "outputs": [],
   "source": [
    "# show the resulting image\n",
    "Image(\"out_ascent_render_3d.png\",width=img_display_width)"
   ]
  },
  {
   "cell_type": "markdown",
   "metadata": {},
   "source": [
    "### Three good changes to explore\n",
    "\n",
    "- Data set dims\n",
    "- Field and Plot Type\n"
   ]
  },
  {
   "cell_type": "code",
   "execution_count": null,
   "metadata": {},
   "outputs": [],
   "source": []
  },
  {
   "cell_type": "code",
   "execution_count": null,
   "metadata": {},
   "outputs": [],
   "source": []
  },
  {
   "cell_type": "code",
   "execution_count": null,
   "metadata": {},
   "outputs": [],
   "source": []
  },
  {
   "cell_type": "code",
   "execution_count": null,
   "metadata": {},
   "outputs": [],
   "source": []
  },
  {
   "cell_type": "code",
   "execution_count": null,
   "metadata": {},
   "outputs": [],
   "source": []
  },
  {
   "cell_type": "code",
   "execution_count": null,
   "metadata": {},
   "outputs": [],
   "source": []
  }
 ],
 "metadata": {
  "kernelspec": {
   "display_name": "Python 3",
   "language": "python",
   "name": "python3"
  },
  "language_info": {
   "codemirror_mode": {
    "name": "ipython",
    "version": 3
   },
   "file_extension": ".py",
   "mimetype": "text/x-python",
   "name": "python",
   "nbconvert_exporter": "python",
   "pygments_lexer": "ipython3",
   "version": "3.6.3"
  }
 },
 "nbformat": 4,
 "nbformat_minor": 2
}<|MERGE_RESOLUTION|>--- conflicted
+++ resolved
@@ -2,20 +2,9 @@
  "cells": [
   {
    "cell_type": "code",
-   "execution_count": 1,
+   "execution_count": null,
    "metadata": {},
-   "outputs": [
-    {
-     "data": {
-      "text/plain": [
-       "'/Users/harrison37/Work/alpine/ascent/uberenv_libs/spack/opt/spack/darwin-highsierra-x86_64/clang-9.0.0-apple/python-3.6.3-3m3oxolx4p3opxqhhsntnmb34pececo3/bin/python3.6'"
-      ]
-     },
-     "execution_count": 1,
-     "metadata": {},
-     "output_type": "execute_result"
-    }
-   ],
+   "outputs": [],
    "source": [
     "# remove this\n",
     "import sys\n",
@@ -26,7 +15,7 @@
   },
   {
    "cell_type": "code",
-   "execution_count": 2,
+   "execution_count": null,
    "metadata": {},
    "outputs": [],
    "source": [
@@ -36,7 +25,7 @@
   },
   {
    "cell_type": "code",
-   "execution_count": 3,
+   "execution_count": null,
    "metadata": {},
    "outputs": [],
    "source": [
@@ -53,7 +42,7 @@
   },
   {
    "cell_type": "code",
-   "execution_count": 4,
+   "execution_count": null,
    "metadata": {},
    "outputs": [],
    "source": [
@@ -68,27 +57,9 @@
   },
   {
    "cell_type": "code",
-   "execution_count": 8,
+   "execution_count": null,
    "metadata": {},
-   "outputs": [
-    {
-     "name": "stdout",
-     "output_type": "stream",
-     "text": [
-      "\n",
-      "- \n",
-      "  action: \"add_scenes\"\n",
-      "  scenes: \n",
-      "    s1: \n",
-      "      plots: \n",
-      "        p1: \n",
-      "          type: \"pseudocolors\"\n",
-      "          field: \"braidssds\"\n",
-      "      image_name: \"out_ascent_render_3d\"\n",
-      "\n"
-     ]
-    }
-   ],
+   "outputs": [],
    "source": [
     "# create an Ascent instance\n",
     "a = ascent.Ascent()\n",
@@ -115,15 +86,11 @@
     "\n",
     "# declare a scene to render the dataset\n",
     "scenes = add_act[\"scenes\"] \n",
-    "scenes[\"s1/plots/p1/type\"] = \"pseudocolors\"\n",
-    "scenes[\"s1/plots/p1/field\"] = \"braidssds\"\n",
+    "scenes[\"s1/plots/p1/type\"] = \"pseudocolor\"\n",
+    "scenes[\"s1/plots/p1/field\"] = \"braids\"\n",
     "# Set the output file name (ascent will add \".png\")\n",
     "scenes[\"s1/image_name\"] = \"out_ascent_render_3d\"\n",
     "\n",
-<<<<<<< HEAD
-=======
-    "\n",
->>>>>>> bd8f4a84
     "# view our full actions tree\n",
     "print(actions.to_yaml())\n",
     "\n",
@@ -133,25 +100,6 @@
     "# close ascent\n",
     "a.close()"
    ]
-  },
-  {
-   "cell_type": "code",
-   "execution_count": 9,
-   "metadata": {},
-   "outputs": [
-    {
-     "ename": "RuntimeError",
-     "evalue": "Ascent Error: \n{\n  \"file\": \"/Users/harrison37/Work/alpine/ascent/src/ascent/runtimes/flow_filters/ascent_runtime_vtkh_filters.cpp\",\n  \"line\": 2337,\n  \"message\": \"create_plot unknown plot type 'pseudocolors'\"\n}\n",
-     "output_type": "error",
-     "traceback": [
-      "\u001b[0;31m---------------------------------------------------------------------------\u001b[0m",
-      "\u001b[0;31mRuntimeError\u001b[0m                              Traceback (most recent call last)",
-      "\u001b[0;32m<ipython-input-9-55b474b81125>\u001b[0m in \u001b[0;36m<module>\u001b[0;34m\u001b[0m\n\u001b[1;32m      1\u001b[0m \u001b[0;31m# execute\u001b[0m\u001b[0;34m\u001b[0m\u001b[0;34m\u001b[0m\u001b[0m\n\u001b[0;32m----> 2\u001b[0;31m \u001b[0ma\u001b[0m\u001b[0;34m.\u001b[0m\u001b[0mexecute\u001b[0m\u001b[0;34m(\u001b[0m\u001b[0mactions\u001b[0m\u001b[0;34m)\u001b[0m\u001b[0;34m\u001b[0m\u001b[0m\n\u001b[0m\u001b[1;32m      3\u001b[0m \u001b[0;34m\u001b[0m\u001b[0m\n\u001b[1;32m      4\u001b[0m \u001b[0;31m# close ascent\u001b[0m\u001b[0;34m\u001b[0m\u001b[0;34m\u001b[0m\u001b[0m\n\u001b[1;32m      5\u001b[0m \u001b[0ma\u001b[0m\u001b[0;34m.\u001b[0m\u001b[0mclose\u001b[0m\u001b[0;34m(\u001b[0m\u001b[0;34m)\u001b[0m\u001b[0;34m\u001b[0m\u001b[0m\n",
-      "\u001b[0;31mRuntimeError\u001b[0m: Ascent Error: \n{\n  \"file\": \"/Users/harrison37/Work/alpine/ascent/src/ascent/runtimes/flow_filters/ascent_runtime_vtkh_filters.cpp\",\n  \"line\": 2337,\n  \"message\": \"create_plot unknown plot type 'pseudocolors'\"\n}\n"
-     ]
-    }
-   ],
-   "source": []
   },
   {
    "cell_type": "code",
@@ -172,48 +120,6 @@
     "- Data set dims\n",
     "- Field and Plot Type\n"
    ]
-  },
-  {
-   "cell_type": "code",
-   "execution_count": null,
-   "metadata": {},
-   "outputs": [],
-   "source": []
-  },
-  {
-   "cell_type": "code",
-   "execution_count": null,
-   "metadata": {},
-   "outputs": [],
-   "source": []
-  },
-  {
-   "cell_type": "code",
-   "execution_count": null,
-   "metadata": {},
-   "outputs": [],
-   "source": []
-  },
-  {
-   "cell_type": "code",
-   "execution_count": null,
-   "metadata": {},
-   "outputs": [],
-   "source": []
-  },
-  {
-   "cell_type": "code",
-   "execution_count": null,
-   "metadata": {},
-   "outputs": [],
-   "source": []
-  },
-  {
-   "cell_type": "code",
-   "execution_count": null,
-   "metadata": {},
-   "outputs": [],
-   "source": []
   }
  ],
  "metadata": {
