--- conflicted
+++ resolved
@@ -70,12 +70,9 @@
 
 option(ENABLE_EXAMPLES    "Build Examples"            ON)
 option(ENABLE_UTILS       "Build Utilities"           ON)
-<<<<<<< HEAD
 option(ENABLE_LOGGING     "Enabe data logging"        OFF)
-=======
 option(ENABLE_DOCS        "Build Documentation"       ON)
 option(ENABLE_MFEM        "Enable MFEM support"       ON)
->>>>>>> 14e3d59a
 
 option(ENABLE_BABELFLOW   "Enable BabelFlow runtime"  OFF)
 
