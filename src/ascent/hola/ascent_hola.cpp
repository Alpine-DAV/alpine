--- conflicted
+++ resolved
@@ -250,11 +250,8 @@
 
     // assume hdf5, but check for json file
     std::string root_protocol = "hdf5";
-<<<<<<< HEAD
-=======
 
     // we will read only 5 bytes + keep the buffer null termed.
->>>>>>> 14e3d59a
     char buff[6] = {0,0,0,0,0,0};
 
     // heuristic, if json, we expect to see "{" in the first 5 chars of the file.
