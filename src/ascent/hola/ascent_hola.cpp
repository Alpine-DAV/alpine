--- conflicted
+++ resolved
@@ -172,7 +172,6 @@
             if( f < left_overs)
                 v_domains_per_file[f]+=1;
         }
-<<<<<<< HEAD
 
         // prefix sum to calc offsets
         for(int f=0; f < num_files; f++)
@@ -182,17 +181,6 @@
                 v_domains_offsets[f] += v_domains_offsets[f-1];
         }
 
-=======
-
-        // prefix sum to calc offsets
-        for(int f=0; f < num_files; f++)
-        {
-            v_domains_offsets[f] = v_domains_per_file[f];
-            if(f > 0)
-                v_domains_offsets[f] += v_domains_offsets[f-1];
-        }
-
->>>>>>> 9333691a
         // do assignment, create simple map
         int f_idx = 0;
         for(int d=0; d < num_domains; d++)
