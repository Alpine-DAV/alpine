//~~~~~~~~~~~~~~~~~~~~~~~~~~~~~~~~~~~~~~~~~~~~~~~~~~~~~~~~~~~~~~~~~~~~~~~~~~~//
// Copyright (c) 2015-2019, Lawrence Livermore National Security, LLC.
//
// Produced at the Lawrence Livermore National Laboratory
//
// LLNL-CODE-716457
//
// All rights reserved.
//
// This file is part of Ascent.
//
// For details, see: http://ascent.readthedocs.io/.
//
// Please also read ascent/LICENSE
//
// Redistribution and use in source and binary forms, with or without
// modification, are permitted provided that the following conditions are met:
//
// * Redistributions of source code must retain the above copyright notice,
//   this list of conditions and the disclaimer below.
//
// * Redistributions in binary form must reproduce the above copyright notice,
//   this list of conditions and the disclaimer (as noted below) in the
//   documentation and/or other materials provided with the distribution.
//
// * Neither the name of the LLNS/LLNL nor the names of its contributors may
//   be used to endorse or promote products derived from this software without
//   specific prior written permission.
//
// THIS SOFTWARE IS PROVIDED BY THE COPYRIGHT HOLDERS AND CONTRIBUTORS "AS IS"
// AND ANY EXPRESS OR IMPLIED WARRANTIES, INCLUDING, BUT NOT LIMITED TO, THE
// IMPLIED WARRANTIES OF MERCHANTABILITY AND FITNESS FOR A PARTICULAR PURPOSE
// ARE DISCLAIMED. IN NO EVENT SHALL LAWRENCE LIVERMORE NATIONAL SECURITY,
// LLC, THE U.S. DEPARTMENT OF ENERGY OR CONTRIBUTORS BE LIABLE FOR ANY
// DIRECT, INDIRECT, INCIDENTAL, SPECIAL, EXEMPLARY, OR CONSEQUENTIAL
// DAMAGES  (INCLUDING, BUT NOT LIMITED TO, PROCUREMENT OF SUBSTITUTE GOODS
// OR SERVICES; LOSS OF USE, DATA, OR PROFITS; OR BUSINESS INTERRUPTION)
// HOWEVER CAUSED AND ON ANY THEORY OF LIABILITY, WHETHER IN CONTRACT,
// STRICT LIABILITY, OR TORT (INCLUDING NEGLIGENCE OR OTHERWISE) ARISING
// IN ANY WAY OUT OF THE USE OF THIS SOFTWARE, EVEN IF ADVISED OF THE
// POSSIBILITY OF SUCH DAMAGE.
//
//~~~~~~~~~~~~~~~~~~~~~~~~~~~~~~~~~~~~~~~~~~~~~~~~~~~~~~~~~~~~~~~~~~~~~~~~~~~//

//-----------------------------------------------------------------------------
///
/// file: ascent_expression_eval.hpp
///
//-----------------------------------------------------------------------------

#include "ascent_expression_eval.hpp"
#include "expressions/ascent_blueprint_architect.hpp"
#include "expressions/ascent_derived_jit.hpp"
#include "expressions/ascent_expression_filters.hpp"
#include "expressions/ascent_expressions_ast.hpp"
#include "expressions/ascent_expressions_parser.hpp"
#include "expressions/ascent_expressions_tokens.hpp"

<<<<<<< HEAD
#include <chrono>
#include <ctime>
#include <iomanip>
=======
#include <stdlib.h>
#include <stdio.h>
#include <ctime>
>>>>>>> 851b0bbd

#ifdef ASCENT_MPI_ENABLED
#include <conduit_relay_mpi.hpp>
#include <mpi.h>
#endif
//-----------------------------------------------------------------------------
// -- begin ascent:: --
//-----------------------------------------------------------------------------
namespace ascent
{

//-----------------------------------------------------------------------------
// -- begin ascent::runtime --
//-----------------------------------------------------------------------------
namespace runtime
{

//-----------------------------------------------------------------------------
// -- begin ascent::expressions--
//-----------------------------------------------------------------------------
namespace expressions
{

conduit::Node g_function_table;
conduit::Node g_object_table;

Cache ExpressionEval::m_cache;

double
Cache::last_known_time()
{
  double res = 0;
  if(m_data.has_path("last_known_time"))
  {
    res = m_data["last_known_time"].as_float64();
  }
  return res;
}

bool
Cache::filtered()
{
  return m_filtered;
}

void
Cache::last_known_time(double time)
{
  m_data["last_known_time"] = time;
}

<<<<<<< HEAD
void
Cache::filter_time(double time)
=======
void Cache::filter_time(double ftime)
>>>>>>> 851b0bbd
{
  const int num_entries = m_data.number_of_children();
  int removal_count = 0;
  for(int i = 0; i < num_entries; ++i)
  {
    conduit::Node &entry = m_data.child(i);
    if(entry.name() == "last_known_time" ||
       entry.name() == "session_cache_info")
    {
      continue;
    }

    bool invalid_time = true;
    while(invalid_time && entry.number_of_children() > 0)
    {
      int last = entry.number_of_children() - 1;

      if(!entry.child(last).has_path("time"))
      {
        // if there is no time, we can reason about
        // anything
        entry.remove(last);
        removal_count++;
      }
      else if(entry.child(last)["time"].to_float64() >= ftime)
      {
        entry.remove(last);
        removal_count++;
      }
      else
      {
        invalid_time = false;
      }
    }
  }

  // clean up entries with no children
  bool clean = false;
  while(!clean)
  {
    const int size = m_data.number_of_children();
    bool removed = false;
    for(int i = 0; i < size; ++i)
    {
      if(m_data.child(i).number_of_children() == 0)
      {
        m_data.remove(i);
        removed = true;
        break;
      }
    }
    clean = !removed;
  }

<<<<<<< HEAD
  using std::chrono::system_clock;
  std::time_t tt = system_clock::to_time_t(system_clock::now());
  struct std::tm *ptm = std::localtime(&tt);
  std::stringstream msg;
  msg << "Time travel detected at " << std::put_time(ptm, "%c") << '\n';
  msg << "Removed all expression cache entries (" << removal_count << ")"
      << " after simulation time " << time << ".";
=======
  time_t t ;
  char curr_time[100];
  time( &t );

  std::strftime(curr_time, sizeof(curr_time), "%A %c", std::localtime(&t));
  std::stringstream msg;
  msg<<"Time travel detected at "<< curr_time << '\n';
  msg<<"Removed all expression cache entries ("<<removal_count<<")"
     <<" after simulation time "<<ftime<<".";
>>>>>>> 851b0bbd
  m_data["ascent_cache_info"].append() = msg.str();
  m_filtered = true;
}

bool
Cache::loaded()
{
  return m_loaded;
}

void
Cache::load(const std::string &dir, const std::string &session)
{
  m_rank = 0;
#ifdef ASCENT_MPI_ENABLED
  MPI_Comm mpi_comm = MPI_Comm_f2c(flow::Workspace::default_mpi_comm());
  MPI_Comm_rank(mpi_comm, &m_rank);
#endif

  std::string file_name = session + ".yaml";
  std::string session_file = conduit::utils::join_path(dir, file_name);
  m_session_file = session_file;

  bool exists = conduit::utils::is_file(session_file);

  if(m_rank == 0 && exists)
  {
    m_data.load(session_file, "yaml");
  }

#ifdef ASCENT_MPI_ENABLED
  if(exists)
  {
    conduit::relay::mpi::broadcast_using_schema(m_data, 0, mpi_comm);
  }
#endif
  m_loaded = true;
}

Cache::~Cache()
{
  // the session file can be blank during testing,
  // since its not actually opening ascent
  if(m_rank == 0 && !m_data.dtype().is_empty() && m_session_file != "")
  {
    m_data.save(m_session_file, "yaml");
  }
}

void
register_builtin()
{
  flow::Workspace::register_filter_type<expressions::NullArg>();
  flow::Workspace::register_filter_type<expressions::Boolean>();
  flow::Workspace::register_filter_type<expressions::Double>();
  flow::Workspace::register_filter_type<expressions::Integer>();
  flow::Workspace::register_filter_type<expressions::Identifier>();
  flow::Workspace::register_filter_type<expressions::History>();
  flow::Workspace::register_filter_type<expressions::BinaryOp>();
  flow::Workspace::register_filter_type<expressions::String>();
  flow::Workspace::register_filter_type<expressions::IfExpr>();
  flow::Workspace::register_filter_type<expressions::ScalarMax>();
  flow::Workspace::register_filter_type<expressions::ScalarMin>();
  flow::Workspace::register_filter_type<expressions::FieldMax>();
  flow::Workspace::register_filter_type<expressions::FieldMin>();
  flow::Workspace::register_filter_type<expressions::FieldAvg>();
  flow::Workspace::register_filter_type<expressions::FieldNanCount>();
  flow::Workspace::register_filter_type<expressions::FieldInfCount>();
  flow::Workspace::register_filter_type<expressions::FieldSum>();
  flow::Workspace::register_filter_type<expressions::ArrayMax>();
  flow::Workspace::register_filter_type<expressions::ArrayMin>();
  flow::Workspace::register_filter_type<expressions::ArrayAvg>();
  flow::Workspace::register_filter_type<expressions::ArraySum>();
  flow::Workspace::register_filter_type<expressions::Vector>();
  flow::Workspace::register_filter_type<expressions::Magnitude>();
  flow::Workspace::register_filter_type<expressions::Field>();
  flow::Workspace::register_filter_type<expressions::Topo>();
  flow::Workspace::register_filter_type<expressions::Axis>();
  flow::Workspace::register_filter_type<expressions::Histogram>();
  flow::Workspace::register_filter_type<expressions::Binning>();
  flow::Workspace::register_filter_type<expressions::PaintBinning>();
  flow::Workspace::register_filter_type<expressions::BinningMesh>();
  flow::Workspace::register_filter_type<expressions::Entropy>();
  flow::Workspace::register_filter_type<expressions::Pdf>();
  flow::Workspace::register_filter_type<expressions::Cdf>();
  flow::Workspace::register_filter_type<expressions::Quantile>();
  flow::Workspace::register_filter_type<expressions::BinByValue>();
  flow::Workspace::register_filter_type<expressions::BinByIndex>();
  flow::Workspace::register_filter_type<expressions::Cycle>();
  flow::Workspace::register_filter_type<expressions::ArrayAccess>();
  flow::Workspace::register_filter_type<expressions::DotAccess>();
  flow::Workspace::register_filter_type<expressions::PointAndAxis>();
  flow::Workspace::register_filter_type<expressions::MaxFromPoint>();
  flow::Workspace::register_filter_type<expressions::Bin>();

  initialize_functions();
  initialize_objects();
}

ExpressionEval::ExpressionEval(conduit::Node *data) : m_data(data)
{
}

void
ExpressionEval::load_cache(const std::string &dir, const std::string &session)
{
  // the cache is static so don't load if we already have
  if(!m_cache.loaded())
  {
    m_cache.load(dir, session);
  }
}

void
count_params()
{
  const int num_functions = g_function_table.number_of_children();
  for(int i = 0; i < num_functions; ++i)
  {
    conduit::Node &function = g_function_table.child(i);
    const int num_overloads = function.number_of_children();
    for(int o = 0; o < num_overloads; ++o)
    {
      conduit::Node &sig = function.child(o);
      const int num_args = sig["args"].number_of_children();
      int req = 0;
      int opt = 0;
      bool seen_opt = false;
      for(int a = 0; a < num_args; ++a)
      {
        const conduit::Node &arg = sig["args"].child(a);
        if(arg.has_path("optional"))
        {
          seen_opt = true;
          opt++;
        }
        else
        {
          req++;
          if(seen_opt)
          {
            function.print();
            ASCENT_ERROR("Function: optional parameters must come after "
                         "required params");
          }
        }
      }
      sig["req_count"] = req;
      sig["opt_count"] = opt;
    }
  }
}

void
initialize_functions()
{
  // functions
  g_function_table.reset();
  conduit::Node *functions = &g_function_table;

  //---------------------------------------------------------------------------

  conduit::Node &array_avg_sig = (*functions)["avg"].append();
  array_avg_sig["return_type"] = "double";
  array_avg_sig["filter_name"] = "array_avg"; // matches the filter's type_name
  array_avg_sig["args/arg1/type"] = "array"; // arg names match input port names
  array_avg_sig["description"] = "Return the average of an array.";

  //---------------------------------------------------------------------------

  conduit::Node &field_avg_sig = (*functions)["avg"].append();
  field_avg_sig["return_type"] = "double";
  field_avg_sig["filter_name"] = "field_avg";
  field_avg_sig["args/arg1/type"] = "field";
  field_avg_sig["description"] = "Return the field average of a mesh variable.";

  //---------------------------------------------------------------------------

  conduit::Node &field_nan_sig = (*functions)["field_nan_count"].append();
  field_nan_sig["return_type"] = "double";
  field_nan_sig["filter_name"] = "field_nan_count";
  field_nan_sig["args/arg1/type"] = "field"; // arg names match input port names
  field_nan_sig["description"] =
      "Return the number  of NaNs in a mesh variable.";

  //---------------------------------------------------------------------------

  conduit::Node &field_inf_sig = (*functions)["field_inf_count"].append();
  field_inf_sig["return_type"] = "double";
  field_inf_sig["filter_name"] = "field_inf_count";
  field_inf_sig["args/arg1/type"] = "field"; // arg names match input port names
  field_inf_sig["description"] =
      "Return the number  of -inf and +inf in a mesh variable.";

  //---------------------------------------------------------------------------

  conduit::Node &scalar_max_sig = (*functions)["max"].append();
  scalar_max_sig["return_type"] = "double";
  scalar_max_sig["filter_name"] = "scalar_max";
  scalar_max_sig["args/arg1/type"] = "scalar";
  scalar_max_sig["args/arg2/type"] = "scalar";
  scalar_max_sig["description"] = "Return the maximum of two scalars.";

  //---------------------------------------------------------------------------

  conduit::Node &field_max_sig = (*functions)["max"].append();
  field_max_sig["return_type"] = "value_position";
  field_max_sig["filter_name"] = "field_max";
  field_max_sig["args/arg1/type"] = "field";
  field_max_sig["description"] =
      "Return the maximum value from the meshvar. Its position is also "
      "stored "
      "and is accessible via the `position` function.";

  //---------------------------------------------------------------------------

  conduit::Node &array_max_sig = (*functions)["max"].append();
  array_max_sig["return_type"] = "double";
  array_max_sig["filter_name"] = "array_max";
  array_max_sig["args/arg1/type"] = "array";
  array_max_sig["description"] = "Return the maximum of an array.";

  //---------------------------------------------------------------------------

  conduit::Node &field_min_sig = (*functions)["min"].append();
  field_min_sig["return_type"] = "value_position";
  field_min_sig["filter_name"] = "field_min";
  field_min_sig["args/arg1/type"] = "field";
  field_min_sig["description"] =
      "Return the minimum value from the meshvar. Its position is also "
      "stored "
      "and is accessible via the `position` function.";

  //---------------------------------------------------------------------------

  conduit::Node &scalar_min_sig = (*functions)["min"].append();
  scalar_min_sig["return_type"] = "double";
  scalar_min_sig["filter_name"] = "scalar_min";
  scalar_min_sig["args/arg1/type"] = "scalar";
  scalar_min_sig["args/arg2/type"] = "scalar";
  scalar_min_sig["description"] = "Return the minimum of two scalars.";

  //---------------------------------------------------------------------------

  conduit::Node &array_min_sig = (*functions)["min"].append();
  array_min_sig["return_type"] = "double";
  array_min_sig["filter_name"] = "array_min";
  array_min_sig["args/arg1/type"] = "array";
  array_min_sig["description"] = "Return the minimum of an array.";

  //---------------------------------------------------------------------------

  conduit::Node &field_sum_sig = (*functions)["sum"].append();
  field_sum_sig["return_type"] = "double";
  field_sum_sig["filter_name"] = "field_sum";
  field_sum_sig["args/arg1/type"] = "field";
  field_sum_sig["description"] = "Return the sum of a field.";

  //---------------------------------------------------------------------------

  conduit::Node &array_sum_sig = (*functions)["sum"].append();
  array_sum_sig["return_type"] = "double";
  array_sum_sig["filter_name"] = "array_sum";
  array_sum_sig["args/arg1/type"] = "array";
  array_sum_sig["description"] = "Return the sum of an array.";

  //---------------------------------------------------------------------------

  conduit::Node &cycle_sig = (*functions)["cycle"].append();
  cycle_sig["return_type"] = "int";
  cycle_sig["filter_name"] = "cycle";
  cycle_sig["args"] = conduit::DataType::empty();
  cycle_sig["description"] = "Return the current simulation cycle.";

  //---------------------------------------------------------------------------

  conduit::Node &vector = (*functions)["vector"].append();
  vector["return_type"] = "vector";
  vector["filter_name"] = "vector";
  vector["args/arg1/type"] = "scalar";
  vector["args/arg2/type"] = "scalar";
  vector["args/arg3/type"] = "scalar";
  vector["description"] = "Return the 3D position vector for the input value.";

  //---------------------------------------------------------------------------

  conduit::Node &mag_sig = (*functions)["magnitude"].append();
  mag_sig["return_type"] = "double";
  mag_sig["filter_name"] = "magnitude";
  mag_sig["args/arg1/type"] = "vector";
  mag_sig["description"] = "Return the magnitude of the input vector.";

  //---------------------------------------------------------------------------

  conduit::Node &hist_sig = (*functions)["histogram"].append();
  hist_sig["return_type"] = "histogram";
  hist_sig["filter_name"] = "histogram";
  hist_sig["args/arg1/type"] = "field";
  // In a flow filter, these become parameters
  hist_sig["args/num_bins/type"] = "int";
  hist_sig["args/num_bins/optional"];
  hist_sig["args/num_bins/description"] = "defaults to ``256``";

  hist_sig["args/min_val/type"] = "scalar";
  hist_sig["args/min_val/optional"];
  hist_sig["args/min_val/description"] = "defaults to ``min(arg1)``";

  hist_sig["args/max_val/type"] = "scalar";
  hist_sig["args/max_val/optional"];
  hist_sig["args/max_val/description"] = "defaults to ``max(arg1)``";

  hist_sig["description"] = "Return a histogram of the mesh variable. Return a "
                            "histogram of the mesh variable.";

  //---------------------------------------------------------------------------

  conduit::Node &history_sig = (*functions)["history"].append();
  history_sig["return_type"] = "anytype";
  history_sig["filter_name"] = "history";

  history_sig["args/expr_name/type"] = "anytype";
  history_sig["args/expr_name/description"] =
      "`expr_name` should be the name of an expression that was evaluated in "
      "the past.";

  history_sig["args/relative_index/type"] = "int";
  history_sig["args/relative_index/optional"];
  history_sig["args/relative_index/description"] = "The number of evaluations \
  ago. This should be less than the number of past evaluations. For example, \
  ``history(pressure, relative_index=1)`` returns the value of pressure one \
  evaluation ago.";

  history_sig["args/absolute_index/type"] = "int";
  history_sig["args/absolute_index/optional"];
  history_sig["args/absolute_index/description"] =
      "The index in the evaluation \
  history. This should be less than the number of past evaluations. For \
  example, ``history(pressure, absolute_index=0)`` returns the value of \
  pressure from the first time it was evaluated.";

  history_sig["description"] = "As the simulation progresses the expressions \
  are evaluated repeatedly. The history function allows you to get the value of \
  previous evaluations. For example, if we want to evaluate the difference \
  between the original state of the simulation and the current state then we \
  can use an absolute index of 0 to compare the initial value with the \
  current value: ``val - history(val, absolute_index=0)``. Another example is if \
  you want to evaluate the relative change between the previous state and the \
  current state: ``val - history(val, relative_index=1)``.\n\n \
  .. note:: Exactly one of ``relative_index`` or ``absolute_index`` must be \
  passed. If the argument name is not specified ``relative_index`` will be \
  used.";

  //---------------------------------------------------------------------------

  conduit::Node &entropy_sig = (*functions)["entropy"].append();
  entropy_sig["return_type"] = "double";
  entropy_sig["filter_name"] = "entropy";
  entropy_sig["args/hist/type"] = "histogram";
  entropy_sig["description"] =
      "Return the Shannon entropy given a histogram of the field.";

  //---------------------------------------------------------------------------

  conduit::Node &pdf_sig = (*functions)["pdf"].append();
  pdf_sig["return_type"] = "histogram";
  pdf_sig["filter_name"] = "pdf";
  pdf_sig["args/hist/type"] = "histogram";
  pdf_sig["description"] =
      "Return the probability distribution function (pdf) from a histogram.";

  //---------------------------------------------------------------------------

  conduit::Node &cdf_sig = (*functions)["cdf"].append();
  cdf_sig["return_type"] = "histogram";
  cdf_sig["filter_name"] = "cdf";
  cdf_sig["args/hist/type"] = "histogram";
  cdf_sig["description"] =
      "Return the cumulative distribution function (cdf) from a histogram.";

  //---------------------------------------------------------------------------

  // gets histogram bin by index
  conduit::Node &bin_by_index_sig = (*functions)["bin"].append();
  bin_by_index_sig["return_type"] = "double";
  bin_by_index_sig["filter_name"] = "bin_by_index";
  bin_by_index_sig["args/hist/type"] = "histogram";
  bin_by_index_sig["args/bin/type"] = "int";
  bin_by_index_sig["description"] =
      "Return the value of the bin at index `bin` of a histogram.";

  //---------------------------------------------------------------------------

  // gets histogram bin by value
  conduit::Node &bin_by_value_sig = (*functions)["bin"].append();
  bin_by_value_sig["return_type"] = "double";
  bin_by_value_sig["filter_name"] = "bin_by_value";
  bin_by_value_sig["args/hist/type"] = "histogram";
  bin_by_value_sig["args/val/type"] = "scalar";
  bin_by_value_sig["description"] =
      "Return the value of the bin with axis-value `val` on the histogram.";

  //---------------------------------------------------------------------------

  conduit::Node &field_sig = (*functions)["field"].append();
  field_sig["return_type"] = "field";
  field_sig["filter_name"] = "field";
  field_sig["args/field_name/type"] = "string";
  field_sig["args/component/type"] = "string";
  field_sig["args/component/optional"];
  field_sig["args/component/description"] =
      "Used to specify a single component if the field is a vector field.";
  field_sig["description"] = "Return a mesh field given a its name.";

  //---------------------------------------------------------------------------

  conduit::Node &topo_sig = (*functions)["topo"].append();
  topo_sig["return_type"] = "topo";
  topo_sig["filter_name"] = "topo";
  topo_sig["args/arg1/type"] = "string";
  topo_sig["description"] = "Return a mesh topology given a its name.";

  //---------------------------------------------------------------------------

  conduit::Node &point_and_axis_sig = (*functions)["point_and_axis"].append();
  point_and_axis_sig["return_type"] = "bin";
  point_and_axis_sig["filter_name"] = "point_and_axis";
  point_and_axis_sig["args/binning/type"] = "binning";
  point_and_axis_sig["args/axis/type"] = "string";
  point_and_axis_sig["args/threshold/type"] = "double";
  point_and_axis_sig["args/point/type"] = "double";
  point_and_axis_sig["args/miss_value/type"] = "scalar";
  point_and_axis_sig["args/miss_value/optional"];
  point_and_axis_sig["args/direction/type"] = "int";
  point_and_axis_sig["args/direction/optional"];
  point_and_axis_sig["description"] =
      "returns the first values in"
      " a binning that exceeds a threshold from the given point.";

  conduit::Node &bin_sig = (*functions)["bin"].append();
  bin_sig["return_type"] = "bin";
  bin_sig["filter_name"] = "bin";
  bin_sig["args/binning/type"] = "binning";
  bin_sig["args/index/type"] = "int";
  bin_sig["description"] = "returns a bin from a binning by index";

  // -------------------------------------------------------------

  conduit::Node &max_from_point_sig = (*functions)["max_from_point"].append();
  max_from_point_sig["return_type"] = "value_position";
  max_from_point_sig["filter_name"] = "max_from_point";
  max_from_point_sig["args/binning/type"] = "binning";
  max_from_point_sig["args/axis/type"] = "string";
  max_from_point_sig["args/point/type"] = "double";
  max_from_point_sig["description"] =
      "returns the closest max"
      " value from a reference point on an axis";

  // -------------------------------------------------------------

  conduit::Node &quantile_sig = (*functions)["quantile"].append();
  quantile_sig["return_type"] = "double";
  quantile_sig["filter_name"] = "quantile";
  quantile_sig["args/cdf/type"] = "histogram";
  quantile_sig["args/cdf/description"] = "CDF of a histogram.";

  quantile_sig["args/q/type"] = "double";
  quantile_sig["args/q/description"] = "Quantile between 0 and 1 inclusive.";

  quantile_sig["args/interpolation/type"] = "string";
  quantile_sig["args/interpolation/optional"];
  quantile_sig["args/interpolation/description"] =
      "Specifies the interpolation \
  method to use when the quantile lies between two data points ``i < j``: \n\n \
  - linear (default): ``i + (j - i) * fraction``, where fraction is the \
  fractional part of the index surrounded by ``i`` and ``j``. \n \
  - lower: ``i``. \n \
  - higher: ``j``. \n \
  - nearest: ``i`` or ``j``, whichever is nearest. \n \
  - midpoint: ``(i + j) / 2``";

  quantile_sig["description"] = "Return the `q`-th quantile of the data along \
  the axis of `cdf`. For example, if `q` is 0.5 the result is the value on the \
  x-axis which 50\% of the data lies below.";

  //---------------------------------------------------------------------------

  conduit::Node &axis_sig = (*functions)["axis"].append();
  axis_sig["return_type"] = "axis";
  axis_sig["filter_name"] = "axis";
  axis_sig["args/name/type"] = "string";
  axis_sig["args/name/description"] = "The name of a scalar field on the mesh "
                                      "or one of ``'x'``, ``'y'``, or ``'z'``.";
  // rectilinear binning
  axis_sig["args/bins/type"] = "list";
  axis_sig["args/bins/optional"];
  axis_sig["args/bins/description"] =
      "A strictly increasing list of scalars containing the values for each "
      "tick. Used to specify a rectilinear axis.";
  // uniform binning
  axis_sig["args/min_val/type"] = "scalar";
  axis_sig["args/min_val/optional"];
  axis_sig["args/min_val/description"] =
      "Minimum value of the axis (i.e. the value of the first tick).";
  axis_sig["args/max_val/type"] = "scalar";
  axis_sig["args/max_val/optional"];
  axis_sig["args/max_val/description"] =
      "Maximum value of the axis (i.e. the value of the last tick).";
  axis_sig["args/num_bins/type"] = "int";
  axis_sig["args/num_bins/optional"];
  axis_sig["args/num_bins/description"] =
      "Number of bins on the axis (i.e. the number of ticks minus 1).";
  axis_sig["description"] =
      "Defines a uniform or rectilinear axis. When used for binning the bins "
      "are inclusive on the lower boundary and exclusive on the higher "
      "boundary of each bin. Either specify only ``bins`` or a subset of the "
      "``min_val``, ``max_val``, ``num_bins`` options.";
  axis_sig["args/clamp/type"] = "bool";
  axis_sig["args/clamp/optional"];
  axis_sig["args/clamp/description"] =
      "Defaults to ``False``. If ``True``, values outside the axis should be "
      "put into the bins on the boundaries.";

  //---------------------------------------------------------------------------

  conduit::Node &binning_sig = (*functions)["binning"].append();
  binning_sig["return_type"] = "binning";
  binning_sig["filter_name"] = "binning";
  binning_sig["args/reduction_var/type"] = "string";
  binning_sig["args/reduction_var/description"] =
      "The variable being reduced. Either the name of a scalar field on the "
      "mesh or one of ``'x'``, ``'y'``, or ``'z'``.";
  binning_sig["args/reduction_op/type"] = "string";
  binning_sig["args/reduction_op/description"] =
      "The reduction operator to use when \
  putting values in bins. Available reductions are: \n\n \
  - cnt: number of elements in a bin \n \
  - min: minimum value in a bin \n \
  - max: maximum value in a bin \n \
  - sum: sum of values in a bin \n \
  - avg: average of values in a bin \n \
  - pdf: probability distribution function over all bins \n \
  - std: standard deviation of values in a bin \n \
  - var: variance of values in a bin \n \
  - rms: root mean square of values in a bin";
  binning_sig["args/bin_axes/type"] = "list";
  binning_sig["args/bin_axes/description"] =
      "List of Axis objects which define the bin axes.";
  binning_sig["args/empty_bin_val/type"] = "scalar";
  binning_sig["args/empty_bin_val/optional"];
  binning_sig["args/empty_bin_val/description"] =
      "The value that empty bins should have. Defaults to 0.";
  binning_sig["args/component/type"] = "string";
  binning_sig["args/component/optional"];
  binning_sig["args/component/description"] =
      "the component of a vector field to use for the reduction."
      " Example 'x' for a field defined as 'velocity/x'";
  binning_sig["description"] = "Returns a multidimensional data binning.";

  // TODO for now this does not jit
  conduit::Node &paint_binning_sig = (*functions)["paint_binning"].append();
  paint_binning_sig["return_type"] = "field";
  paint_binning_sig["filter_name"] = "paint_binning";
  paint_binning_sig["args/binning/type"] = "binning";
  paint_binning_sig["args/binning/description"] =
      "The values in ``binning`` are used to generate the new field.";
  paint_binning_sig["args/name/type"] = "string";
  paint_binning_sig["args/name/optional"];
  paint_binning_sig["args/name/description"] =
      "The name of the new field to be generated. If not specified, a name "
      "is "
      "automatically generated and the field is treated as a temporary and "
      "removed from the dataset when the expression is done executing.";
  paint_binning_sig["args/topo/type"] = "topo";
  paint_binning_sig["args/topo/optional"];
  paint_binning_sig["args/topo/description"] =
      " The topology to paint the bin values back onto. Defaults to the "
      "topology associated with the bin axes. This topology must have "
      "all the fields used for the axes of ``binning``. It only makes sense "
      "to "
      "specify this when the only bin axes are a subset of ``x``, ``y``, "
      "``z``. Additionally, it must be specified in this case since there is "
      "not enough info to infer the topology assuming there are multiple "
      "topologies in the dataset.";
  paint_binning_sig["args/assoc/type"] = "topo";
  paint_binning_sig["args/assoc/optional"];
  paint_binning_sig["args/assoc/description"] =
      "Defaults to the association infered from the bin axes and and "
      "reduction "
      "variable. The topology to paint the bin values back onto. This "
      "topology "
      "must have all the fields used for the axes of ``binning``. It only "
      "makes sense to specify this when the only bin axes are a subset of "
      "``x``, ``y``, ``z``.";
  paint_binning_sig["args/default_value/type"] = "scalar";
  paint_binning_sig["args/default_value/optional"];
  paint_binning_sig["args/default_value/description"] =
      "Defaults to ``0``. The value given to elements which do not fall into "
      "any of the bins.";
  paint_binning_sig["description"] =
      "Paints back the bin values onto an existing mesh by binning the "
      "elements of the mesh and creating a new field there the value at each "
      "element is the value in the bin it falls into.";

  conduit::Node &binning_mesh_sig = (*functions)["binning_mesh"].append();
  binning_mesh_sig["return_type"] = "field";
  binning_mesh_sig["filter_name"] = "binning_mesh";
  binning_mesh_sig["args/binning/type"] = "binning";
  binning_mesh_sig["args/binning/description"] =
      "The values in ``binning`` are used to generate the new field.";
  binning_mesh_sig["args/name/type"] = "string";
  binning_mesh_sig["args/name/optional"];
  binning_mesh_sig["args/name/description"] =
      "The name of the new field to be generated, the corresponding topology "
      "topology and coordinate sets will be named '``name``_topo' and "
      "``name``_coords' respectively. If not specified, a name is "
      "automatically generated and the field is treated as a temporary and "
      "removed from the dataset when the expression is done executing.";
  binning_mesh_sig["description"] =
      "A binning with 3 or fewer dimensions will be output as a new element "
      "associated field on a new topology on the dataset. This is useful for "
      "directly visualizing the binning.";

  //---------------------------------------------------------------------------
  // Jitable Functions
  //---------------------------------------------------------------------------
  // Functions below this line call JitFilter
  // All jitable functions need to have ["jitable"] in order for this to happen
  // filter_name is passed to JitFilter so that it can determine which function
  // to execute

  conduit::Node &field_scalar_max_sig = (*functions)["max"].append();
  field_scalar_max_sig["return_type"] = "jitable";
  field_scalar_max_sig["filter_name"] = "field_field_max";
  field_scalar_max_sig["args/arg1/type"] = "field";
  field_scalar_max_sig["args/arg2/type"] = "scalar";
  field_scalar_max_sig["jitable"];
  field_scalar_max_sig["description"] =
      "Return a derived field that is the max of two fields.";

  //---------------------------------------------------------------------------

  conduit::Node &field_field_min_sig = (*functions)["min"].append();
  field_field_min_sig["return_type"] = "jitable";
  field_field_min_sig["filter_name"] = "field_field_min";
  field_field_min_sig["args/arg1/type"] = "field";
  field_field_min_sig["args/arg2/type"] = "field";
  field_field_min_sig["jitable"];
  field_field_min_sig["description"] =
      "Return a derived field that is the min of two fields.";

  //---------------------------------------------------------------------------

  conduit::Node &field_sin_sig = (*functions)["sin"].append();
  field_sin_sig["return_type"] = "jitable";
  field_sin_sig["filter_name"] = "field_sin";
  field_sin_sig["args/arg1/type"] = "field";
  field_sin_sig["jitable"];
  field_sin_sig["description"] =
      "Return a derived field that is the sin of a field.";

  //---------------------------------------------------------------------------

  conduit::Node &field_abs_sig = (*functions)["abs"].append();
  field_abs_sig["return_type"] = "jitable";
  field_abs_sig["filter_name"] = "field_abs";
  field_abs_sig["args/arg1/type"] = "field";
  field_abs_sig["jitable"];
  field_abs_sig["description"] =
      "Return a derived field that is the absolute value of a field.";

  //---------------------------------------------------------------------------

  conduit::Node &field_sqrt_sig = (*functions)["sqrt"].append();
  field_sqrt_sig["return_type"] = "jitable";
  field_sqrt_sig["filter_name"] = "field_sqrt";
  field_sqrt_sig["args/arg1/type"] = "field";
  field_sqrt_sig["jitable"];
  field_sqrt_sig["description"] =
      "Return a derived field that is the square root value of a field.";

  //---------------------------------------------------------------------------

  conduit::Node &field_gradient_sig = (*functions)["gradient"].append();
  field_gradient_sig["return_type"] = "jitable";
  field_gradient_sig["filter_name"] = "gradient";
  field_gradient_sig["args/field/type"] = "field";
  field_gradient_sig["jitable"];
  field_gradient_sig["description"] =
      "Return a derived field that is the gradient of a field.";

  //---------------------------------------------------------------------------

  conduit::Node &field_vorticity_sig = (*functions)["vorticity"].append();
  field_vorticity_sig["return_type"] = "jitable";
  field_vorticity_sig["filter_name"] = "vorticity";
  field_vorticity_sig["args/field/type"] = "field";
  field_vorticity_sig["jitable"];
  field_vorticity_sig["description"] =
      "Return a derived field that is the vorticity of a vector field.";

  //---------------------------------------------------------------------------

  conduit::Node &field_magnitude_sig = (*functions)["magnitude"].append();
  field_magnitude_sig["return_type"] = "jitable";
  field_magnitude_sig["filter_name"] = "magnitude";
  field_magnitude_sig["args/vector/type"] = "field";
  field_magnitude_sig["jitable"];
  field_magnitude_sig["description"] =
      "Return a derived field that is the magnitude of a vector field.";

  //---------------------------------------------------------------------------

  conduit::Node &field_vector = (*functions)["vector"].append();
  field_vector["return_type"] = "jitable";
  field_vector["filter_name"] = "vector";
  field_vector["args/arg1/type"] = "field";
  field_vector["args/arg2/type"] = "field";
  field_vector["args/arg3/type"] = "field";
  field_vector["jitable"];
  field_vector["description"] = "Return a vector field on the mesh.";

  //---------------------------------------------------------------------------

  conduit::Node &derived_field = (*functions)["derived_field"].append();
  derived_field["return_type"] = "jitable";
  derived_field["filter_name"] = "derived_field";
  derived_field["args/arg1/type"] = "scalar";
  derived_field["args/arg1/description"] =
      "The scalar to be cast to a derived field.";
  derived_field["args/topology/type"] = "string";
  derived_field["args/topology/optional"];
  derived_field["args/topology/description"] =
      "The topology to put the derived field onto. The language tries to infer "
      "this if not specified.";
  derived_field["args/association/type"] = "string";
  derived_field["args/association/optional"];
  derived_field["args/association/description"] =
      "The association of the derived field. The language will try to infer "
      "this if not specified.";
  derived_field["jitable"];
  derived_field["description"] =
      "Cast a scalar to a derived field (type `jitable`).";

  //---------------------------------------------------------------------------

  conduit::Node &derived_field2 = (*functions)["derived_field"].append();
  derived_field2["return_type"] = "jitable";
  derived_field2["filter_name"] = "derived_field";
  derived_field2["args/arg1/type"] = "field";
  derived_field2["args/arg1/description"] =
      "The scalar to be cast to a derived field.";
  derived_field2["args/topology/type"] = "string";
  derived_field2["args/topology/optional"];
  derived_field2["args/topology/description"] =
      "The topology to put the derived field onto. The language tries to infer "
      "this if not specified.";
  derived_field2["args/association/type"] = "string";
  derived_field2["args/association/optional"];
  derived_field2["args/association/description"] =
      "The association of the derived field. The language will try to infer "
      "this if not specified.";
  derived_field2["jitable"];
  derived_field2["description"] =
      "Used to explicitly specfiy the topology and association of a derived "
      "field (e.g. in case it cannot be inferred).";

  count_params();
  // functions->save("functions.json", "json");
}

void
initialize_objects()
{
  // object type definitions
  g_object_table.reset();
  conduit::Node *objects = &g_object_table;

  conduit::Node &histogram = (*objects)["histogram/attrs"];
  histogram["value/type"] = "array";
  histogram["min_val/type"] = "double";
  histogram["max_val/type"] = "double";
  histogram["num_bins/type"] = "int";
  histogram["clamp/type"] = "bool";

  conduit::Node &value_position = (*objects)["value_position/attrs"];
  value_position["value/type"] = "double";
  value_position["position/type"] = "vector";

  conduit::Node &topo = (*objects)["topo/attrs"];
  topo["cell/type"] = "cell";
  topo["vertex/type"] = "vertex";

  conduit::Node &cell = (*objects)["cell/attrs"];
  (*objects)["cell/jitable"];
  cell["x/type"] = "jitable";
  cell["y/type"] = "jitable";
  cell["z/type"] = "jitable";
  cell["dx/type"] = "jitable";
  cell["dy/type"] = "jitable";
  cell["dz/type"] = "jitable";
  cell["id/type"] = "jitable";
  cell["volume/type"] = "jitable";
  cell["area/type"] = "jitable";

  conduit::Node &vertex = (*objects)["vertex/attrs"];
  (*objects)["vertex/jitable"];
  vertex["x/type"] = "jitable";
  vertex["y/type"] = "jitable";
  vertex["z/type"] = "jitable";
  vertex["id/type"] = "jitable";

  conduit::Node &vector_atts = (*objects)["vector/attrs"];
  vector_atts["x/type"] = "double";
  vector_atts["y/type"] = "double";
  vector_atts["z/type"] = "double";

  conduit::Node &bin_atts = (*objects)["bin/attrs"];
  bin_atts["min/type"] = "double";
  bin_atts["max/type"] = "double";
  bin_atts["center/type"] = "double";
  bin_atts["value/type"] = "double";

  conduit::Node &jitable = (*objects)["jitable/attrs"];
  jitable["x/type"] = "jitable";
  jitable["y/type"] = "jitable";
  jitable["z/type"] = "jitable";

  // we give field the attributes of jitable since all fields are jitables
  (*objects)["field/attrs"].update(jitable);

  // objects->save("objects.json", "json");
}

conduit::Node
ExpressionEval::evaluate(const std::string expr, std::string expr_name)
{
  if(expr_name == "")
  {
    expr_name = expr;
  }

  // used to eliminate common subexpressions
  // ex: (x - min) / (max - min) then min should only be evaluated once
  conduit::Node subexpr_cache;
  w.registry().add<conduit::Node>("subexpr_cache", &subexpr_cache, -1);

  // stores temporary fields, topos, and coords that need to be removed after
  // the expression runs
  conduit::Node remove;
  w.registry().add<conduit::Node>("remove", &remove, -1);

  w.registry().add<conduit::Node>("dataset", m_data, -1);
  w.registry().add<conduit::Node>("cache", &m_cache.m_data, -1);
  w.registry().add<conduit::Node>("function_table", &g_function_table, -1);
  w.registry().add<conduit::Node>("object_table", &g_object_table, -1);
  int cycle = get_state_var(*m_data, "cycle").to_int32();
  w.registry().add<int>("cycle", &cycle, -1);

  try
  {
    scan_string(expr.c_str());
  }
  catch(const char *msg)
  {
    w.reset();
    ASCENT_ERROR("Expression parsing error: " << msg << " in '" << expr << "'");
  }

  ASTExpression *expression = get_result();

  conduit::Node root;
  try
  {
    root = expression->build_graph(w);
    // if root is a derived field add a JitFilter to execute it
    if(root["type"].as_string() == "jitable")
    {
      conduit::Node params;
      params["func"] = "execute";
      params["filter_name"] = "jit_execute";
      params["execute"] = true;
      params["field_name"] = expr_name;
      conduit::Node &inp = params["inputs/jitable"];
      inp = root;
      inp["port"] = 0;
      w.graph().add_filter(register_jit_filter(w, 1), "jit_execute", params);
      // src, dest, port
      w.graph().connect(root["filter_name"].as_string(), "jit_execute", 0);
      root["filter_name"] = "jit_execute";
      root["type"] = "field";
    }
    w.graph().save_dot_html("ascent_expressions_graph.html");
    w.execute();
    // m_data->print();
  }
  catch(std::exception &e)
  {
    delete expression;
    w.reset();
    ASCENT_ERROR("Error while executing expression '" << expr
                                                      << "': " << e.what());
  }
  std::string filter_name = root["filter_name"].as_string();

  conduit::Node *n_res = w.registry().fetch<conduit::Node>(filter_name);
  conduit::Node return_val = *n_res;
  return_val.print();

  std::stringstream cache_entry;
  cache_entry << expr_name << "/" << cycle;

  // this causes an invalid read in conduit in the expression tests
  // m_cache[cache_entry.str()] = *n_res;
  m_cache.m_data[cache_entry.str()] = return_val;

  // remove temporary fields, topologies, and coordsets from the dataset
  const int num_domains = m_data->number_of_children();
  for(int i = 0; i < num_domains; ++i)
  {
    conduit::Node &dom = m_data->child(i);
    for(const auto &field_name : remove["fields"].child_names())
    {
      dom["fields"].remove(field_name);
    }
    for(const auto &topo_name : remove["topologies"].child_names())
    {
      dom["topologies"].remove(topo_name);
    }
    for(const auto &coords_name : remove["coordsets"].child_names())
    {
      dom["coordsets"].remove(coords_name);
    }
  }

  // add the sim time
  conduit::Node n_time = get_state_var(*m_data, "time");
  double time = 0;
  bool valid_time = false;
  if(!n_time.dtype().is_empty())
  {
    valid_time = true;
    time = n_time.to_float64();
  }
  return_val["time"] = time;

  // check the cache for signs of time travel
  // i.e., someone could have restarted the simulation from the beginning
  // or from some earlier checkpoint
  // There are a couple conditions:
  // 0) only check one time on startup
  // 1) only filter if we haven't done so before
  // 2) only filter if we detect time travel
  // 3) only filter if we have state/time
<<<<<<< HEAD
  if(!m_cache.filtered() && time <= m_cache.last_known_time() && valid_time)
=======
  static bool first_execute = true;

  if(first_execute && 
     !m_cache.filtered() &&
     time <= m_cache.last_known_time() &&
     valid_time)
>>>>>>> 851b0bbd
  {
    // remove all cache entries that occur in the future
    m_cache.filter_time(time);
  }
  first_execute = false;

  m_cache.last_known_time(time);

<<<<<<< HEAD
=======
  std::stringstream cache_entry;
  cache_entry << expr_name << "/" << cycle;

  m_cache.m_data[cache_entry.str()] = return_val;

>>>>>>> 851b0bbd
  delete expression;
  w.reset();
  return return_val;
}

//-----------------------------------------------------------------------------
const conduit::Node &
ExpressionEval::get_cache()
{
  return m_cache.m_data;
}

void
ExpressionEval::reset_cache()
{
  m_cache.m_data.reset();
}

void ExpressionEval::get_last(conduit::Node &data)
{
  data.reset();
  const int entries = m_cache.m_data.number_of_children();

  for(int i = 0; i < entries; ++i)
  {
    conduit::Node &entry = m_cache.m_data.child(i); 
    const int cycles = entry.number_of_children(); 
    if(cycles > 0)
    {
      conduit::Node &cycle = entry.child(cycles-1);
      data[cycle.path()].set_external(cycle);
    }
  }
}
//-----------------------------------------------------------------------------
};
//-----------------------------------------------------------------------------
// -- end ascent::expressions--
//-----------------------------------------------------------------------------

//-----------------------------------------------------------------------------
};
//-----------------------------------------------------------------------------
// -- end ascent::runtime --
//-----------------------------------------------------------------------------

//-----------------------------------------------------------------------------
};
//-----------------------------------------------------------------------------
// -- end ascent:: --
//-----------------------------------------------------------------------------<|MERGE_RESOLUTION|>--- conflicted
+++ resolved
@@ -56,15 +56,9 @@
 #include "expressions/ascent_expressions_parser.hpp"
 #include "expressions/ascent_expressions_tokens.hpp"
 
-<<<<<<< HEAD
-#include <chrono>
 #include <ctime>
-#include <iomanip>
-=======
+#include <stdio.h>
 #include <stdlib.h>
-#include <stdio.h>
-#include <ctime>
->>>>>>> 851b0bbd
 
 #ifdef ASCENT_MPI_ENABLED
 #include <conduit_relay_mpi.hpp>
@@ -116,12 +110,8 @@
   m_data["last_known_time"] = time;
 }
 
-<<<<<<< HEAD
 void
-Cache::filter_time(double time)
-=======
-void Cache::filter_time(double ftime)
->>>>>>> 851b0bbd
+Cache::filter_time(double ftime)
 {
   const int num_entries = m_data.number_of_children();
   int removal_count = 0;
@@ -176,25 +166,15 @@
     clean = !removed;
   }
 
-<<<<<<< HEAD
-  using std::chrono::system_clock;
-  std::time_t tt = system_clock::to_time_t(system_clock::now());
-  struct std::tm *ptm = std::localtime(&tt);
-  std::stringstream msg;
-  msg << "Time travel detected at " << std::put_time(ptm, "%c") << '\n';
-  msg << "Removed all expression cache entries (" << removal_count << ")"
-      << " after simulation time " << time << ".";
-=======
-  time_t t ;
+  time_t t;
   char curr_time[100];
-  time( &t );
+  time(&t);
 
   std::strftime(curr_time, sizeof(curr_time), "%A %c", std::localtime(&t));
   std::stringstream msg;
-  msg<<"Time travel detected at "<< curr_time << '\n';
-  msg<<"Removed all expression cache entries ("<<removal_count<<")"
-     <<" after simulation time "<<ftime<<".";
->>>>>>> 851b0bbd
+  msg << "Time travel detected at " << curr_time << '\n';
+  msg << "Removed all expression cache entries (" << removal_count << ")"
+      << " after simulation time " << ftime << ".";
   m_data["ascent_cache_info"].append() = msg.str();
   m_filtered = true;
 }
@@ -1103,13 +1083,6 @@
   conduit::Node return_val = *n_res;
   return_val.print();
 
-  std::stringstream cache_entry;
-  cache_entry << expr_name << "/" << cycle;
-
-  // this causes an invalid read in conduit in the expression tests
-  // m_cache[cache_entry.str()] = *n_res;
-  m_cache.m_data[cache_entry.str()] = return_val;
-
   // remove temporary fields, topologies, and coordsets from the dataset
   const int num_domains = m_data->number_of_children();
   for(int i = 0; i < num_domains; ++i)
@@ -1148,16 +1121,10 @@
   // 1) only filter if we haven't done so before
   // 2) only filter if we detect time travel
   // 3) only filter if we have state/time
-<<<<<<< HEAD
-  if(!m_cache.filtered() && time <= m_cache.last_known_time() && valid_time)
-=======
   static bool first_execute = true;
 
-  if(first_execute && 
-     !m_cache.filtered() &&
-     time <= m_cache.last_known_time() &&
-     valid_time)
->>>>>>> 851b0bbd
+  if(first_execute && !m_cache.filtered() &&
+     time <= m_cache.last_known_time() && valid_time)
   {
     // remove all cache entries that occur in the future
     m_cache.filter_time(time);
@@ -1166,14 +1133,11 @@
 
   m_cache.last_known_time(time);
 
-<<<<<<< HEAD
-=======
   std::stringstream cache_entry;
   cache_entry << expr_name << "/" << cycle;
 
   m_cache.m_data[cache_entry.str()] = return_val;
 
->>>>>>> 851b0bbd
   delete expression;
   w.reset();
   return return_val;
@@ -1192,18 +1156,19 @@
   m_cache.m_data.reset();
 }
 
-void ExpressionEval::get_last(conduit::Node &data)
+void
+ExpressionEval::get_last(conduit::Node &data)
 {
   data.reset();
   const int entries = m_cache.m_data.number_of_children();
 
   for(int i = 0; i < entries; ++i)
   {
-    conduit::Node &entry = m_cache.m_data.child(i); 
-    const int cycles = entry.number_of_children(); 
+    conduit::Node &entry = m_cache.m_data.child(i);
+    const int cycles = entry.number_of_children();
     if(cycles > 0)
     {
-      conduit::Node &cycle = entry.child(cycles-1);
+      conduit::Node &cycle = entry.child(cycles - 1);
       data[cycle.path()].set_external(cycle);
     }
   }
