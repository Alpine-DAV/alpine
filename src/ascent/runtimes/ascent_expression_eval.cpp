//~~~~~~~~~~~~~~~~~~~~~~~~~~~~~~~~~~~~~~~~~~~~~~~~~~~~~~~~~~~~~~~~~~~~~~~~~~~//
// Copyright (c) 2015-2019, Lawrence Livermore National Security, LLC.
//
// Produced at the Lawrence Livermore National Laboratory
//
// LLNL-CODE-716457
//
// All rights reserved.
//
// This file is part of Ascent.
//
// For details, see: http://ascent.readthedocs.io/.
//
// Please also read ascent/LICENSE
//
// Redistribution and use in source and binary forms, with or without
// modification, are permitted provided that the following conditions are met:
//
// * Redistributions of source code must retain the above copyright notice,
//   this list of conditions and the disclaimer below.
//
// * Redistributions in binary form must reproduce the above copyright notice,
//   this list of conditions and the disclaimer (as noted below) in the
//   documentation and/or other materials provided with the distribution.
//
// * Neither the name of the LLNS/LLNL nor the names of its contributors may
//   be used to endorse or promote products derived from this software without
//   specific prior written permission.
//
// THIS SOFTWARE IS PROVIDED BY THE COPYRIGHT HOLDERS AND CONTRIBUTORS "AS IS"
// AND ANY EXPRESS OR IMPLIED WARRANTIES, INCLUDING, BUT NOT LIMITED TO, THE
// IMPLIED WARRANTIES OF MERCHANTABILITY AND FITNESS FOR A PARTICULAR PURPOSE
// ARE DISCLAIMED. IN NO EVENT SHALL LAWRENCE LIVERMORE NATIONAL SECURITY,
// LLC, THE U.S. DEPARTMENT OF ENERGY OR CONTRIBUTORS BE LIABLE FOR ANY
// DIRECT, INDIRECT, INCIDENTAL, SPECIAL, EXEMPLARY, OR CONSEQUENTIAL
// DAMAGES  (INCLUDING, BUT NOT LIMITED TO, PROCUREMENT OF SUBSTITUTE GOODS
// OR SERVICES; LOSS OF USE, DATA, OR PROFITS; OR BUSINESS INTERRUPTION)
// HOWEVER CAUSED AND ON ANY THEORY OF LIABILITY, WHETHER IN CONTRACT,
// STRICT LIABILITY, OR TORT (INCLUDING NEGLIGENCE OR OTHERWISE) ARISING
// IN ANY WAY OUT OF THE USE OF THIS SOFTWARE, EVEN IF ADVISED OF THE
// POSSIBILITY OF SUCH DAMAGE.
//
//~~~~~~~~~~~~~~~~~~~~~~~~~~~~~~~~~~~~~~~~~~~~~~~~~~~~~~~~~~~~~~~~~~~~~~~~~~~//

//-----------------------------------------------------------------------------
///
/// file: ascent_expression_eval.hpp
///
//-----------------------------------------------------------------------------

#include "ascent_expression_eval.hpp"
#include "expressions/ascent_blueprint_architect.hpp"
#include "expressions/ascent_derived_jit.hpp"
#include "expressions/ascent_expression_filters.hpp"
#include "expressions/ascent_expressions_ast.hpp"
#include "expressions/ascent_expressions_parser.hpp"
#include "expressions/ascent_expressions_tokens.hpp"

#include <iomanip>
#include <ctime>
#include <chrono>

#ifdef ASCENT_MPI_ENABLED
#include <mpi.h>
#include <conduit_relay_mpi.hpp>
#endif
//-----------------------------------------------------------------------------
// -- begin ascent:: --
//-----------------------------------------------------------------------------
namespace ascent
{

//-----------------------------------------------------------------------------
// -- begin ascent::runtime --
//-----------------------------------------------------------------------------
namespace runtime
{

//-----------------------------------------------------------------------------
// -- begin ascent::expressions--
//-----------------------------------------------------------------------------
namespace expressions
{

conduit::Node g_function_table;
conduit::Node g_object_table;

<<<<<<< HEAD
=======
Cache ExpressionEval::m_cache;

double Cache::last_known_time()
{
  double res = 0;
  if(m_data.has_path("last_known_time"))
  {
    res = m_data["last_known_time"].as_float64();
  }
  return res;
}

bool Cache::filtered()
{
  return m_filtered;
}

void Cache::last_known_time(double time)
{
  m_data["last_known_time"] = time;
}

void Cache::filter_time(double time)
{
  const int num_entries = m_data.number_of_children();
  int removal_count = 0;
  for(int i = 0; i < num_entries; ++i)
  {
    conduit::Node &entry = m_data.child(i);
    if(entry.name() == "last_known_time" ||
       entry.name() == "session_cache_info")
    {
      continue;
    }

    bool invalid_time = true;
    while(invalid_time && entry.number_of_children() > 0)
    {
      int last = entry.number_of_children() - 1;

      if(!entry.child(last).has_path("time"))
      {
        // if there is no time, we can reason about
        // anything
        entry.remove(last);
        removal_count++;
      }
      else if(entry.child(last)["time"].to_float64() >= time)
      {
        entry.remove(last);
        removal_count++;
      }
      else
      {
        invalid_time = false;
      }
    }
  }

  // clean up entries with no children
  bool clean = false;
  while(!clean)
  {
    const int size = m_data.number_of_children();
    bool removed = false;
    for(int i = 0; i < size; ++i)
    {
      if(m_data.child(i).number_of_children() == 0)
      {
        m_data.remove(i);
        removed = true;
        break;
      }
    }
    clean = !removed;
  }

  using std::chrono::system_clock;
  std::time_t tt = system_clock::to_time_t (system_clock::now());
  struct std::tm * ptm = std::localtime(&tt);
  std::stringstream msg;
  msg<<"Time travel detected at "<<std::put_time(ptm,"%c") << '\n';
  msg<<"Removed all expression cache entries ("<<removal_count<<")"
     <<" after simulation time "<<time<<".";
  m_data["ascent_cache_info"].append() = msg.str();
  m_filtered = true;
}

bool Cache::loaded()
{
  return m_loaded;
}

void Cache::load(const std::string &dir,
                 const std::string &session)
{
  m_rank = 0;
#ifdef ASCENT_MPI_ENABLED
  MPI_Comm mpi_comm = MPI_Comm_f2c(flow::Workspace::default_mpi_comm());
  MPI_Comm_rank(mpi_comm, &m_rank);
#endif

  std::string file_name = session + ".yaml";
  std::string session_file = conduit::utils::join_path(dir, file_name);
  m_session_file = session_file;

  bool exists = conduit::utils::is_file(session_file);

  if(m_rank == 0 && exists)
  {
    m_data.load(session_file, "yaml");
  }

#ifdef ASCENT_MPI_ENABLED
  if(exists)
  {
    conduit::relay::mpi::broadcast_using_schema(m_data, 0, mpi_comm);
  }
#endif
  m_loaded = true;
}

Cache::~Cache()
{
  // the session file can be blank during testing,
  // since its not actually opening ascent
  if(m_rank == 0 &&
     !m_data.dtype().is_empty()
     && m_session_file != "")
  {
    m_data.save(m_session_file,"yaml");
  }
}

>>>>>>> 2ee58cc6
void
register_builtin()
{
  flow::Workspace::register_filter_type<expressions::NullArg>();
  flow::Workspace::register_filter_type<expressions::Boolean>();
  flow::Workspace::register_filter_type<expressions::Double>();
  flow::Workspace::register_filter_type<expressions::Integer>();
  flow::Workspace::register_filter_type<expressions::Identifier>();
  flow::Workspace::register_filter_type<expressions::History>();
  flow::Workspace::register_filter_type<expressions::BinaryOp>();
  flow::Workspace::register_filter_type<expressions::String>();
<<<<<<< HEAD
=======
  flow::Workspace::register_filter_type<expressions::ExpressionList>();
>>>>>>> 2ee58cc6
  flow::Workspace::register_filter_type<expressions::IfExpr>();
  flow::Workspace::register_filter_type<expressions::ScalarMax>();
  flow::Workspace::register_filter_type<expressions::ScalarMin>();
  flow::Workspace::register_filter_type<expressions::FieldMax>();
  flow::Workspace::register_filter_type<expressions::FieldMin>();
  flow::Workspace::register_filter_type<expressions::FieldAvg>();
  flow::Workspace::register_filter_type<expressions::FieldNanCount>();
  flow::Workspace::register_filter_type<expressions::FieldInfCount>();
  flow::Workspace::register_filter_type<expressions::FieldSum>();
  flow::Workspace::register_filter_type<expressions::ArrayMax>();
  flow::Workspace::register_filter_type<expressions::ArrayMin>();
  flow::Workspace::register_filter_type<expressions::ArrayAvg>();
  flow::Workspace::register_filter_type<expressions::ArraySum>();
  flow::Workspace::register_filter_type<expressions::Vector>();
  flow::Workspace::register_filter_type<expressions::Magnitude>();
  flow::Workspace::register_filter_type<expressions::Field>();
<<<<<<< HEAD
  flow::Workspace::register_filter_type<expressions::Topo>();
  flow::Workspace::register_filter_type<expressions::Axis>();
  flow::Workspace::register_filter_type<expressions::Histogram>();
  flow::Workspace::register_filter_type<expressions::Binning>();
  flow::Workspace::register_filter_type<expressions::PaintBinning>();
  flow::Workspace::register_filter_type<expressions::BinningMesh>();
=======
  flow::Workspace::register_filter_type<expressions::Axis>();
  flow::Workspace::register_filter_type<expressions::Histogram>();
  flow::Workspace::register_filter_type<expressions::Binning>();
>>>>>>> 2ee58cc6
  flow::Workspace::register_filter_type<expressions::Entropy>();
  flow::Workspace::register_filter_type<expressions::Pdf>();
  flow::Workspace::register_filter_type<expressions::Cdf>();
  flow::Workspace::register_filter_type<expressions::Quantile>();
  flow::Workspace::register_filter_type<expressions::BinByValue>();
  flow::Workspace::register_filter_type<expressions::BinByIndex>();
  flow::Workspace::register_filter_type<expressions::Cycle>();
  flow::Workspace::register_filter_type<expressions::ArrayAccess>();
  flow::Workspace::register_filter_type<expressions::DotAccess>();
  flow::Workspace::register_filter_type<expressions::PointAndAxis>();
  flow::Workspace::register_filter_type<expressions::MaxFromPoint>();
  flow::Workspace::register_filter_type<expressions::Bin>();

  initialize_functions();
  initialize_objects();
}

ExpressionEval::ExpressionEval(conduit::Node *data) : m_data(data)
{
}

void
ExpressionEval::load_cache(const std::string &dir,
                           const std::string &session)
{
  // the cache is static so don't load if we already have
  if(!m_cache.loaded())
  {
    m_cache.load(dir,session);
  }
}

void
count_params()
{
  const int num_functions = g_function_table.number_of_children();
  for(int i = 0; i < num_functions; ++i)
  {
    conduit::Node &function = g_function_table.child(i);
    const int num_overloads = function.number_of_children();
    for(int o = 0; o < num_overloads; ++o)
    {
      conduit::Node &sig = function.child(o);
      const int num_args = sig["args"].number_of_children();
      int req = 0;
      int opt = 0;
      bool seen_opt = false;
      for(int a = 0; a < num_args; ++a)
      {
        const conduit::Node &arg = sig["args"].child(a);
        if(arg.has_path("optional"))
        {
          seen_opt = true;
          opt++;
        }
        else
        {
          req++;
          if(seen_opt)
          {
            function.print();
            ASCENT_ERROR("Function: optional parameters must come after "
                         "required params");
          }
        }
      }
      sig["req_count"] = req;
      sig["opt_count"] = opt;
    }
  }
}

void
initialize_functions()
{
  // functions
  g_function_table.reset();
  conduit::Node *functions = &g_function_table;

  //---------------------------------------------------------------------------

  conduit::Node &array_avg_sig = (*functions)["avg"].append();
  array_avg_sig["return_type"] = "double";
  array_avg_sig["filter_name"] = "array_avg"; // matches the filter's type_name
  array_avg_sig["args/arg1/type"] = "array"; // arg names match input port names
  array_avg_sig["description"] = "Return the average of an array.";

  //---------------------------------------------------------------------------

  conduit::Node &field_avg_sig = (*functions)["avg"].append();
  field_avg_sig["return_type"] = "double";
  field_avg_sig["filter_name"] = "field_avg";
<<<<<<< HEAD
  field_avg_sig["derived_support"] =
      "true"; // function is supported in derived jit
  field_avg_sig["args/arg1/type"] = "field"; // arg names match input port names
=======
  field_avg_sig["args/arg1/type"] = "field";
>>>>>>> 2ee58cc6
  field_avg_sig["description"] = "Return the field average of a mesh variable.";

  //---------------------------------------------------------------------------

  conduit::Node &field_nan_sig = (*functions)["field_nan_count"].append();
  field_nan_sig["return_type"] = "double";
  field_nan_sig["filter_name"] = "field_nan_count";
  field_nan_sig["derived_support"] = "true";
  field_nan_sig["args/arg1/type"] = "field"; // arg names match input port names
  field_nan_sig["description"] =
      "Return the number  of NaNs in a mesh variable.";

  //---------------------------------------------------------------------------

  conduit::Node &field_inf_sig = (*functions)["field_inf_count"].append();
  field_inf_sig["return_type"] = "double";
  field_inf_sig["filter_name"] = "field_inf_count";
  field_inf_sig["args/arg1/type"] = "field"; // arg names match input port names
  field_inf_sig["description"] =
      "Return the number  of -inf and +inf in a mesh variable.";

  //---------------------------------------------------------------------------

  conduit::Node &scalar_max_sig = (*functions)["max"].append();
  scalar_max_sig["return_type"] = "double";
  scalar_max_sig["filter_name"] = "scalar_max";
  scalar_max_sig["args/arg1/type"] = "scalar";
  scalar_max_sig["args/arg2/type"] = "scalar";
  scalar_max_sig["description"] = "Return the maximum of two scalars.";

  //---------------------------------------------------------------------------

  conduit::Node &field_max_sig = (*functions)["max"].append();
  field_max_sig["return_type"] = "value_position";
  field_max_sig["filter_name"] = "field_max";
  field_max_sig["args/arg1/type"] = "field";
  field_max_sig["description"] =
      "Return the maximum value from the meshvar. Its position is also stored "
      "and is accessible via the `position` function.";

  //---------------------------------------------------------------------------

  conduit::Node &array_max_sig = (*functions)["max"].append();
  array_max_sig["return_type"] = "double";
  array_max_sig["filter_name"] = "array_max";
  array_max_sig["args/arg1/type"] = "array";
  array_max_sig["description"] = "Return the maximum of an array.";

  //---------------------------------------------------------------------------

  conduit::Node &field_min_sig = (*functions)["min"].append();
  field_min_sig["return_type"] = "value_position";
  field_min_sig["filter_name"] = "field_min";
  field_min_sig["args/arg1/type"] = "field";
  field_min_sig["description"] =
      "Return the minimum value from the meshvar. Its position is also stored "
      "and is accessible via the `position` function.";

  //---------------------------------------------------------------------------

  conduit::Node &scalar_min_sig = (*functions)["min"].append();
  scalar_min_sig["return_type"] = "double";
  scalar_min_sig["filter_name"] = "scalar_min";
  scalar_min_sig["args/arg1/type"] = "scalar";
  scalar_min_sig["args/arg2/type"] = "scalar";
  scalar_min_sig["description"] = "Return the minimum of two scalars.";

  //---------------------------------------------------------------------------

  conduit::Node &array_min_sig = (*functions)["min"].append();
  array_min_sig["return_type"] = "double";
  array_min_sig["filter_name"] = "array_min";
  array_min_sig["args/arg1/type"] = "array";
  array_min_sig["description"] = "Return the minimum of an array.";

  //---------------------------------------------------------------------------

  conduit::Node &field_sum_sig = (*functions)["sum"].append();
  field_sum_sig["return_type"] = "double";
  field_sum_sig["filter_name"] = "field_sum";
<<<<<<< HEAD
  field_sum_sig["derived_support"] = "true";
  field_sum_sig["args/arg1/type"] = "field"; // arg names match input port names
=======
  field_sum_sig["args/arg1/type"] = "field";
>>>>>>> 2ee58cc6
  field_sum_sig["description"] = "Return the sum of a field.";

  //---------------------------------------------------------------------------

  conduit::Node &array_sum_sig = (*functions)["sum"].append();
  array_sum_sig["return_type"] = "double";
  array_sum_sig["filter_name"] = "array_sum";
  array_sum_sig["args/arg1/type"] = "array";
  array_sum_sig["description"] = "Return the sum of an array.";

  //---------------------------------------------------------------------------

  conduit::Node &cycle_sig = (*functions)["cycle"].append();
  cycle_sig["return_type"] = "int";
  cycle_sig["filter_name"] = "cycle";
  cycle_sig["args"] = conduit::DataType::empty();
  cycle_sig["description"] = "Return the current simulation cycle.";

  //---------------------------------------------------------------------------

  conduit::Node &vector = (*functions)["vector"].append();
  vector["return_type"] = "vector";
  vector["filter_name"] = "vector";
  vector["args/arg1/type"] = "scalar";
  vector["args/arg2/type"] = "scalar";
  vector["args/arg3/type"] = "scalar";
  vector["description"] = "Return the 3D position vector for the input value.";

  //---------------------------------------------------------------------------

  conduit::Node &mag_sig = (*functions)["magnitude"].append();
  mag_sig["return_type"] = "double";
  mag_sig["filter_name"] = "magnitude";
  mag_sig["args/arg1/type"] = "vector";
  mag_sig["description"] = "Return the magnitude of the input vector.";

  //---------------------------------------------------------------------------

  conduit::Node &hist_sig = (*functions)["histogram"].append();
  hist_sig["return_type"] = "histogram";
  hist_sig["filter_name"] = "histogram";
  hist_sig["args/arg1/type"] = "field";
  // In a flow filter, these become parameters
  hist_sig["args/num_bins/type"] = "int";
  hist_sig["args/num_bins/optional"];
  hist_sig["args/num_bins/description"] = "defaults to ``256``";

  hist_sig["args/min_val/type"] = "scalar";
  hist_sig["args/min_val/optional"];
  hist_sig["args/min_val/description"] = "defaults to ``min(arg1)``";

  hist_sig["args/max_val/type"] = "scalar";
  hist_sig["args/max_val/optional"];
  hist_sig["args/max_val/description"] = "defaults to ``max(arg1)``";

  hist_sig["description"] = "Return a histogram of the mesh variable. Return a "
                            "histogram of the mesh variable.";

  //---------------------------------------------------------------------------

  conduit::Node &history_sig = (*functions)["history"].append();
  history_sig["return_type"] = "anytype";
  history_sig["filter_name"] = "history";

  history_sig["args/expr_name/type"] = "anytype";
  history_sig["args/expr_name/description"] =
      "`expr_name` should be the name of an expression that was evaluated in "
      "the past.";

  history_sig["args/relative_index/type"] = "int";
  history_sig["args/relative_index/optional"];
  history_sig["args/relative_index/description"] = "The number of evaluations \
  ago. This should be less than the number of past evaluations. For example, \
  ``history(pressure, relative_index=1)`` returns the value of pressure one \
  evaluation ago.";

  history_sig["args/absolute_index/type"] = "int";
  history_sig["args/absolute_index/optional"];
  history_sig["args/absolute_index/description"] =
      "The index in the evaluation \
  history. This should be less than the number of past evaluations. For \
  example, ``history(pressure, absolute_index=0)`` returns the value of \
  pressure from the first time it was evaluated.";

  history_sig["description"] = "As the simulation progresses the expressions \
  are evaluated repeatedly. The history function allows you to get the value of \
  previous evaluations. For example, if we want to evaluate the difference \
  between the original state of the simulation and the current state then we \
  can use an absolute index of 0 to compare the initial value with the \
  current value: ``val - history(val, absolute_index=0)``. Another example is if \
  you want to evaluate the relative change between the previous state and the \
  current state: ``val - history(val, relative_index=1)``.\n\n \
  .. note:: Exactly one of ``relative_index`` or ``absolute_index`` must be \
  passed. If the argument name is not specified ``relative_index`` will be \
  used.";

  //---------------------------------------------------------------------------

  conduit::Node &entropy_sig = (*functions)["entropy"].append();
  entropy_sig["return_type"] = "double";
  entropy_sig["filter_name"] = "entropy";
  entropy_sig["args/hist/type"] = "histogram";
  entropy_sig["description"] =
      "Return the Shannon entropy given a histogram of the field.";

  //---------------------------------------------------------------------------

  conduit::Node &pdf_sig = (*functions)["pdf"].append();
  pdf_sig["return_type"] = "histogram";
  pdf_sig["filter_name"] = "pdf";
  pdf_sig["args/hist/type"] = "histogram";
  pdf_sig["description"] =
      "Return the probability distribution function (pdf) from a histogram.";

  //---------------------------------------------------------------------------

  conduit::Node &cdf_sig = (*functions)["cdf"].append();
  cdf_sig["return_type"] = "histogram";
  cdf_sig["filter_name"] = "cdf";
  cdf_sig["args/hist/type"] = "histogram";
  cdf_sig["description"] =
      "Return the cumulative distribution function (cdf) from a histogram.";

  //---------------------------------------------------------------------------

  // gets histogram bin by index
  conduit::Node &bin_by_index_sig = (*functions)["bin"].append();
  bin_by_index_sig["return_type"] = "double";
  bin_by_index_sig["filter_name"] = "bin_by_index";
  bin_by_index_sig["args/hist/type"] = "histogram";
  bin_by_index_sig["args/bin/type"] = "int";
  bin_by_index_sig["description"] =
      "Return the value of the bin at index `bin` of a histogram.";

  //---------------------------------------------------------------------------

  // gets histogram bin by value
  conduit::Node &bin_by_value_sig = (*functions)["bin"].append();
  bin_by_value_sig["return_type"] = "double";
  bin_by_value_sig["filter_name"] = "bin_by_value";
  bin_by_value_sig["args/hist/type"] = "histogram";
  bin_by_value_sig["args/val/type"] = "scalar";
  bin_by_value_sig["description"] =
      "Return the value of the bin with axis-value `val` on the histogram.";

<<<<<<< HEAD
  //---------------------------------------------------------------------------
=======
  // -------------------------------------------------------------
>>>>>>> 2ee58cc6

  conduit::Node &field_sig = (*functions)["field"].append();
  field_sig["return_type"] = "field";
  field_sig["filter_name"] = "field";
  field_sig["args/arg1/type"] = "string";
  field_sig["description"] = "Return a mesh field given a its name.";

  //---------------------------------------------------------------------------

  conduit::Node &topo_sig = (*functions)["topo"].append();
  topo_sig["return_type"] = "topo";
  topo_sig["filter_name"] = "topo";
  topo_sig["args/arg1/type"] = "string";
  topo_sig["description"] = "Return a mesh topology given a its name.";

  //---------------------------------------------------------------------------

  conduit::Node &point_and_axis_sig = (*functions)["point_and_axis"].append();
  point_and_axis_sig["return_type"] = "bin";
  point_and_axis_sig["filter_name"] = "point_and_axis";
  point_and_axis_sig["args/binning/type"] = "binning";
  point_and_axis_sig["args/axis/type"] = "string";
  point_and_axis_sig["args/threshold/type"] = "double";
  point_and_axis_sig["args/point/type"] = "double";
  point_and_axis_sig["args/miss_value/type"] = "scalar";
  point_and_axis_sig["args/miss_value/optional"];
  point_and_axis_sig["args/direction/type"] = "int";
  point_and_axis_sig["args/direction/optional"];
  point_and_axis_sig["description"] = "returns the first values in"
    " a binning that exceeds a threshold from the given point.";

  conduit::Node &bin_sig = (*functions)["bin"].append();
  bin_sig["return_type"] = "bin";
  bin_sig["filter_name"] = "bin";
  bin_sig["args/binning/type"] = "binning";
  bin_sig["args/index/type"] = "int";
  bin_sig["description"] = "returns a bin from a binning by index";

  // -------------------------------------------------------------

  conduit::Node &max_from_point_sig = (*functions)["max_from_point"].append();
  max_from_point_sig["return_type"] = "value_position";
  max_from_point_sig["filter_name"] = "max_from_point";
  max_from_point_sig["args/binning/type"] = "binning";
  max_from_point_sig["args/axis/type"] = "string";
  max_from_point_sig["args/point/type"] = "double";
  max_from_point_sig["description"] = "returns the closest max"
    " value from a reference point on an axis";

  // -------------------------------------------------------------

  conduit::Node &quantile_sig = (*functions)["quantile"].append();
  quantile_sig["return_type"] = "double";
  quantile_sig["filter_name"] = "quantile";
  quantile_sig["args/cdf/type"] = "histogram";
  quantile_sig["args/cdf/description"] = "CDF of a histogram.";

  quantile_sig["args/q/type"] = "double";
  quantile_sig["args/q/description"] = "Quantile between 0 and 1 inclusive.";

  quantile_sig["args/interpolation/type"] = "string";
  quantile_sig["args/interpolation/optional"];
  quantile_sig["args/interpolation/description"] =
      "Specifies the interpolation \
  method to use when the quantile lies between two data points ``i < j``: \n\n \
  - linear (default): ``i + (j - i) * fraction``, where fraction is the \
  fractional part of the index surrounded by ``i`` and ``j``. \n \
  - lower: ``i``. \n \
  - higher: ``j``. \n \
  - nearest: ``i`` or ``j``, whichever is nearest. \n \
  - midpoint: ``(i + j) / 2``";

  quantile_sig["description"] = "Return the `q`-th quantile of the data along \
  the axis of `cdf`. For example, if `q` is 0.5 the result is the value on the \
  x-axis which 50\% of the data lies below.";

<<<<<<< HEAD
  //---------------------------------------------------------------------------
=======
  // -------------------------------------------------------------
>>>>>>> 2ee58cc6

  conduit::Node &axis_sig = (*functions)["axis"].append();
  axis_sig["return_type"] = "axis";
  axis_sig["filter_name"] = "axis";
  axis_sig["args/name/type"] = "string";
<<<<<<< HEAD
  axis_sig["args/name/description"] = "The name of a scalar field on the mesh "
                                      "or one of ``'x'``, ``'y'``, or ``'z'``.";
=======
  axis_sig["args/name/description"] =
      "The name of a scalar field on the mesh "
      "or one of ``'x'``, ``'y'``, or ``'z'``. `name` can also be the empty "
      "string `''` if `reduction_op` is either `sum` or `pdf` to mean we want "
      "to count the number of elements in the bin as our reduction variable.";
>>>>>>> 2ee58cc6
  // rectilinear binning
  axis_sig["args/bins/type"] = "list";
  axis_sig["args/bins/optional"];
  axis_sig["args/bins/description"] =
      "A strictly increasing list of scalars containing the values for each "
      "tick. Used to specify a rectilinear axis.";
  // uniform binning
  axis_sig["args/min_val/type"] = "scalar";
  axis_sig["args/min_val/optional"];
  axis_sig["args/min_val/description"] =
<<<<<<< HEAD
      "Minimum value of the axis (i.e. the value of the first tick).";
  axis_sig["args/max_val/type"] = "scalar";
  axis_sig["args/max_val/optional"];
  axis_sig["args/max_val/description"] =
      "Maximum value of the axis (i.e. the value of the last tick).";
  axis_sig["args/num_bins/type"] = "int";
  axis_sig["args/num_bins/optional"];
  axis_sig["args/num_bins/description"] =
      "Number of bins on the axis (i.e. the number of ticks minus 1).";
=======
      "Minimum value of the axis (i.e. the value of the first tick). Defaults "
      "to ``min(name)`` for fields and for ``'x'``, ``'y'``, or ``'z'`` the "
      "minimum value on the topology.";
  axis_sig["args/max_val/type"] = "scalar";
  axis_sig["args/max_val/optional"];
  axis_sig["args/max_val/description"] =
      "Maximum value of the axis (i.e. the value of the last tick).Defaults to "
      "``max(name)`` for fields and for ``'x'``, ``'y'``, or ``'z'`` the "
      "maximum value on the topology.";
  axis_sig["args/num_bins/type"] = "int";
  axis_sig["args/num_bins/optional"];
  axis_sig["args/num_bins/description"] =
      "Number of bins on the axis (i.e. the number of ticks minus 1). Defaults "
      "to ``256``.";
>>>>>>> 2ee58cc6
  axis_sig["description"] =
      "Defines a uniform or rectilinear axis. When used for binning the bins "
      "are inclusive on the lower boundary and exclusive on the higher "
      "boundary of each bin. Either specify only ``bins`` or a subset of the "
      "``min_val``, ``max_val``, ``num_bins`` options.";
  axis_sig["args/clamp/type"] = "bool";
  axis_sig["args/clamp/optional"];
  axis_sig["args/clamp/description"] =
      "Defaults to ``False``. If ``True``, values outside the axis should be "
      "put into the bins on the boundaries.";
<<<<<<< HEAD

  //---------------------------------------------------------------------------
=======
  // -------------------------------------------------------------
>>>>>>> 2ee58cc6

  conduit::Node &binning_sig = (*functions)["binning"].append();
  binning_sig["return_type"] = "binning";
  binning_sig["filter_name"] = "binning";
  binning_sig["args/reduction_var/type"] = "string";
  binning_sig["args/reduction_var/description"] =
      "The variable being reduced. Either the name of a scalar field on the "
      "mesh or one of ``'x'``, ``'y'``, or ``'z'``.";
  binning_sig["args/reduction_op/type"] = "string";
  binning_sig["args/reduction_op/description"] =
      "The reduction operator to use when \
  putting values in bins. Available reductions are: \n\n \
<<<<<<< HEAD
  - cnt: number of elements in a bin \n \
=======
>>>>>>> 2ee58cc6
  - min: minimum value in a bin \n \
  - max: maximum value in a bin \n \
  - sum: sum of values in a bin \n \
  - avg: average of values in a bin \n \
<<<<<<< HEAD
  - pdf: probability distribution function over all bins \n \
=======
  - pdf: probability distribution function \n \
>>>>>>> 2ee58cc6
  - std: standard deviation of values in a bin \n \
  - var: variance of values in a bin \n \
  - rms: root mean square of values in a bin";
  binning_sig["args/bin_axes/type"] = "list";
  binning_sig["args/bin_axes/description"] =
      "List of Axis objects which define the bin axes.";
  binning_sig["args/empty_bin_val/type"] = "scalar";
  binning_sig["args/empty_bin_val/optional"];
  binning_sig["args/empty_bin_val/description"] =
<<<<<<< HEAD
      "The value that empty bins should have. Defaults to 0.";
  binning_sig["description"] = "Returns a multidimensional data binning.";

  // TODO for now this does not jit
  conduit::Node &paint_binning_sig = (*functions)["paint_binning"].append();
  paint_binning_sig["return_type"] = "field";
  paint_binning_sig["filter_name"] = "paint_binning";
  paint_binning_sig["args/binning/type"] = "binning";
  paint_binning_sig["args/binning/description"] =
      "The values in ``binning`` are used to generate the new field.";
  paint_binning_sig["args/name/type"] = "string";
  paint_binning_sig["args/name/optional"];
  paint_binning_sig["args/name/description"] =
      "The name of the new field to be generated. If not specified, a name is "
      "automatically generated and the field is treated as a temporary and "
      "removed from the dataset when the expression is done executing.";
  paint_binning_sig["args/topo/type"] = "topo";
  paint_binning_sig["args/topo/optional"];
  paint_binning_sig["args/topo/description"] =
      " The topology to paint the bin values back onto. Defaults to the "
      "topology associated with the bin axes. This topology must have "
      "all the fields used for the axes of ``binning``. It only makes sense to "
      "specify this when the only bin axes are a subset of ``x``, ``y``, "
      "``z``. Additionally, it must be specified in this case since there is "
      "not enough info to infer the topology assuming there are multiple "
      "topologies in the dataset.";
  paint_binning_sig["args/assoc/type"] = "topo";
  paint_binning_sig["args/assoc/optional"];
  paint_binning_sig["args/assoc/description"] =
      "Defaults to the association infered from the bin axes and and reduction "
      "variable. The topology to paint the bin values back onto. This topology "
      "must have all the fields used for the axes of ``binning``. It only "
      "makes sense to specify this when the only bin axes are a subset of "
      "``x``, ``y``, ``z``.";
  paint_binning_sig["description"] =
      "Paints back the bin values onto an existing mesh by binning the "
      "elements of the mesh and creating a new field there the value at each "
      "element is the value in the bin it falls into.";

  conduit::Node &binning_mesh_sig = (*functions)["binning_mesh"].append();
  binning_mesh_sig["return_type"] = "field";
  binning_mesh_sig["filter_name"] = "binning_mesh";
  binning_mesh_sig["args/binning/type"] = "binning";
  binning_mesh_sig["args/binning/description"] =
      "The values in ``binning`` are used to generate the new field.";
  binning_mesh_sig["args/name/type"] = "string";
  binning_mesh_sig["args/name/optional"];
  binning_mesh_sig["args/name/description"] =
      "The name of the new field to be generated, the corresponding topology "
      "topology and coordinate sets will be named '``name``_topo' and "
      "``name``_coords' respectively. If not specified, a name is "
      "automatically generated and the field is treated as a temporary and "
      "removed from the dataset when the expression is done executing.";
  binning_mesh_sig["description"] =
      "A binning with 3 or fewer dimensions will be output as a new element "
      "associated field on a new topology on the dataset. This is useful for "
      "directly visualizing the binning.";
  //---------------------------------------------------------------------------
  // Jitable Functions
  //---------------------------------------------------------------------------

  conduit::Node &field_scalar_max_sig = (*functions)["max"].append();
  field_scalar_max_sig["return_type"] = "jitable";
  field_scalar_max_sig["filter_name"] = "field_field_max";
  field_scalar_max_sig["args/arg1/type"] = "field";
  field_scalar_max_sig["args/arg2/type"] = "scalar";
  field_scalar_max_sig["jitable"];
  field_scalar_max_sig["description"] =
      "Return a derived field that is the max of a field and a scalar.";

  //---------------------------------------------------------------------------

  // same as above but scalar goes first, field goes second
  conduit::Node &scalar_field_max_sig = (*functions)["max"].append();
  scalar_field_max_sig["return_type"] = "jitable";
  scalar_field_max_sig["filter_name"] = "field_field_max";
  scalar_field_max_sig["args/arg1/type"] = "scalar";
  scalar_field_max_sig["args/arg2/type"] = "field";
  scalar_field_max_sig["jitable"];
  scalar_field_max_sig["description"] =
      "Return a derived field that is the max of a scalar and a field. Same "
      "functionality as above but the order of the arguments is switched.";

  //---------------------------------------------------------------------------

  // same as above but scalar goes first, field goes second
  conduit::Node &field_field_max_sig = (*functions)["max"].append();
  field_field_max_sig["return_type"] = "jitable";
  field_field_max_sig["filter_name"] = "field_field_max";
  field_field_max_sig["args/arg1/type"] = "field";
  field_field_max_sig["args/arg2/type"] = "field";
  field_field_max_sig["jitable"];
  field_field_max_sig["description"] =
      "Return a derived field that is the max of two fields.";

  //---------------------------------------------------------------------------

  conduit::Node &field_scalar_min_sig = (*functions)["min"].append();
  field_scalar_min_sig["return_type"] = "jitable";
  field_scalar_min_sig["filter_name"] = "field_field_min";
  field_scalar_min_sig["args/arg1/type"] = "field";
  field_scalar_min_sig["args/arg2/type"] = "scalar";
  field_scalar_min_sig["jitable"];
  field_scalar_min_sig["description"] =
      "Return a derived field that is the min of a field and a scalar.";

  //---------------------------------------------------------------------------

  // same as above but scalar goes first, field goes second
  conduit::Node &scalar_field_min_sig = (*functions)["min"].append();
  scalar_field_min_sig["return_type"] = "jitable";
  scalar_field_min_sig["filter_name"] = "field_field_min";
  scalar_field_min_sig["args/arg1/type"] = "scalar";
  scalar_field_min_sig["args/arg2/type"] = "field";
  scalar_field_min_sig["jitable"];
  scalar_field_min_sig["description"] =
      "Return a derived field that is the min of a scalar and a field. Same "
      "functionality as above but the order of the arguments is switched.";

  //---------------------------------------------------------------------------

  // same as above but scalar goes first, field goes second
  conduit::Node &field_field_min_sig = (*functions)["min"].append();
  field_field_min_sig["return_type"] = "jitable";
  field_field_min_sig["filter_name"] = "field_field_min";
  field_field_min_sig["args/arg1/type"] = "field";
  field_field_min_sig["args/arg2/type"] = "field";
  field_field_min_sig["jitable"];
  field_field_min_sig["description"] =
      "Return a derived field that is the min of two fields.";

  //---------------------------------------------------------------------------

  conduit::Node &field_sin_sig = (*functions)["sin"].append();
  field_sin_sig["return_type"] = "jitable";
  field_sin_sig["filter_name"] = "field_sin";
  field_sin_sig["args/arg1/type"] = "field";
  field_sin_sig["jitable"];
  field_sin_sig["description"] =
      "Return a derived field that is the sin of a field.";

  //---------------------------------------------------------------------------

  conduit::Node &field_abs_sig = (*functions)["abs"].append();
  field_abs_sig["return_type"] = "jitable";
  field_abs_sig["filter_name"] = "field_abs";
  field_abs_sig["args/arg1/type"] = "field";
  field_abs_sig["jitable"];
  field_abs_sig["description"] =
      "Return a derived field that is the absolute value of a field.";

  //---------------------------------------------------------------------------

  count_params();
  // functions->save("functions.json", "json");
=======
      "The value that empty bins should have. Defaults to ``0``.";
  binning_sig["args/component/type"] = "string";
  binning_sig["args/component/optional"];
  binning_sig["args/component/description"] =
      "the component of a vector field to use for the reduction."
      " Example 'x' for a field defined as 'velocity/x'";
  binning_sig["args/output/type"] = "string";
  binning_sig["args/output/optional"];
  binning_sig["args/output/description"] =
      "Defaults to ``'none'``. If set to ``'bins'`` a binning with 3 or fewer "
      "dimensions will be output as a new topology on the dataset. This is "
      "useful for directly visualizing the binning. If set to ``'mesh'`` the "
      "bins will be \"painted\" back onto the original mesh as a new field.";
  binning_sig["description"] = "Returns a multidimensional data binning.";

  // -------------------------------------------------------------

  count_params();
  // functions->save("functions.json", "json");
  // TODO: validate that there are no ambiguities
>>>>>>> 2ee58cc6
}

void
initialize_objects()
{
  // object type definitions
  g_object_table.reset();
  conduit::Node *objects = &g_object_table;

  conduit::Node &histogram = (*objects)["histogram/attrs"];
  histogram["value/type"] = "array";
  histogram["min_val/type"] = "double";
  histogram["max_val/type"] = "double";
  histogram["num_bins/type"] = "int";
  histogram["clamp/type"] = "bool";

  conduit::Node &value_position = (*objects)["value_position/attrs"];
  value_position["value/type"] = "double";
  value_position["position/type"] = "vector";

<<<<<<< HEAD
  conduit::Node &topo = (*objects)["topo/attrs"];
  topo["cell/type"] = "cell";
  topo["vertex/type"] = "vertex";

  conduit::Node &cell = (*objects)["cell/attrs"];
  (*objects)["cell/jitable"];
  cell["x/type"] = "jitable";
  cell["y/type"] = "jitable";
  cell["z/type"] = "jitable";
  cell["dx/type"] = "jitable";
  cell["dy/type"] = "jitable";
  cell["dz/type"] = "jitable";
  cell["id/type"] = "jitable";
  cell["volume/type"] = "jitable";

  conduit::Node &vertex = (*objects)["vertex/attrs"];
  vertex["x/type"] = "jitable";
  vertex["y/type"] = "jitable";
  vertex["z/type"] = "jitable";
  vertex["id/type"] = "jitable";
=======
  conduit::Node &vector_atts = (*objects)["vector/attrs"];
  vector_atts["x/type"] = "double";
  vector_atts["y/type"] = "double";
  vector_atts["z/type"] = "double";

  conduit::Node &bin_atts = (*objects)["bin/attrs"];
  bin_atts["min/type"] = "double";
  bin_atts["max/type"] = "double";
  bin_atts["center/type"] = "double";
  bin_atts["value/type"] = "double";
>>>>>>> 2ee58cc6

  // objects->save("objects.json", "json");
}

conduit::Node
ExpressionEval::evaluate(const std::string expr, std::string expr_name)
{

  if(expr_name == "")
  {
    expr_name = expr;
  }

  // used to eliminate common subexpressions
  // ex: (x - min) / (max - min) then min should only be evaluated once
  conduit::Node subexpr_cache;
  w.registry().add<conduit::Node>("subexpr_cache", &subexpr_cache, -1);

  // stores temporary fields, topos, and coords that need to be removed after
  // the expression runs
  conduit::Node remove;
  w.registry().add<conduit::Node>("remove", &remove, -1);

  w.registry().add<conduit::Node>("dataset", m_data, -1);
  w.registry().add<conduit::Node>("cache", &m_cache.m_data, -1);
  w.registry().add<conduit::Node>("function_table", &g_function_table, -1);
  w.registry().add<conduit::Node>("object_table", &g_object_table, -1);
  int cycle = get_state_var(*m_data, "cycle").to_int32();
  w.registry().add<int>("cycle", &cycle, -1);

  try
  {
    scan_string(expr.c_str());
  }
  catch(const char *msg)
  {
    w.reset();
    ASCENT_ERROR("Expression parsing error: " << msg << " in '" << expr << "'");
  }

  ASTExpression *expression = get_result();

  conduit::Node root;

  try
  {
<<<<<<< HEAD
    root = expression->build_graph(w);
    // if root is a derived field add a JitFilter to execute it
    if(root["type"].as_string() == "jitable")
    {
      conduit::Node params;
      params["func"] = "execute";
      params["filter_name"] = "jit_execute";
      params["execute"] = true;
      params["field_name"] = expr_name;
      conduit::Node &inp = params["inputs/jitable"];
      inp = root;
      inp["port"] = 0;
      w.graph().add_filter(register_jit_filter(w, 1), "jit_execute", params);
      // src, dest, port
      w.graph().connect(root["filter_name"].as_string(), "jit_execute", 0);
      root["filter_name"] = "jit_execute";
      root["type"] = "field";
    }
    w.graph().save_dot_html("ascent_expressions_graph.html");
=======
    // expression->access();
    root = expression->build_graph(w);
    // std::cout<<w.graph().to_dot()<<"\n";
    // w.graph().save_dot_html("ascent_expressions_graph.html");
>>>>>>> 2ee58cc6
    w.execute();
  }
  catch(std::exception &e)
  {
    delete expression;
    w.reset();
    ASCENT_ERROR("Error while executing expression '" << expr
                                                      << "': " << e.what());
  }
  std::string filter_name = root["filter_name"].as_string();

  conduit::Node *n_res = w.registry().fetch<conduit::Node>(filter_name);
  conduit::Node return_val = *n_res;

  // add the sim time
  conduit::Node n_time = get_state_var(*m_data, "time");
  double time = 0;
  bool valid_time = false;
  if(!n_time.dtype().is_empty())
  {
    valid_time = true;
    time = n_time.to_float64();
  }
  return_val["time"] = time;

  // check the cache for signs of time travel
  // i.e., someone could have restarted the simulation from the beginning
  // or from some earlier checkpoint
  // There are a couple conditions:
  // 1) only filter if we haven't done so before
  // 2) only filter if we detect time travel
  // 3) only filter if we have state/time
  if(!m_cache.filtered() &&
     time <= m_cache.last_known_time()
     && valid_time)
  {
    // remove all cache entries that occur in the future
    m_cache.filter_time(time);
  }
  m_cache.last_known_time(time);

  std::stringstream cache_entry;
  cache_entry << expr_name << "/" << cycle;
<<<<<<< HEAD

  // this causes an invalid read in conduit in the expression tests
  m_cache[cache_entry.str()] = *n_res;
  // m_cache[cache_entry.str()] = return_val;

  // remove temporary fields, topologies, and coordsets from the dataset
  const int num_domains = m_data->number_of_children();
  for(int i = 0; i < num_domains; ++i)
  {
    conduit::Node &dom = m_data->child(i);
    for(const auto &field_name : remove["fields"].child_names())
    {
      dom["fields"].remove(field_name);
    }
    for(const auto &topo_name : remove["topologies"].child_names())
    {
      dom["topologies"].remove(topo_name);
    }
    for(const auto &coords_name : remove["coordsets"].child_names())
    {
      dom["coordsets"].remove(coords_name);
    }
  }
=======

  m_cache.m_data[cache_entry.str()] = return_val;

  //return_val.print();
>>>>>>> 2ee58cc6

  delete expression;
  w.reset();
  return return_val;
}

<<<<<<< HEAD
//-----------------------------------------------------------------------------
=======
>>>>>>> 2ee58cc6
const conduit::Node &
ExpressionEval::get_cache()
{
  return m_cache.m_data;
}
//-----------------------------------------------------------------------------
};
//-----------------------------------------------------------------------------
// -- end ascent::expressions--
//-----------------------------------------------------------------------------

//-----------------------------------------------------------------------------
};
//-----------------------------------------------------------------------------
// -- end ascent::runtime --
//-----------------------------------------------------------------------------

//-----------------------------------------------------------------------------
};
//-----------------------------------------------------------------------------
// -- end ascent:: --
//-----------------------------------------------------------------------------<|MERGE_RESOLUTION|>--- conflicted
+++ resolved
@@ -56,13 +56,13 @@
 #include "expressions/ascent_expressions_parser.hpp"
 #include "expressions/ascent_expressions_tokens.hpp"
 
+#include <chrono>
+#include <ctime>
 #include <iomanip>
-#include <ctime>
-#include <chrono>
 
 #ifdef ASCENT_MPI_ENABLED
+#include <conduit_relay_mpi.hpp>
 #include <mpi.h>
-#include <conduit_relay_mpi.hpp>
 #endif
 //-----------------------------------------------------------------------------
 // -- begin ascent:: --
@@ -85,11 +85,10 @@
 conduit::Node g_function_table;
 conduit::Node g_object_table;
 
-<<<<<<< HEAD
-=======
 Cache ExpressionEval::m_cache;
 
-double Cache::last_known_time()
+double
+Cache::last_known_time()
 {
   double res = 0;
   if(m_data.has_path("last_known_time"))
@@ -99,17 +98,20 @@
   return res;
 }
 
-bool Cache::filtered()
+bool
+Cache::filtered()
 {
   return m_filtered;
 }
 
-void Cache::last_known_time(double time)
+void
+Cache::last_known_time(double time)
 {
   m_data["last_known_time"] = time;
 }
 
-void Cache::filter_time(double time)
+void
+Cache::filter_time(double time)
 {
   const int num_entries = m_data.number_of_children();
   int removal_count = 0;
@@ -165,23 +167,24 @@
   }
 
   using std::chrono::system_clock;
-  std::time_t tt = system_clock::to_time_t (system_clock::now());
-  struct std::tm * ptm = std::localtime(&tt);
+  std::time_t tt = system_clock::to_time_t(system_clock::now());
+  struct std::tm *ptm = std::localtime(&tt);
   std::stringstream msg;
-  msg<<"Time travel detected at "<<std::put_time(ptm,"%c") << '\n';
-  msg<<"Removed all expression cache entries ("<<removal_count<<")"
-     <<" after simulation time "<<time<<".";
+  msg << "Time travel detected at " << std::put_time(ptm, "%c") << '\n';
+  msg << "Removed all expression cache entries (" << removal_count << ")"
+      << " after simulation time " << time << ".";
   m_data["ascent_cache_info"].append() = msg.str();
   m_filtered = true;
 }
 
-bool Cache::loaded()
+bool
+Cache::loaded()
 {
   return m_loaded;
 }
 
-void Cache::load(const std::string &dir,
-                 const std::string &session)
+void
+Cache::load(const std::string &dir, const std::string &session)
 {
   m_rank = 0;
 #ifdef ASCENT_MPI_ENABLED
@@ -213,15 +216,12 @@
 {
   // the session file can be blank during testing,
   // since its not actually opening ascent
-  if(m_rank == 0 &&
-     !m_data.dtype().is_empty()
-     && m_session_file != "")
-  {
-    m_data.save(m_session_file,"yaml");
-  }
-}
-
->>>>>>> 2ee58cc6
+  if(m_rank == 0 && !m_data.dtype().is_empty() && m_session_file != "")
+  {
+    m_data.save(m_session_file, "yaml");
+  }
+}
+
 void
 register_builtin()
 {
@@ -233,10 +233,6 @@
   flow::Workspace::register_filter_type<expressions::History>();
   flow::Workspace::register_filter_type<expressions::BinaryOp>();
   flow::Workspace::register_filter_type<expressions::String>();
-<<<<<<< HEAD
-=======
-  flow::Workspace::register_filter_type<expressions::ExpressionList>();
->>>>>>> 2ee58cc6
   flow::Workspace::register_filter_type<expressions::IfExpr>();
   flow::Workspace::register_filter_type<expressions::ScalarMax>();
   flow::Workspace::register_filter_type<expressions::ScalarMin>();
@@ -253,18 +249,12 @@
   flow::Workspace::register_filter_type<expressions::Vector>();
   flow::Workspace::register_filter_type<expressions::Magnitude>();
   flow::Workspace::register_filter_type<expressions::Field>();
-<<<<<<< HEAD
   flow::Workspace::register_filter_type<expressions::Topo>();
   flow::Workspace::register_filter_type<expressions::Axis>();
   flow::Workspace::register_filter_type<expressions::Histogram>();
   flow::Workspace::register_filter_type<expressions::Binning>();
   flow::Workspace::register_filter_type<expressions::PaintBinning>();
   flow::Workspace::register_filter_type<expressions::BinningMesh>();
-=======
-  flow::Workspace::register_filter_type<expressions::Axis>();
-  flow::Workspace::register_filter_type<expressions::Histogram>();
-  flow::Workspace::register_filter_type<expressions::Binning>();
->>>>>>> 2ee58cc6
   flow::Workspace::register_filter_type<expressions::Entropy>();
   flow::Workspace::register_filter_type<expressions::Pdf>();
   flow::Workspace::register_filter_type<expressions::Cdf>();
@@ -287,13 +277,12 @@
 }
 
 void
-ExpressionEval::load_cache(const std::string &dir,
-                           const std::string &session)
+ExpressionEval::load_cache(const std::string &dir, const std::string &session)
 {
   // the cache is static so don't load if we already have
   if(!m_cache.loaded())
   {
-    m_cache.load(dir,session);
+    m_cache.load(dir, session);
   }
 }
 
@@ -357,13 +346,7 @@
   conduit::Node &field_avg_sig = (*functions)["avg"].append();
   field_avg_sig["return_type"] = "double";
   field_avg_sig["filter_name"] = "field_avg";
-<<<<<<< HEAD
-  field_avg_sig["derived_support"] =
-      "true"; // function is supported in derived jit
-  field_avg_sig["args/arg1/type"] = "field"; // arg names match input port names
-=======
   field_avg_sig["args/arg1/type"] = "field";
->>>>>>> 2ee58cc6
   field_avg_sig["description"] = "Return the field average of a mesh variable.";
 
   //---------------------------------------------------------------------------
@@ -371,7 +354,6 @@
   conduit::Node &field_nan_sig = (*functions)["field_nan_count"].append();
   field_nan_sig["return_type"] = "double";
   field_nan_sig["filter_name"] = "field_nan_count";
-  field_nan_sig["derived_support"] = "true";
   field_nan_sig["args/arg1/type"] = "field"; // arg names match input port names
   field_nan_sig["description"] =
       "Return the number  of NaNs in a mesh variable.";
@@ -401,7 +383,8 @@
   field_max_sig["filter_name"] = "field_max";
   field_max_sig["args/arg1/type"] = "field";
   field_max_sig["description"] =
-      "Return the maximum value from the meshvar. Its position is also stored "
+      "Return the maximum value from the meshvar. Its position is also "
+      "stored "
       "and is accessible via the `position` function.";
 
   //---------------------------------------------------------------------------
@@ -419,7 +402,8 @@
   field_min_sig["filter_name"] = "field_min";
   field_min_sig["args/arg1/type"] = "field";
   field_min_sig["description"] =
-      "Return the minimum value from the meshvar. Its position is also stored "
+      "Return the minimum value from the meshvar. Its position is also "
+      "stored "
       "and is accessible via the `position` function.";
 
   //---------------------------------------------------------------------------
@@ -444,12 +428,7 @@
   conduit::Node &field_sum_sig = (*functions)["sum"].append();
   field_sum_sig["return_type"] = "double";
   field_sum_sig["filter_name"] = "field_sum";
-<<<<<<< HEAD
-  field_sum_sig["derived_support"] = "true";
-  field_sum_sig["args/arg1/type"] = "field"; // arg names match input port names
-=======
   field_sum_sig["args/arg1/type"] = "field";
->>>>>>> 2ee58cc6
   field_sum_sig["description"] = "Return the sum of a field.";
 
   //---------------------------------------------------------------------------
@@ -595,11 +574,7 @@
   bin_by_value_sig["description"] =
       "Return the value of the bin with axis-value `val` on the histogram.";
 
-<<<<<<< HEAD
-  //---------------------------------------------------------------------------
-=======
-  // -------------------------------------------------------------
->>>>>>> 2ee58cc6
+  //---------------------------------------------------------------------------
 
   conduit::Node &field_sig = (*functions)["field"].append();
   field_sig["return_type"] = "field";
@@ -628,8 +603,9 @@
   point_and_axis_sig["args/miss_value/optional"];
   point_and_axis_sig["args/direction/type"] = "int";
   point_and_axis_sig["args/direction/optional"];
-  point_and_axis_sig["description"] = "returns the first values in"
-    " a binning that exceeds a threshold from the given point.";
+  point_and_axis_sig["description"] =
+      "returns the first values in"
+      " a binning that exceeds a threshold from the given point.";
 
   conduit::Node &bin_sig = (*functions)["bin"].append();
   bin_sig["return_type"] = "bin";
@@ -646,8 +622,9 @@
   max_from_point_sig["args/binning/type"] = "binning";
   max_from_point_sig["args/axis/type"] = "string";
   max_from_point_sig["args/point/type"] = "double";
-  max_from_point_sig["description"] = "returns the closest max"
-    " value from a reference point on an axis";
+  max_from_point_sig["description"] =
+      "returns the closest max"
+      " value from a reference point on an axis";
 
   // -------------------------------------------------------------
 
@@ -676,26 +653,14 @@
   the axis of `cdf`. For example, if `q` is 0.5 the result is the value on the \
   x-axis which 50\% of the data lies below.";
 
-<<<<<<< HEAD
-  //---------------------------------------------------------------------------
-=======
-  // -------------------------------------------------------------
->>>>>>> 2ee58cc6
+  //---------------------------------------------------------------------------
 
   conduit::Node &axis_sig = (*functions)["axis"].append();
   axis_sig["return_type"] = "axis";
   axis_sig["filter_name"] = "axis";
   axis_sig["args/name/type"] = "string";
-<<<<<<< HEAD
   axis_sig["args/name/description"] = "The name of a scalar field on the mesh "
                                       "or one of ``'x'``, ``'y'``, or ``'z'``.";
-=======
-  axis_sig["args/name/description"] =
-      "The name of a scalar field on the mesh "
-      "or one of ``'x'``, ``'y'``, or ``'z'``. `name` can also be the empty "
-      "string `''` if `reduction_op` is either `sum` or `pdf` to mean we want "
-      "to count the number of elements in the bin as our reduction variable.";
->>>>>>> 2ee58cc6
   // rectilinear binning
   axis_sig["args/bins/type"] = "list";
   axis_sig["args/bins/optional"];
@@ -706,7 +671,6 @@
   axis_sig["args/min_val/type"] = "scalar";
   axis_sig["args/min_val/optional"];
   axis_sig["args/min_val/description"] =
-<<<<<<< HEAD
       "Minimum value of the axis (i.e. the value of the first tick).";
   axis_sig["args/max_val/type"] = "scalar";
   axis_sig["args/max_val/optional"];
@@ -716,22 +680,6 @@
   axis_sig["args/num_bins/optional"];
   axis_sig["args/num_bins/description"] =
       "Number of bins on the axis (i.e. the number of ticks minus 1).";
-=======
-      "Minimum value of the axis (i.e. the value of the first tick). Defaults "
-      "to ``min(name)`` for fields and for ``'x'``, ``'y'``, or ``'z'`` the "
-      "minimum value on the topology.";
-  axis_sig["args/max_val/type"] = "scalar";
-  axis_sig["args/max_val/optional"];
-  axis_sig["args/max_val/description"] =
-      "Maximum value of the axis (i.e. the value of the last tick).Defaults to "
-      "``max(name)`` for fields and for ``'x'``, ``'y'``, or ``'z'`` the "
-      "maximum value on the topology.";
-  axis_sig["args/num_bins/type"] = "int";
-  axis_sig["args/num_bins/optional"];
-  axis_sig["args/num_bins/description"] =
-      "Number of bins on the axis (i.e. the number of ticks minus 1). Defaults "
-      "to ``256``.";
->>>>>>> 2ee58cc6
   axis_sig["description"] =
       "Defines a uniform or rectilinear axis. When used for binning the bins "
       "are inclusive on the lower boundary and exclusive on the higher "
@@ -742,12 +690,8 @@
   axis_sig["args/clamp/description"] =
       "Defaults to ``False``. If ``True``, values outside the axis should be "
       "put into the bins on the boundaries.";
-<<<<<<< HEAD
-
-  //---------------------------------------------------------------------------
-=======
-  // -------------------------------------------------------------
->>>>>>> 2ee58cc6
+
+  //---------------------------------------------------------------------------
 
   conduit::Node &binning_sig = (*functions)["binning"].append();
   binning_sig["return_type"] = "binning";
@@ -760,19 +704,12 @@
   binning_sig["args/reduction_op/description"] =
       "The reduction operator to use when \
   putting values in bins. Available reductions are: \n\n \
-<<<<<<< HEAD
   - cnt: number of elements in a bin \n \
-=======
->>>>>>> 2ee58cc6
   - min: minimum value in a bin \n \
   - max: maximum value in a bin \n \
   - sum: sum of values in a bin \n \
   - avg: average of values in a bin \n \
-<<<<<<< HEAD
   - pdf: probability distribution function over all bins \n \
-=======
-  - pdf: probability distribution function \n \
->>>>>>> 2ee58cc6
   - std: standard deviation of values in a bin \n \
   - var: variance of values in a bin \n \
   - rms: root mean square of values in a bin";
@@ -782,8 +719,12 @@
   binning_sig["args/empty_bin_val/type"] = "scalar";
   binning_sig["args/empty_bin_val/optional"];
   binning_sig["args/empty_bin_val/description"] =
-<<<<<<< HEAD
       "The value that empty bins should have. Defaults to 0.";
+  binning_sig["args/component/type"] = "string";
+  binning_sig["args/component/optional"];
+  binning_sig["args/component/description"] =
+      "the component of a vector field to use for the reduction."
+      " Example 'x' for a field defined as 'velocity/x'";
   binning_sig["description"] = "Returns a multidimensional data binning.";
 
   // TODO for now this does not jit
@@ -796,7 +737,8 @@
   paint_binning_sig["args/name/type"] = "string";
   paint_binning_sig["args/name/optional"];
   paint_binning_sig["args/name/description"] =
-      "The name of the new field to be generated. If not specified, a name is "
+      "The name of the new field to be generated. If not specified, a name "
+      "is "
       "automatically generated and the field is treated as a temporary and "
       "removed from the dataset when the expression is done executing.";
   paint_binning_sig["args/topo/type"] = "topo";
@@ -804,7 +746,8 @@
   paint_binning_sig["args/topo/description"] =
       " The topology to paint the bin values back onto. Defaults to the "
       "topology associated with the bin axes. This topology must have "
-      "all the fields used for the axes of ``binning``. It only makes sense to "
+      "all the fields used for the axes of ``binning``. It only makes sense "
+      "to "
       "specify this when the only bin axes are a subset of ``x``, ``y``, "
       "``z``. Additionally, it must be specified in this case since there is "
       "not enough info to infer the topology assuming there are multiple "
@@ -812,8 +755,10 @@
   paint_binning_sig["args/assoc/type"] = "topo";
   paint_binning_sig["args/assoc/optional"];
   paint_binning_sig["args/assoc/description"] =
-      "Defaults to the association infered from the bin axes and and reduction "
-      "variable. The topology to paint the bin values back onto. This topology "
+      "Defaults to the association infered from the bin axes and and "
+      "reduction "
+      "variable. The topology to paint the bin values back onto. This "
+      "topology "
       "must have all the fields used for the axes of ``binning``. It only "
       "makes sense to specify this when the only bin axes are a subset of "
       "``x``, ``y``, ``z``.";
@@ -840,6 +785,7 @@
       "A binning with 3 or fewer dimensions will be output as a new element "
       "associated field on a new topology on the dataset. This is useful for "
       "directly visualizing the binning.";
+
   //---------------------------------------------------------------------------
   // Jitable Functions
   //---------------------------------------------------------------------------
@@ -938,28 +884,6 @@
 
   count_params();
   // functions->save("functions.json", "json");
-=======
-      "The value that empty bins should have. Defaults to ``0``.";
-  binning_sig["args/component/type"] = "string";
-  binning_sig["args/component/optional"];
-  binning_sig["args/component/description"] =
-      "the component of a vector field to use for the reduction."
-      " Example 'x' for a field defined as 'velocity/x'";
-  binning_sig["args/output/type"] = "string";
-  binning_sig["args/output/optional"];
-  binning_sig["args/output/description"] =
-      "Defaults to ``'none'``. If set to ``'bins'`` a binning with 3 or fewer "
-      "dimensions will be output as a new topology on the dataset. This is "
-      "useful for directly visualizing the binning. If set to ``'mesh'`` the "
-      "bins will be \"painted\" back onto the original mesh as a new field.";
-  binning_sig["description"] = "Returns a multidimensional data binning.";
-
-  // -------------------------------------------------------------
-
-  count_params();
-  // functions->save("functions.json", "json");
-  // TODO: validate that there are no ambiguities
->>>>>>> 2ee58cc6
 }
 
 void
@@ -980,7 +904,6 @@
   value_position["value/type"] = "double";
   value_position["position/type"] = "vector";
 
-<<<<<<< HEAD
   conduit::Node &topo = (*objects)["topo/attrs"];
   topo["cell/type"] = "cell";
   topo["vertex/type"] = "vertex";
@@ -1001,7 +924,7 @@
   vertex["y/type"] = "jitable";
   vertex["z/type"] = "jitable";
   vertex["id/type"] = "jitable";
-=======
+
   conduit::Node &vector_atts = (*objects)["vector/attrs"];
   vector_atts["x/type"] = "double";
   vector_atts["y/type"] = "double";
@@ -1012,7 +935,6 @@
   bin_atts["max/type"] = "double";
   bin_atts["center/type"] = "double";
   bin_atts["value/type"] = "double";
->>>>>>> 2ee58cc6
 
   // objects->save("objects.json", "json");
 }
@@ -1020,7 +942,6 @@
 conduit::Node
 ExpressionEval::evaluate(const std::string expr, std::string expr_name)
 {
-
   if(expr_name == "")
   {
     expr_name = expr;
@@ -1059,7 +980,6 @@
 
   try
   {
-<<<<<<< HEAD
     root = expression->build_graph(w);
     // if root is a derived field add a JitFilter to execute it
     if(root["type"].as_string() == "jitable")
@@ -1079,12 +999,6 @@
       root["type"] = "field";
     }
     w.graph().save_dot_html("ascent_expressions_graph.html");
-=======
-    // expression->access();
-    root = expression->build_graph(w);
-    // std::cout<<w.graph().to_dot()<<"\n";
-    // w.graph().save_dot_html("ascent_expressions_graph.html");
->>>>>>> 2ee58cc6
     w.execute();
   }
   catch(std::exception &e)
@@ -1099,40 +1013,12 @@
   conduit::Node *n_res = w.registry().fetch<conduit::Node>(filter_name);
   conduit::Node return_val = *n_res;
 
-  // add the sim time
-  conduit::Node n_time = get_state_var(*m_data, "time");
-  double time = 0;
-  bool valid_time = false;
-  if(!n_time.dtype().is_empty())
-  {
-    valid_time = true;
-    time = n_time.to_float64();
-  }
-  return_val["time"] = time;
-
-  // check the cache for signs of time travel
-  // i.e., someone could have restarted the simulation from the beginning
-  // or from some earlier checkpoint
-  // There are a couple conditions:
-  // 1) only filter if we haven't done so before
-  // 2) only filter if we detect time travel
-  // 3) only filter if we have state/time
-  if(!m_cache.filtered() &&
-     time <= m_cache.last_known_time()
-     && valid_time)
-  {
-    // remove all cache entries that occur in the future
-    m_cache.filter_time(time);
-  }
-  m_cache.last_known_time(time);
-
   std::stringstream cache_entry;
   cache_entry << expr_name << "/" << cycle;
-<<<<<<< HEAD
 
   // this causes an invalid read in conduit in the expression tests
-  m_cache[cache_entry.str()] = *n_res;
-  // m_cache[cache_entry.str()] = return_val;
+  // m_cache[cache_entry.str()] = *n_res;
+  m_cache.m_data[cache_entry.str()] = return_val;
 
   // remove temporary fields, topologies, and coordsets from the dataset
   const int num_domains = m_data->number_of_children();
@@ -1152,22 +1038,38 @@
       dom["coordsets"].remove(coords_name);
     }
   }
-=======
-
-  m_cache.m_data[cache_entry.str()] = return_val;
-
-  //return_val.print();
->>>>>>> 2ee58cc6
+
+  // add the sim time
+  conduit::Node n_time = get_state_var(*m_data, "time");
+  double time = 0;
+  bool valid_time = false;
+  if(!n_time.dtype().is_empty())
+  {
+    valid_time = true;
+    time = n_time.to_float64();
+  }
+  return_val["time"] = time;
+
+  // check the cache for signs of time travel
+  // i.e., someone could have restarted the simulation from the beginning
+  // or from some earlier checkpoint
+  // There are a couple conditions:
+  // 1) only filter if we haven't done so before
+  // 2) only filter if we detect time travel
+  // 3) only filter if we have state/time
+  if(!m_cache.filtered() && time <= m_cache.last_known_time() && valid_time)
+  {
+    // remove all cache entries that occur in the future
+    m_cache.filter_time(time);
+  }
+  m_cache.last_known_time(time);
 
   delete expression;
   w.reset();
   return return_val;
 }
 
-<<<<<<< HEAD
-//-----------------------------------------------------------------------------
-=======
->>>>>>> 2ee58cc6
+//-----------------------------------------------------------------------------
 const conduit::Node &
 ExpressionEval::get_cache()
 {
