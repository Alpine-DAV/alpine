--- conflicted
+++ resolved
@@ -456,11 +456,7 @@
   // -------------------------------------------------------------
 
   count_params();
-<<<<<<< HEAD
-  // functions->save("functions.json", "json");
-=======
   //functions->save("functions.json", "json");
->>>>>>> 5a8d7931
   // TODO: validate that there are no ambiguities
 }
 
@@ -481,11 +477,7 @@
   value_position["value/type"] = "double";
   value_position["position/type"] = "vector";
 
-<<<<<<< HEAD
-  // objects->save("objects.json", "json");
-=======
   //objects->save("objects.json", "json");
->>>>>>> 5a8d7931
 }
 
 conduit::Node
