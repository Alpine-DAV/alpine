//~~~~~~~~~~~~~~~~~~~~~~~~~~~~~~~~~~~~~~~~~~~~~~~~~~~~~~~~~~~~~~~~~~~~~~~~~~~//
// Copyright (c) 2015-2019, Lawrence Livermore National Security, LLC.
//
// Produced at the Lawrence Livermore National Laboratory
//
// LLNL-CODE-716457
//
// All rights reserved.
//
// This file is part of Ascent.
//
// For details, see: http://ascent.readthedocs.io/.
//
// Please also read ascent/LICENSE
//
// Redistribution and use in source and binary forms, with or without
// modification, are permitted provided that the following conditions are met:
//
// * Redistributions of source code must retain the above copyright notice,
//   this list of conditions and the disclaimer below.
//
// * Redistributions in binary form must reproduce the above copyright notice,
//   this list of conditions and the disclaimer (as noted below) in the
//   documentation and/or other materials provided with the distribution.
//
// * Neither the name of the LLNS/LLNL nor the names of its contributors may
//   be used to endorse or promote products derived from this software without
//   specific prior written permission.
//
// THIS SOFTWARE IS PROVIDED BY THE COPYRIGHT HOLDERS AND CONTRIBUTORS "AS IS"
// AND ANY EXPRESS OR IMPLIED WARRANTIES, INCLUDING, BUT NOT LIMITED TO, THE
// IMPLIED WARRANTIES OF MERCHANTABILITY AND FITNESS FOR A PARTICULAR PURPOSE
// ARE DISCLAIMED. IN NO EVENT SHALL LAWRENCE LIVERMORE NATIONAL SECURITY,
// LLC, THE U.S. DEPARTMENT OF ENERGY OR CONTRIBUTORS BE LIABLE FOR ANY
// DIRECT, INDIRECT, INCIDENTAL, SPECIAL, EXEMPLARY, OR CONSEQUENTIAL
// DAMAGES  (INCLUDING, BUT NOT LIMITED TO, PROCUREMENT OF SUBSTITUTE GOODS
// OR SERVICES; LOSS OF USE, DATA, OR PROFITS; OR BUSINESS INTERRUPTION)
// HOWEVER CAUSED AND ON ANY THEORY OF LIABILITY, WHETHER IN CONTRACT,
// STRICT LIABILITY, OR TORT (INCLUDING NEGLIGENCE OR OTHERWISE) ARISING
// IN ANY WAY OUT OF THE USE OF THIS SOFTWARE, EVEN IF ADVISED OF THE
// POSSIBILITY OF SUCH DAMAGE.
//
//~~~~~~~~~~~~~~~~~~~~~~~~~~~~~~~~~~~~~~~~~~~~~~~~~~~~~~~~~~~~~~~~~~~~~~~~~~~//

//-----------------------------------------------------------------------------
///
/// file: ascent_expression_eval.hpp
///
//-----------------------------------------------------------------------------

#include "ascent_expression_eval.hpp"
#include "ascent_data_logger.hpp"
#include "expressions/ascent_array_registry.hpp"
#include "expressions/ascent_blueprint_architect.hpp"
#include "expressions/ascent_derived_jit.hpp"
#include "expressions/ascent_expression_filters.hpp"
#include "expressions/ascent_expressions_ast.hpp"
#include "expressions/ascent_expressions_parser.hpp"
#include "expressions/ascent_expressions_tokens.hpp"

#include <ctime>
#include <flow_timer.hpp>
#include <stdio.h>
#include <stdlib.h>

#ifdef ASCENT_MPI_ENABLED
#include <conduit_relay_mpi.hpp>
#include <mpi.h>
#endif
//-----------------------------------------------------------------------------
// -- begin ascent:: --
//-----------------------------------------------------------------------------
namespace ascent
{

//-----------------------------------------------------------------------------
// -- begin ascent::runtime --
//-----------------------------------------------------------------------------
namespace runtime
{

//-----------------------------------------------------------------------------
// -- begin ascent::expressions--
//-----------------------------------------------------------------------------
namespace expressions
{

conduit::Node g_function_table;
conduit::Node g_object_table;

Cache ExpressionEval::m_cache;

double
Cache::last_known_time()
{
  double res = 0;
  if(m_data.has_path("last_known_time"))
  {
    res = m_data["last_known_time"].as_float64();
  }
  return res;
}

bool
Cache::filtered()
{
  return m_filtered;
}

void
Cache::last_known_time(double time)
{
  m_data["last_known_time"] = time;
}

void
Cache::filter_time(double ftime)
{
  const int num_entries = m_data.number_of_children();
  int removal_count = 0;
  for(int i = 0; i < num_entries; ++i)
  {
    conduit::Node &entry = m_data.child(i);
    if(entry.name() == "last_known_time" ||
       entry.name() == "session_cache_info")
    {
      continue;
    }

    bool invalid_time = true;
    while(invalid_time && entry.number_of_children() > 0)
    {
      int last = entry.number_of_children() - 1;

      if(!entry.child(last).has_path("time"))
      {
        // if there is no time, we can reason about
        // anything
        entry.remove(last);
        removal_count++;
      }
      else if(entry.child(last)["time"].to_float64() >= ftime)
      {
        entry.remove(last);
        removal_count++;
      }
      else
      {
        invalid_time = false;
      }
    }
  }

  // clean up entries with no children
  bool clean = false;
  while(!clean)
  {
    const int size = m_data.number_of_children();
    bool removed = false;
    for(int i = 0; i < size; ++i)
    {
      if(m_data.child(i).number_of_children() == 0)
      {
        m_data.remove(i);
        removed = true;
        break;
      }
    }
    clean = !removed;
  }

  time_t t;
  char curr_time[100];
  time(&t);

  std::strftime(curr_time, sizeof(curr_time), "%A %c", std::localtime(&t));
  std::stringstream msg;
  msg << "Time travel detected at " << curr_time << '\n';
  msg << "Removed all expression cache entries (" << removal_count << ")"
      << " after simulation time " << ftime << ".";
  m_data["ascent_cache_info"].append() = msg.str();
  m_filtered = true;
}

bool
Cache::loaded()
{
  return m_loaded;
}

void
Cache::load(const std::string &dir, const std::string &session)
{
  m_rank = 0;
#ifdef ASCENT_MPI_ENABLED
  MPI_Comm mpi_comm = MPI_Comm_f2c(flow::Workspace::default_mpi_comm());
  MPI_Comm_rank(mpi_comm, &m_rank);
#endif

  std::string file_name = session + ".yaml";
  std::string session_file = conduit::utils::join_path(dir, file_name);
  m_session_file = session_file;

  bool exists = conduit::utils::is_file(session_file);

  if(m_rank == 0 && exists)
  {
    m_data.load(session_file, "yaml");
  }

#ifdef ASCENT_MPI_ENABLED
  if(exists)
  {
    conduit::relay::mpi::broadcast_using_schema(m_data, 0, mpi_comm);
  }
#endif
  m_loaded = true;
}

void Cache::save()
{
  // the session file can be blank during testing,
  // since its not actually opening ascent
  if(m_rank == 0 && !m_data.dtype().is_empty() && m_session_file != "")
  {
    m_data.save(m_session_file, "yaml");
  }
}

Cache::~Cache()
{
  save();
}

void
register_builtin()
{
  flow::Workspace::register_filter_type<expressions::NullArg>();
  flow::Workspace::register_filter_type<expressions::Boolean>();
  flow::Workspace::register_filter_type<expressions::Double>();
  flow::Workspace::register_filter_type<expressions::Integer>();
  flow::Workspace::register_filter_type<expressions::Identifier>();
  flow::Workspace::register_filter_type<expressions::History>();
  flow::Workspace::register_filter_type<expressions::BinaryOp>();
  flow::Workspace::register_filter_type<expressions::String>();
  flow::Workspace::register_filter_type<expressions::IfExpr>();
  flow::Workspace::register_filter_type<expressions::ScalarMax>();
  flow::Workspace::register_filter_type<expressions::ScalarMin>();
  flow::Workspace::register_filter_type<expressions::FieldMax>();
  flow::Workspace::register_filter_type<expressions::FieldMin>();
  flow::Workspace::register_filter_type<expressions::FieldAvg>();
  flow::Workspace::register_filter_type<expressions::FieldNanCount>();
  flow::Workspace::register_filter_type<expressions::FieldInfCount>();
  flow::Workspace::register_filter_type<expressions::FieldSum>();
  flow::Workspace::register_filter_type<expressions::ArrayMax>();
  flow::Workspace::register_filter_type<expressions::ArrayMin>();
  flow::Workspace::register_filter_type<expressions::ArrayAvg>();
  flow::Workspace::register_filter_type<expressions::ArraySum>();
  flow::Workspace::register_filter_type<expressions::Vector>();
  flow::Workspace::register_filter_type<expressions::Magnitude>();
  flow::Workspace::register_filter_type<expressions::Abs>();
  flow::Workspace::register_filter_type<expressions::Pow>();
  flow::Workspace::register_filter_type<expressions::Exp>();
  flow::Workspace::register_filter_type<expressions::Log>();
  flow::Workspace::register_filter_type<expressions::Field>();
  flow::Workspace::register_filter_type<expressions::Topo>();
  flow::Workspace::register_filter_type<expressions::Axis>();
  flow::Workspace::register_filter_type<expressions::Histogram>();
  flow::Workspace::register_filter_type<expressions::Binning>();
  flow::Workspace::register_filter_type<expressions::PaintBinning>();
  flow::Workspace::register_filter_type<expressions::BinningMesh>();
  flow::Workspace::register_filter_type<expressions::Entropy>();
  flow::Workspace::register_filter_type<expressions::Pdf>();
  flow::Workspace::register_filter_type<expressions::Cdf>();
  flow::Workspace::register_filter_type<expressions::Quantile>();
  flow::Workspace::register_filter_type<expressions::BinByValue>();
  flow::Workspace::register_filter_type<expressions::BinByIndex>();
  flow::Workspace::register_filter_type<expressions::Cycle>();
  flow::Workspace::register_filter_type<expressions::ArrayAccess>();
  flow::Workspace::register_filter_type<expressions::DotAccess>();
  flow::Workspace::register_filter_type<expressions::PointAndAxis>();
  flow::Workspace::register_filter_type<expressions::MaxFromPoint>();
  flow::Workspace::register_filter_type<expressions::Bin>();
  flow::Workspace::register_filter_type<expressions::Bounds>();
  flow::Workspace::register_filter_type<expressions::Lineout>();

  initialize_functions();
  initialize_objects();
}

ExpressionEval::ExpressionEval(conduit::Node *data)
{
  // wrap the pointer in a data object we can assume that this
  // is a valid multidomain dataset
  conduit::Node *data_node = new conduit::Node();
  data_node->set_external(*data);
  m_data_object.reset(data_node);
}

ExpressionEval::ExpressionEval(DataObject &dataset)
  : m_data_object(dataset)
{
}

void
ExpressionEval::load_cache(const std::string &dir, const std::string &session)
{
  // the cache is static so don't load if we already have
  if(!m_cache.loaded())
  {
    m_cache.load(dir, session);
  }
}

void
count_params()
{
  const int num_functions = g_function_table.number_of_children();
  for(int i = 0; i < num_functions; ++i)
  {
    conduit::Node &function = g_function_table.child(i);
    const int num_overloads = function.number_of_children();
    for(int o = 0; o < num_overloads; ++o)
    {
      conduit::Node &sig = function.child(o);
      const int num_args = sig["args"].number_of_children();
      int req = 0;
      int opt = 0;
      bool seen_opt = false;
      for(int a = 0; a < num_args; ++a)
      {
        const conduit::Node &arg = sig["args"].child(a);
        if(arg.has_path("optional"))
        {
          seen_opt = true;
          opt++;
        }
        else
        {
          req++;
          if(seen_opt)
          {
            function.print();
            ASCENT_ERROR("Function: optional parameters must come after "
                         "required params");
          }
        }
      }
      sig["req_count"] = req;
      sig["opt_count"] = opt;
    }
  }
}

void
initialize_functions()
{
  // functions
  g_function_table.reset();
  conduit::Node *functions = &g_function_table;

  //---------------------------------------------------------------------------

  conduit::Node &array_avg_sig = (*functions)["avg"].append();
  array_avg_sig["return_type"] = "double";
  array_avg_sig["filter_name"] = "array_avg"; // matches the filter's type_name
  array_avg_sig["args/arg1/type"] = "array"; // arg names match input port names
  array_avg_sig["description"] = "Return the average of an array.";

  //---------------------------------------------------------------------------

  conduit::Node &field_avg_sig = (*functions)["avg"].append();
  field_avg_sig["return_type"] = "double";
  field_avg_sig["filter_name"] = "field_avg";
  field_avg_sig["args/arg1/type"] = "field";
  field_avg_sig["description"] = "Return the field average of a field.";

  //---------------------------------------------------------------------------

  conduit::Node &field_nan_sig = (*functions)["field_nan_count"].append();
  field_nan_sig["return_type"] = "double";
  field_nan_sig["filter_name"] = "field_nan_count";
  field_nan_sig["args/arg1/type"] = "field"; // arg names match input port names
  field_nan_sig["description"] = "Return the number  of NaNs in a field.";

  //---------------------------------------------------------------------------

  conduit::Node &field_inf_sig = (*functions)["field_inf_count"].append();
  field_inf_sig["return_type"] = "double";
  field_inf_sig["filter_name"] = "field_inf_count";
  field_inf_sig["args/arg1/type"] = "field"; // arg names match input port names
  field_inf_sig["description"] =
      "Return the number  of -inf and +inf in a field.";

  //---------------------------------------------------------------------------

  conduit::Node &scalar_max_sig = (*functions)["max"].append();
  scalar_max_sig["return_type"] = "double";
  scalar_max_sig["filter_name"] = "scalar_max";
  scalar_max_sig["args/arg1/type"] = "scalar";
  scalar_max_sig["args/arg2/type"] = "scalar";
  scalar_max_sig["description"] = "Return the maximum of two scalars.";

  //---------------------------------------------------------------------------

  conduit::Node &field_max_sig = (*functions)["max"].append();
  field_max_sig["return_type"] = "value_position";
  field_max_sig["filter_name"] = "field_max";
  field_max_sig["args/arg1/type"] = "field";
  field_max_sig["description"] =
      "Return the maximum value from the meshvar. Its position is also "
      "stored "
      "and is accessible via the `position` function.";

  //---------------------------------------------------------------------------

  conduit::Node &array_max_sig = (*functions)["max"].append();
  array_max_sig["return_type"] = "double";
  array_max_sig["filter_name"] = "array_max";
  array_max_sig["args/arg1/type"] = "array";
  array_max_sig["description"] = "Return the maximum of an array.";

  //---------------------------------------------------------------------------

  conduit::Node &field_min_sig = (*functions)["min"].append();
  field_min_sig["return_type"] = "value_position";
  field_min_sig["filter_name"] = "field_min";
  field_min_sig["args/arg1/type"] = "field";
  field_min_sig["description"] =
      "Return the minimum value from the meshvar. Its position is also "
      "stored "
      "and is accessible via the `position` function.";

  //---------------------------------------------------------------------------

  conduit::Node &scalar_min_sig = (*functions)["min"].append();
  scalar_min_sig["return_type"] = "double";
  scalar_min_sig["filter_name"] = "scalar_min";
  scalar_min_sig["args/arg1/type"] = "scalar";
  scalar_min_sig["args/arg2/type"] = "scalar";
  scalar_min_sig["description"] = "Return the minimum of two scalars.";

  //---------------------------------------------------------------------------

  conduit::Node &array_min_sig = (*functions)["min"].append();
  array_min_sig["return_type"] = "double";
  array_min_sig["filter_name"] = "array_min";
  array_min_sig["args/arg1/type"] = "array";
  array_min_sig["description"] = "Return the minimum of an array.";

  //---------------------------------------------------------------------------

  conduit::Node &field_sum_sig = (*functions)["sum"].append();
  field_sum_sig["return_type"] = "double";
  field_sum_sig["filter_name"] = "field_sum";
  field_sum_sig["args/arg1/type"] = "field";
  field_sum_sig["description"] = "Return the sum of a field.";

  //---------------------------------------------------------------------------

  conduit::Node &array_sum_sig = (*functions)["sum"].append();
  array_sum_sig["return_type"] = "double";
  array_sum_sig["filter_name"] = "array_sum";
  array_sum_sig["args/arg1/type"] = "array";
  array_sum_sig["description"] = "Return the sum of an array.";

  //---------------------------------------------------------------------------

  conduit::Node &cycle_sig = (*functions)["cycle"].append();
  cycle_sig["return_type"] = "int";
  cycle_sig["filter_name"] = "cycle";
  cycle_sig["args"] = conduit::DataType::empty();
  cycle_sig["description"] = "Return the current simulation cycle.";

  //---------------------------------------------------------------------------

  conduit::Node &vector = (*functions)["vector"].append();
  vector["return_type"] = "vector";
  vector["filter_name"] = "vector";
  vector["args/arg1/type"] = "scalar";
  vector["args/arg2/type"] = "scalar";
  vector["args/arg3/type"] = "scalar";
  vector["description"] = "Return the 3D position vector for the input value.";

  //---------------------------------------------------------------------------

  conduit::Node &mag_sig = (*functions)["magnitude"].append();
  mag_sig["return_type"] = "double";
  mag_sig["filter_name"] = "magnitude";
  mag_sig["args/arg1/type"] = "vector";
  mag_sig["description"] = "Return the magnitude of the input vector.";

  //---------------------------------------------------------------------------

  conduit::Node &abs_sig = (*functions)["abs"].append();
  abs_sig["return_type"] = "scalar";
  abs_sig["filter_name"] = "abs";
  abs_sig["args/arg1/type"] = "scalar";
  abs_sig["description"] = "Return the absolute value of the input.";

  // -------------------------------------------------------------

  conduit::Node &exp_sig = (*functions)["exp"].append();
  exp_sig["return_type"] = "double";
  exp_sig["filter_name"] = "exp";
  exp_sig["args/arg1/type"] = "scalar";
  exp_sig["description"] = "Return the base e exponential.";

  // -------------------------------------------------------------

  conduit::Node &pow_sig = (*functions)["pow"].append();
  pow_sig["return_type"] = "double";
  pow_sig["filter_name"] = "pow";
  pow_sig["args/arg1/type"] = "scalar";
  pow_sig["args/arg2/type"] = "scalar";
  pow_sig["description"] =
    "Returns base raised to the power exponent."
    " pow(base, exponent)";

  // -------------------------------------------------------------

  conduit::Node &log_sig = (*functions)["log"].append();
  log_sig["return_type"] = "double";
  log_sig["filter_name"] = "log";
  log_sig["args/arg1/type"] = "scalar";
  log_sig["description"] =
    "Returns the natural logarithm of the argument";

  // -------------------------------------------------------------

  conduit::Node &hist_sig = (*functions)["histogram"].append();
  hist_sig["return_type"] = "histogram";
  hist_sig["filter_name"] = "histogram";
  hist_sig["args/arg1/type"] = "field";
  // In a flow filter, these become parameters
  hist_sig["args/num_bins/type"] = "int";
  hist_sig["args/num_bins/optional"];
  hist_sig["args/num_bins/description"] = "defaults to ``256``";

  hist_sig["args/min_val/type"] = "scalar";
  hist_sig["args/min_val/optional"];
  hist_sig["args/min_val/description"] = "defaults to ``min(arg1)``";

  hist_sig["args/max_val/type"] = "scalar";
  hist_sig["args/max_val/optional"];
  hist_sig["args/max_val/description"] = "defaults to ``max(arg1)``";

  hist_sig["description"] = "Return a histogram of the field.";

  //---------------------------------------------------------------------------

  conduit::Node &history_sig = (*functions)["history"].append();
  history_sig["return_type"] = "anytype";
  history_sig["filter_name"] = "history";

  history_sig["args/expr_name/type"] = "anytype";
  history_sig["args/expr_name/description"] =
      "`expr_name` should be the name of an expression that was evaluated in "
      "the past.";

  history_sig["args/relative_index/type"] = "int";
  history_sig["args/relative_index/optional"];
  history_sig["args/relative_index/description"] = "The number of evaluations \
  ago. This should be less than the number of past evaluations. For example, \
  ``history(pressure, relative_index=1)`` returns the value of pressure one \
  evaluation ago.";

  history_sig["args/absolute_index/type"] = "int";
  history_sig["args/absolute_index/optional"];
  history_sig["args/absolute_index/description"] =
      "The index in the evaluation \
  history. This should be less than the number of past evaluations. For \
  example, ``history(pressure, absolute_index=0)`` returns the value of \
  pressure from the first time it was evaluated.";

  history_sig["description"] = "As the simulation progresses the expressions \
  are evaluated repeatedly. The history function allows you to get the value of \
  previous evaluations. For example, if we want to evaluate the difference \
  between the original state of the simulation and the current state then we \
  can use an absolute index of 0 to compare the initial value with the \
  current value: ``val - history(val, absolute_index=0)``. Another example is if \
  you want to evaluate the relative change between the previous state and the \
  current state: ``val - history(val, relative_index=1)``.\n\n \
  .. note:: Exactly one of ``relative_index`` or ``absolute_index`` must be \
  passed. If the argument name is not specified ``relative_index`` will be \
  used.";

  //---------------------------------------------------------------------------

  conduit::Node &entropy_sig = (*functions)["entropy"].append();
  entropy_sig["return_type"] = "double";
  entropy_sig["filter_name"] = "entropy";
  entropy_sig["args/hist/type"] = "histogram";
  entropy_sig["description"] =
      "Return the Shannon entropy given a histogram of the field.";

  //---------------------------------------------------------------------------

  conduit::Node &pdf_sig = (*functions)["pdf"].append();
  pdf_sig["return_type"] = "histogram";
  pdf_sig["filter_name"] = "pdf";
  pdf_sig["args/hist/type"] = "histogram";
  pdf_sig["description"] =
      "Return the probability distribution function (pdf) from a histogram.";

  //---------------------------------------------------------------------------

  conduit::Node &cdf_sig = (*functions)["cdf"].append();
  cdf_sig["return_type"] = "histogram";
  cdf_sig["filter_name"] = "cdf";
  cdf_sig["args/hist/type"] = "histogram";
  cdf_sig["description"] =
      "Return the cumulative distribution function (cdf) from a histogram.";

  //---------------------------------------------------------------------------

  // gets histogram bin by index
  conduit::Node &bin_by_index_sig = (*functions)["bin"].append();
  bin_by_index_sig["return_type"] = "double";
  bin_by_index_sig["filter_name"] = "bin_by_index";
  bin_by_index_sig["args/hist/type"] = "histogram";
  bin_by_index_sig["args/bin/type"] = "int";
  bin_by_index_sig["description"] =
      "Return the value of the bin at index `bin` of a histogram.";

  //---------------------------------------------------------------------------

  // gets histogram bin by value
  conduit::Node &bin_by_value_sig = (*functions)["bin"].append();
  bin_by_value_sig["return_type"] = "double";
  bin_by_value_sig["filter_name"] = "bin_by_value";
  bin_by_value_sig["args/hist/type"] = "histogram";
  bin_by_value_sig["args/val/type"] = "scalar";
  bin_by_value_sig["description"] =
      "Return the value of the bin with axis-value `val` on the histogram.";

  //---------------------------------------------------------------------------

  conduit::Node &field_sig = (*functions)["field"].append();
  field_sig["return_type"] = "field";
  field_sig["filter_name"] = "field";
  field_sig["args/field_name/type"] = "string";
  field_sig["args/component/type"] = "string";
  field_sig["args/component/optional"];
  field_sig["args/component/description"] =
      "Used to specify a single component if the field is a vector field.";
  field_sig["description"] = "Return a mesh field given a its name.";

  //---------------------------------------------------------------------------

  conduit::Node &topo_sig = (*functions)["topo"].append();
  topo_sig["return_type"] = "topo";
  topo_sig["filter_name"] = "topo";
  topo_sig["args/arg1/type"] = "string";
  topo_sig["description"] = "Return a mesh topology given a its name.";

  //---------------------------------------------------------------------------

  conduit::Node &bounds_sig = (*functions)["bounds"].append();
  bounds_sig["return_type"] = "aabb";
  bounds_sig["filter_name"] = "bounds";
  bounds_sig["args/topology/type"] = "string";
  bounds_sig["args/topology/optional"];
  bounds_sig["description"] = "Returns the spatial bounds of a mesh.";

  // -------------------------------------------------------------

  conduit::Node &point_and_axis_sig = (*functions)["point_and_axis"].append();
  point_and_axis_sig["return_type"] = "bin";
  point_and_axis_sig["filter_name"] = "point_and_axis";
  point_and_axis_sig["args/binning/type"] = "binning";
  point_and_axis_sig["args/axis/type"] = "string";
  point_and_axis_sig["args/threshold/type"] = "double";
  point_and_axis_sig["args/point/type"] = "double";
  point_and_axis_sig["args/miss_value/type"] = "scalar";
  point_and_axis_sig["args/miss_value/optional"];
  point_and_axis_sig["args/direction/type"] = "int";
  point_and_axis_sig["args/direction/optional"];
  point_and_axis_sig["description"] =
      "returns the first values in"
      " a binning that exceeds a threshold from the given point.";

  conduit::Node &bin_sig = (*functions)["bin"].append();
  bin_sig["return_type"] = "bin";
  bin_sig["filter_name"] = "bin";
  bin_sig["args/binning/type"] = "binning";
  bin_sig["args/index/type"] = "int";
  bin_sig["description"] = "returns a bin from a binning by index";

  // -------------------------------------------------------------

  conduit::Node &max_from_point_sig = (*functions)["max_from_point"].append();
  max_from_point_sig["return_type"] = "value_position";
  max_from_point_sig["filter_name"] = "max_from_point";
  max_from_point_sig["args/binning/type"] = "binning";
  max_from_point_sig["args/axis/type"] = "string";
  max_from_point_sig["args/point/type"] = "double";
  max_from_point_sig["description"] =
      "returns the closest max"
      " value from a reference point on an axis";

  // -------------------------------------------------------------

  conduit::Node &lineout = (*functions)["lineout"].append();
  lineout["return_type"] = "array";
  lineout["filter_name"] = "lineout";
  lineout["args/samples/type"] = "int";
  lineout["args/start/type"] = "vector";
  lineout["args/end/type"] = "vector";
  lineout["args/fields/type"] = "list";
  lineout["args/fields/optional"];
  lineout["args/empty_val/type"] = "double";
  lineout["args/empty_val/optional"];
  lineout["description"] = "returns a sampled based line out";

  // -------------------------------------------------------------

  conduit::Node &quantile_sig = (*functions)["quantile"].append();
  quantile_sig["return_type"] = "double";
  quantile_sig["filter_name"] = "quantile";
  quantile_sig["args/cdf/type"] = "histogram";
  quantile_sig["args/cdf/description"] = "CDF of a histogram.";

  quantile_sig["args/q/type"] = "double";
  quantile_sig["args/q/description"] = "Quantile between 0 and 1 inclusive.";

  quantile_sig["args/interpolation/type"] = "string";
  quantile_sig["args/interpolation/optional"];
  quantile_sig["args/interpolation/description"] =
      "Specifies the interpolation \
  method to use when the quantile lies between two data points ``i < j``: \n\n \
  - linear (default): ``i + (j - i) * fraction``, where fraction is the \
  fractional part of the index surrounded by ``i`` and ``j``. \n \
  - lower: ``i``. \n \
  - higher: ``j``. \n \
  - nearest: ``i`` or ``j``, whichever is nearest. \n \
  - midpoint: ``(i + j) / 2``";

  quantile_sig["description"] = "Return the `q`-th quantile of the data along \
  the axis of `cdf`. For example, if `q` is 0.5 the result is the value on the \
  x-axis which 50 percent of the data lies below.";

  //---------------------------------------------------------------------------

  conduit::Node &axis_sig = (*functions)["axis"].append();
  axis_sig["return_type"] = "axis";
  axis_sig["filter_name"] = "axis";
  axis_sig["args/var/type"] = "field";
  // rectilinear binning
  axis_sig["args/bins/type"] = "list";
  axis_sig["args/bins/optional"];
  axis_sig["args/bins/description"] =
      "A strictly increasing list of scalars containing the values for each "
      "tick. Used to specify a rectilinear axis.";
  // uniform binning
  axis_sig["args/min_val/type"] = "scalar";
  axis_sig["args/min_val/optional"];
  axis_sig["args/min_val/description"] =
      "Minimum value of the axis (i.e. the value of the first tick).";
  axis_sig["args/max_val/type"] = "scalar";
  axis_sig["args/max_val/optional"];
  axis_sig["args/max_val/description"] =
      "Maximum value of the axis (i.e. the value of the last tick).";
  axis_sig["args/num_bins/type"] = "int";
  axis_sig["args/num_bins/optional"];
  axis_sig["args/num_bins/description"] =
      "Number of bins on the axis (i.e. the number of ticks minus 1).";
  axis_sig["description"] =
      "Defines a uniform or rectilinear axis. When used for binning the bins "
      "are inclusive on the lower boundary and exclusive on the higher "
      "boundary of each bin. Either specify only ``bins`` or a subset of the "
      "``min_val``, ``max_val``, ``num_bins`` options.";
  axis_sig["args/clamp/type"] = "bool";
  axis_sig["args/clamp/optional"];
  axis_sig["args/clamp/description"] =
      "Defaults to ``False``. If ``True``, values outside the axis should be "
      "put into the bins on the boundaries.";
  axis_sig["description"] = "Returns a rectilinear or uniform axis object used "
                            "to define the axes for ``binning``.";

  //---------------------------------------------------------------------------

  conduit::Node &axis_sig2 = (*functions)["axis"].append();
  axis_sig2["return_type"] = "axis";
  axis_sig2["filter_name"] = "axis";
  axis_sig2["args/var/type"] = "string";
  axis_sig2["args/var/description"] = "One of the strings ``'x', 'y', 'z'`` "
                                      "corresponding to a spacial coordinate.";
  // rectilinear binning
  axis_sig2["args/bins/type"] = "list";
  axis_sig2["args/bins/optional"];
  // uniform binning
  axis_sig2["args/min_val/type"] = "scalar";
  axis_sig2["args/min_val/optional"];
  axis_sig2["args/max_val/type"] = "scalar";
  axis_sig2["args/max_val/optional"];
  axis_sig2["args/num_bins/type"] = "int";
  axis_sig2["args/num_bins/optional"];
  axis_sig2["args/clamp/type"] = "bool";
  axis_sig2["args/clamp/optional"];
  axis_sig2["description"] =
      "Same as the above function except that ``reduction_var`` should be one "
      "of the strings ``'x', 'y', 'z'``";

  //---------------------------------------------------------------------------

  conduit::Node &binning_sig = (*functions)["binning"].append();
  binning_sig["return_type"] = "binning";
  binning_sig["filter_name"] = "binning";
  binning_sig["args/reduction_var/type"] = "field";
  binning_sig["args/reduction_var/description"] = "The field being reduced.";
  binning_sig["args/reduction_op/type"] = "string";
  binning_sig["args/reduction_op/description"] =
      "The reduction operator to use when \
  putting values in bins. Available reductions are: \n\n \
  - min: minimum value in a bin \n \
  - max: maximum value in a bin \n \
  - sum: sum of values in a bin \n \
  - avg: average of values in a bin \n \
  - pdf: probability distribution function \n \
  - cdf: cumulative distribution function (only supported with 1 axis)\n \
  - std: standard deviation of values in a bin \n \
  - var: variance of values in a bin \n \
  - rms: root mean square of values in a bin";
  binning_sig["args/bin_axes/type"] = "list";
  binning_sig["args/bin_axes/description"] =
      "List of Axis objects which define the bin axes.";
  binning_sig["args/empty_val/type"] = "scalar";
  binning_sig["args/empty_val/optional"];
  binning_sig["args/empty_val/description"] =
      "The value that empty bins should have. Defaults to ``0``.";
<<<<<<< HEAD
  binning_sig["args/topo/type"] = "topo";
  binning_sig["args/topo/optional"];
  binning_sig["args/topo/description"] =
      "Do not specify this in this overload, it will be inferred from "
      "``reduction_var``.";
  binning_sig["args/assoc/type"] = "string";
  binning_sig["args/assoc/optional"];
  binning_sig["args/assoc/description"] =
      "Do not specify this in this overload, it will be inferred from "
      "``reduction_var``.";
=======
  binning_sig["args/component/type"] = "string";
  binning_sig["args/component/optional"];
  binning_sig["args/component/description"] =
      "the component of a vector field to use for the reduction."
      " Example 'x' for a field defined as 'velocity/x'";
>>>>>>> 14e3d59a
  binning_sig["description"] = "Returns a multidimensional data binning.";

  //---------------------------------------------------------------------------

  conduit::Node &binning_sig2 = (*functions)["binning"].append();
  binning_sig2["return_type"] = "binning";
  binning_sig2["filter_name"] = "binning";
  binning_sig2["args/reduction_var/type"] = "string";
  binning_sig2["args/reduction_var/description"] =
      "One of the strings ``'x', 'y', 'z'`` corresponding to a spacial "
      "coordinate. ``reduction_var`` can be ``'cnt'`` to mean "
      "\"bin the count\" if ``reduction_op`` is one of ``sum``, ``pdf``, or "
      "``cdf``.";
  binning_sig2["args/reduction_op/type"] = "string";
  binning_sig2["args/bin_axes/type"] = "list";
  binning_sig2["args/bin_axes/description"] =
      "List of Axis objects which define the bin axes.";
  binning_sig2["args/empty_val/type"] = "scalar";
  binning_sig2["args/empty_val/optional"];
  binning_sig2["args/topo/type"] = "topo";
  binning_sig2["args/topo/optional"];
  binning_sig2["args/topo/description"] =
      "The topology to bin. Defaults to the "
      "topology associated with the bin axes. This topology must have "
      "all the fields used for the axes of ``binning``. It only makes sense "
      "to specify this when ``bin_axes`` and ``reduction_var`` are a "
      "subset of ``x``, ``y``, ``z``.";
  binning_sig2["args/assoc/type"] = "string";
  binning_sig2["args/assoc/optional"];
  binning_sig2["args/assoc/description"] =
      "The association of the resultant field. Defaults to the association "
      "infered from the bin axes and and reduction variable. It only "
      "makes sense to specify this when ``bin_axes`` and ``reduction_var`` are "
      "a subset of ``x``, ``y``, ``z``.";
  binning_sig2["description"] =
      "Returns a multidimensional data binning. Same as the above function "
      "except that ``reduction_var`` should be one of the strings ``'x', 'y', "
      "'z'`` and the association and topology can be explicitely specified.";

  //---------------------------------------------------------------------------

  // this does not jit but binning_value does
  conduit::Node &paint_binning_sig = (*functions)["paint_binning"].append();
  paint_binning_sig["return_type"] = "field";
  paint_binning_sig["filter_name"] = "paint_binning";
  paint_binning_sig["args/binning/type"] = "binning";
  paint_binning_sig["args/binning/description"] =
      "The values in ``binning`` are used to generate the new field.";
  paint_binning_sig["args/name/type"] = "string";
  paint_binning_sig["args/name/optional"];
  paint_binning_sig["args/name/description"] =
      "The name of the new field to be generated. If not specified, a name "
      "is automatically generated and the field is treated as a temporary and "
      "removed from the dataset when the expression is done executing.";
  paint_binning_sig["args/default_val/type"] = "scalar";
  paint_binning_sig["args/default_val/optional"];
  paint_binning_sig["args/default_val/description"] =
      "The value given to elements which do not fall into "
      "any of the bins. Defaults to ``0``.";
  paint_binning_sig["args/topo/type"] = "topo";
  paint_binning_sig["args/topo/optional"];
  paint_binning_sig["args/topo/description"] =
      " The topology to paint the bin values back onto. Defaults to the "
      "topology associated with the bin axes. This topology must have "
      "all the fields used for the axes of ``binning``. It only makes sense "
      "to specify this when the ``bin_axes`` are a subset of ``x``, ``y``, "
      "``z``. Additionally, it must be specified in this case since there is "
      "not enough info to infer the topology assuming there are multiple "
      "topologies in the dataset.";
  paint_binning_sig["args/assoc/type"] = "topo";
  paint_binning_sig["args/assoc/optional"];
  paint_binning_sig["args/assoc/description"] =
      "Defaults to the association infered from the bin axes and and "
      "reduction variable. The association of the resultant field. This "
      "topology must have all the fields used for the axes of ``binning``. It "
      "only makes sense to specify this when the ``bin_axes`` are a subset of "
      "``x``, ``y``, ``z``.";
  paint_binning_sig["description"] =
      "Paints back the bin values onto an existing mesh by binning the "
      "elements of the mesh and creating a new field there the value at each "
      "element is the value in the bin it falls into.";

  //---------------------------------------------------------------------------

  conduit::Node &binning_mesh_sig = (*functions)["binning_mesh"].append();
  binning_mesh_sig["return_type"] = "field";
  binning_mesh_sig["filter_name"] = "binning_mesh";
  binning_mesh_sig["args/binning/type"] = "binning";
  binning_mesh_sig["args/binning/description"] =
      "The values in ``binning`` are used to generate the new field.";
  binning_mesh_sig["args/name/type"] = "string";
  binning_mesh_sig["args/name/optional"];
  binning_mesh_sig["args/name/description"] =
      "The name of the new field to be generated, the corresponding topology "
      "topology and coordinate sets will be named '``name``_topo' and "
      "'``name``_coords' respectively. If not specified, a name is "
      "automatically generated and the field is treated as a temporary and "
      "removed from the dataset when the expression is done executing.";
  binning_mesh_sig["description"] =
      "A binning with 3 or fewer dimensions will be output as a new element "
      "associated field on a new topology on the dataset. This is useful for "
      "directly visualizing the binning.";

  //---------------------------------------------------------------------------
  // Jitable Functions
  //---------------------------------------------------------------------------
  // Functions below this line call JitFilter
  // All jitable functions need to have ["jitable"] in order for this to happen
  // filter_name is passed to JitFilter so that it can determine which function
  // to execute

  conduit::Node &field_scalar_max_sig = (*functions)["max"].append();
  field_scalar_max_sig["return_type"] = "jitable";
  field_scalar_max_sig["filter_name"] = "field_field_max";
  field_scalar_max_sig["args/arg1/type"] = "field";
  field_scalar_max_sig["args/arg2/type"] = "scalar";
  field_scalar_max_sig["description"] =
      "Return a derived field that is the max of two fields.";
  field_scalar_max_sig["jitable"];

  //---------------------------------------------------------------------------

  conduit::Node &field_field_min_sig = (*functions)["min"].append();
  field_field_min_sig["return_type"] = "jitable";
  field_field_min_sig["filter_name"] = "field_field_min";
  field_field_min_sig["args/arg1/type"] = "field";
  field_field_min_sig["args/arg2/type"] = "field";
  field_field_min_sig["description"] =
      "Return a derived field that is the min of two fields.";
  field_field_min_sig["jitable"];

  //---------------------------------------------------------------------------

  conduit::Node &field_sin_sig = (*functions)["sin"].append();
  field_sin_sig["return_type"] = "jitable";
  field_sin_sig["filter_name"] = "field_sin";
  field_sin_sig["args/arg1/type"] = "field";
  field_sin_sig["description"] =
      "Return a derived field that is the sin of a field.";
  field_sin_sig["jitable"];

  //---------------------------------------------------------------------------

  conduit::Node &field_abs_sig = (*functions)["abs"].append();
  field_abs_sig["return_type"] = "jitable";
  field_abs_sig["filter_name"] = "field_abs";
  field_abs_sig["args/arg1/type"] = "field";
  field_abs_sig["description"] =
      "Return a derived field that is the absolute value of a field.";
  field_abs_sig["jitable"];

  //---------------------------------------------------------------------------

  conduit::Node &field_sqrt_sig = (*functions)["sqrt"].append();
  field_sqrt_sig["return_type"] = "jitable";
  field_sqrt_sig["filter_name"] = "field_sqrt";
  field_sqrt_sig["args/arg1/type"] = "field";
  field_sqrt_sig["description"] =
      "Return a derived field that is the square root value of a field.";
  field_sqrt_sig["jitable"];

  //---------------------------------------------------------------------------

  conduit::Node &field_gradient_sig = (*functions)["gradient"].append();
  field_gradient_sig["return_type"] = "jitable";
  field_gradient_sig["filter_name"] = "gradient";
  field_gradient_sig["args/field/type"] = "field";
  field_gradient_sig["description"] =
      "Return a derived field that is the gradient of a field.";
  field_gradient_sig["jitable"];

  //---------------------------------------------------------------------------

  conduit::Node &field_curl_sig = (*functions)["curl"].append();
  field_curl_sig["return_type"] = "jitable";
  field_curl_sig["filter_name"] = "curl";
  field_curl_sig["args/field/type"] = "field";
  field_curl_sig["description"] =
      "Return a derived field that is the curl of a vector field.";
  field_curl_sig["jitable"];

  //---------------------------------------------------------------------------

  conduit::Node &field_magnitude_sig = (*functions)["magnitude"].append();
  field_magnitude_sig["return_type"] = "jitable";
  field_magnitude_sig["filter_name"] = "magnitude";
  field_magnitude_sig["args/vector/type"] = "field";
  field_magnitude_sig["description"] =
      "Return a derived field that is the magnitude of a vector field.";
  field_magnitude_sig["jitable"];

  //---------------------------------------------------------------------------

  conduit::Node &field_vector = (*functions)["vector"].append();
  field_vector["return_type"] = "jitable";
  field_vector["filter_name"] = "vector";
  field_vector["args/arg1/type"] = "field";
  field_vector["args/arg2/type"] = "field";
  field_vector["args/arg3/type"] = "field";
  field_vector["description"] = "Return a vector field on the mesh.";
  field_vector["jitable"];

  //---------------------------------------------------------------------------

  conduit::Node &derived_field = (*functions)["derived_field"].append();
  derived_field["return_type"] = "jitable";
  derived_field["filter_name"] = "derived_field";
  derived_field["args/arg1/type"] = "scalar";
  derived_field["args/arg1/description"] =
      "The scalar to be cast to a derived field.";
  derived_field["args/topo/type"] = "string";
  derived_field["args/topo/optional"];
  derived_field["args/topo/description"] =
      "The topology to put the derived field onto. The language tries to infer "
      "this if not specified.";
  derived_field["args/assoc/type"] = "string";
  derived_field["args/assoc/optional"];
  derived_field["args/assoc/description"] =
      "The association of the derived field. The language tries to infer "
      "this if not specified.";
  derived_field["description"] =
      "Cast a scalar to a derived field (type `jitable`).";
  derived_field["jitable"];

  //---------------------------------------------------------------------------

  conduit::Node &derived_field2 = (*functions)["derived_field"].append();
  derived_field2["return_type"] = "jitable";
  derived_field2["filter_name"] = "derived_field";
  derived_field2["args/arg1/type"] = "field";
  derived_field2["args/arg1/description"] =
      "The scalar to be cast to a derived field.";
  derived_field2["args/topo/type"] = "string";
  derived_field2["args/topo/optional"];
  derived_field2["args/topo/description"] =
      "The topology to put the derived field onto. The language tries to infer "
      "this if not specified.";
  derived_field2["args/assoc/type"] = "string";
  derived_field2["args/assoc/optional"];
  derived_field2["args/assoc/description"] =
      "The association of the derived field. The language tries to infer "
      "this if not specified.";
  derived_field2["description"] =
      "Used to explicitly specify the topology and association of a derived "
      "field (e.g. in case it cannot be inferred or needs to be changed).";
  derived_field2["jitable"];

  //---------------------------------------------------------------------------

  // essentially the jit version of paint_binning
  conduit::Node &binning_value_sig = (*functions)["binning_value"].append();
  binning_value_sig["return_type"] = "jitable";
  binning_value_sig["filter_name"] = "binning_value";
  binning_value_sig["args/binning/type"] = "binning";
  binning_value_sig["args/binning/description"] =
      "The ``binning`` to lookup values in.";
  binning_value_sig["args/default_val/type"] = "scalar";
  binning_value_sig["args/default_val/optional"];
  binning_value_sig["args/default_val/description"] =
      "The value given to elements which do not fall into "
      "any of the bins. Defaults to ``0``.";
  binning_value_sig["args/topo/type"] = "topo";
  binning_value_sig["args/topo/optional"];
  binning_value_sig["args/topo/description"] =
      "The topology to bin. Defaults to the "
      "topology associated with the bin axes. This topology must have "
      "all the fields used for the axes of ``binning``. It only makes sense "
      "to specify this when the ``bin_axes`` are a subset of ``x``, ``y``, "
      "``z``.";
  binning_value_sig["args/assoc/type"] = "topo";
  binning_value_sig["args/assoc/optional"];
  binning_value_sig["args/assoc/description"] =
      "The association of the resultant field. Defaults to the association "
      "infered from the bin axes and and reduction variable. It only "
      "makes sense to specify this when the ``bin_axes`` are a subset of "
      "``x``, ``y``, ``z``.";
  binning_value_sig["description"] =
      "Get the value of a vertex or cell in a given binning. In other words, "
      "bin the cell and return the value found in that bin of ``binning``.";
  binning_value_sig["jitable"];

  //---------------------------------------------------------------------------

  conduit::Node &rand_sig = (*functions)["rand"].append();
  rand_sig["return_type"] = "jitable";
  rand_sig["filter_name"] = "rand";
  rand_sig["description"] = "Return a random number between 0 and 1.";
  rand_sig["jitable"];

  //---------------------------------------------------------------------------

  conduit::Node &recenter_sig = (*functions)["recenter"].append();
  recenter_sig["return_type"] = "jitable";
  recenter_sig["filter_name"] = "recenter";
  recenter_sig["args/field/type"] = "field";
  recenter_sig["args/mode/type"] = "string";
  recenter_sig["args/mode/optional"] = "string";
  recenter_sig["args/mode/description"] =
      "One of ``'toggle', 'vertex', 'element'``. Defaults to ``'toggle'``.";
  recenter_sig["description"] = "Recenter a field from vertex association to "
                                "element association or vice versa.";
  recenter_sig["jitable"];

  //---------------------------------------------------------------------------

  count_params();
  functions->save("functions.json", "json");
}

void
initialize_objects()
{
  // object type definitions
  g_object_table.reset();
  conduit::Node *objects = &g_object_table;

  conduit::Node &histogram = (*objects)["histogram/attrs"];
  histogram["value/type"] = "array";
  histogram["min_val/type"] = "double";
  histogram["max_val/type"] = "double";
  histogram["num_bins/type"] = "int";
  histogram["clamp/type"] = "bool";

  conduit::Node &value_position = (*objects)["value_position/attrs"];
  value_position["value/type"] = "double";
  value_position["position/type"] = "vector";

<<<<<<< HEAD
  conduit::Node &topo = (*objects)["topo/attrs"];
  topo["cell/type"] = "cell";
  topo["cell/description"] = "Holds ``jitable`` cell attributes.";
  topo["vertex/type"] = "vertex";
  topo["vertex/description"] = "Holds ``jitable`` vertex attributes.";

  conduit::Node &cell = (*objects)["cell/attrs"];
  (*objects)["cell/jitable"];
  cell["x/type"] = "jitable";
  cell["x/description"] = "Cell x-coordinate.";
  cell["y/type"] = "jitable";
  cell["y/description"] = "Cell y-coordinate.";
  cell["z/type"] = "jitable";
  cell["z/description"] = "Cell z-coordinate.";
  cell["dx/type"] = "jitable";
  cell["dx/description"] = "Cell dx, only defined for rectilinear topologies.";
  cell["dy/type"] = "jitable";
  cell["dy/description"] = "Cell dy, only defined for rectilinear topologies.";
  cell["dz/type"] = "jitable";
  cell["dz/description"] = "Cell dz, only defined for rectilinear topologies.";
  cell["id/type"] = "jitable";
  cell["id/description"] = "Domain cell id.";
  cell["volume/type"] = "jitable";
  cell["volume/description"] = "Cell volume, only defined for 3D topologies";
  cell["area/type"] = "jitable";
  cell["area/description"] = "Cell area, only defined for 2D topologies";

  conduit::Node &vertex = (*objects)["vertex/attrs"];
  (*objects)["vertex/jitable"];
  vertex["x/type"] = "jitable";
  vertex["x/description"] = "Vertex x-coordinate.";
  vertex["y/type"] = "jitable";
  vertex["y/description"] = "Vertex y-coordinate.";
  vertex["z/type"] = "jitable";
  vertex["z/description"] = "Vertex z-coordinate.";
  vertex["id/type"] = "jitable";
  vertex["id/description"] = "Domain vertex id.";
=======
  conduit::Node &aabb = (*objects)["aabb/attrs"];
  aabb["min/type"] = "vector";
  aabb["max/type"] = "vector";
>>>>>>> 14e3d59a

  conduit::Node &vector_atts = (*objects)["vector/attrs"];
  vector_atts["x/type"] = "double";
  vector_atts["y/type"] = "double";
  vector_atts["z/type"] = "double";

  conduit::Node &bin_atts = (*objects)["bin/attrs"];
  bin_atts["min/type"] = "double";
  bin_atts["max/type"] = "double";
  bin_atts["center/type"] = "double";
  bin_atts["value/type"] = "double";

<<<<<<< HEAD
  conduit::Node &jitable = (*objects)["jitable/attrs"];
  jitable["x/type"] = "jitable";
  jitable["y/type"] = "jitable";
  jitable["z/type"] = "jitable";

  // we give field the attributes of jitable since all fields are jitables
  (*objects)["field/attrs"].update(jitable);

  objects->save("objects.json", "json");
=======
  //objects->save("objects.json", "json");
>>>>>>> 14e3d59a
}

conduit::Node
ExpressionEval::evaluate(const std::string expr, std::string expr_name)
{
  ASCENT_DATA_OPEN("expression_eval");
  ASCENT_DATA_ADD("expression", expr);
  flow::Timer expression_timer;
  if(expr_name == "")
  {
    expr_name = expr;
  }

<<<<<<< HEAD
  // stores temporary fields, topos, and coords that need to be removed after
  // the expression runs
  conduit::Node remove;
  w.registry().add<conduit::Node>("remove", &remove, -1);

  w.registry().add<conduit::Node>("dataset", m_data, -1);
=======
  w.registry().add<DataObject>("dataset", &m_data_object, -1);
>>>>>>> 14e3d59a
  w.registry().add<conduit::Node>("cache", &m_cache.m_data, -1);
  w.registry().add<conduit::Node>("function_table", &g_function_table, -1);
  w.registry().add<conduit::Node>("object_table", &g_object_table, -1);
  int cycle = get_state_var(*m_data_object.as_node().get(), "cycle").to_int32();
  w.registry().add<int>("cycle", &cycle, -1);

  try
  {
    scan_string(expr.c_str());
  }
  catch(const char *msg)
  {
    w.reset();
    ASCENT_ERROR("Expression parsing error: " << msg << " in '" << expr << "'");
  }

  ASTNode *root_node = get_result();

  conduit::Node root;
  try
  {
    flow::Timer build_graph_timer;
    // change the execution policy here
    // change false to true to generate a graph with verbose names
    BuildGraphVisitor build_graph(
        w, std::make_shared<const FusePolicy>(), false);
    // BuildGraphVisitor build_graph(
    //     w, std::make_shared<const RoundtripPolicy>(), false);
    root_node->accept(&build_graph);
    root = build_graph.get_output();
    // if root is a derived field add a JitFilter to execute it
    if(root["type"].as_string() == "jitable")
    {
      conduit::Node params;
      params["func"] = "execute";
      params["filter_name"] = "jit_execute";
      params["field_name"] = expr_name;
      conduit::Node &inp = params["inputs/jitable"];
      inp = root;
      inp["port"] = 0;
      w.graph().add_filter(
          register_jit_filter(
              w, 1, std::make_shared<const AlwaysExecutePolicy>()),
          "jit_execute",
          params);
      // src, dest, port
      w.graph().connect(root["filter_name"].as_string(), "jit_execute", 0);
      root["filter_name"] = "jit_execute";
      root["type"] = "field";
    }
    w.graph().save_dot_html("ascent_expressions_graph.html");
    ASCENT_DATA_ADD("build_graph time", build_graph_timer.elapsed());
    flow::Timer execute_timer;
    w.execute();
    ASCENT_DATA_ADD("execute time", execute_timer.elapsed());
  }
  catch(std::exception &e)
  {
    delete root_node;
    w.reset();
    ASCENT_ERROR("Error while executing expression '" << expr
                                                      << "': " << e.what());
  }
  std::string filter_name = root["filter_name"].as_string();

  conduit::Node *n_res = w.registry().fetch<conduit::Node>(filter_name);
  conduit::Node return_val = *n_res;

  // return_val.print();

  // remove temporary fields, topologies, and coordsets from the dataset
  const int num_domains = m_data->number_of_children();
  for(int i = 0; i < num_domains; ++i)
  {
    conduit::Node &dom = m_data->child(i);
    for(const auto &field_name : remove["fields"].child_names())
    {
      dom["fields"].remove(field_name);
    }
    for(const auto &topo_name : remove["topologies"].child_names())
    {
      dom["topologies"].remove(topo_name);
    }
    for(const auto &coords_name : remove["coordsets"].child_names())
    {
      dom["coordsets"].remove(coords_name);
    }
  }

  // add the sim time
  conduit::Node n_time = get_state_var(*m_data_object.as_node().get(), "time");
  double time = 0;
  bool valid_time = false;
  if(!n_time.dtype().is_empty())
  {
    valid_time = true;
    time = n_time.to_float64();
  }
  return_val["time"] = time;

  // check the cache for signs of time travel
  // i.e., someone could have restarted the simulation from the beginning
  // or from some earlier checkpoint
  // There are a couple conditions:
  // 0) only check one time on startup
  // 1) only filter if we haven't done so before
  // 2) only filter if we detect time travel
  // 3) only filter if we have state/time
  static bool first_execute = true;

<<<<<<< HEAD
  if(first_execute && !m_cache.filtered() &&
     time <= m_cache.last_known_time() && valid_time)
=======
  if(first_execute &&
     !m_cache.filtered() &&
     time <= m_cache.last_known_time() &&
     valid_time)
>>>>>>> 14e3d59a
  {
    // remove all cache entries that occur in the future
    m_cache.filter_time(time);
  }
  first_execute = false;

  m_cache.last_known_time(time);

  std::stringstream cache_entry;
  cache_entry << expr_name << "/" << cycle;

  m_cache.m_data[cache_entry.str()] = return_val;

  delete root_node;
  w.reset();
  ASCENT_DATA_ADD("Device high water mark", ArrayRegistry::high_water_mark());
  ASCENT_DATA_ADD("Current Device usage ", ArrayRegistry::device_usage());
  ASCENT_DATA_ADD("Current host usage ", ArrayRegistry::host_usage());
  ArrayRegistry::reset_high_water_mark();
  ASCENT_DATA_CLOSE();
  return return_val;
}

//-----------------------------------------------------------------------------
const conduit::Node &
ExpressionEval::get_cache()
{
  return m_cache.m_data;
}

void
ExpressionEval::reset_cache()
{
  m_cache.m_data.reset();
}

void
<<<<<<< HEAD
ExpressionEval::get_last(conduit::Node &data)
=======
ExpressionEval::save_cache()
{
  m_cache.save();
}

void ExpressionEval::get_last(conduit::Node &data)
>>>>>>> 14e3d59a
{
  data.reset();
  const int entries = m_cache.m_data.number_of_children();

  for(int i = 0; i < entries; ++i)
  {
    conduit::Node &entry = m_cache.m_data.child(i);
    const int cycles = entry.number_of_children();
    if(cycles > 0)
    {
      conduit::Node &cycle = entry.child(cycles - 1);
      data[cycle.path()].set_external(cycle);
    }
  }
}
//-----------------------------------------------------------------------------
};
//-----------------------------------------------------------------------------
// -- end ascent::expressions--
//-----------------------------------------------------------------------------

//-----------------------------------------------------------------------------
};
//-----------------------------------------------------------------------------
// -- end ascent::runtime --
//-----------------------------------------------------------------------------

//-----------------------------------------------------------------------------
};
//-----------------------------------------------------------------------------
// -- end ascent:: --
//-----------------------------------------------------------------------------<|MERGE_RESOLUTION|>--- conflicted
+++ resolved
@@ -54,6 +54,7 @@
 #include "expressions/ascent_blueprint_architect.hpp"
 #include "expressions/ascent_derived_jit.hpp"
 #include "expressions/ascent_expression_filters.hpp"
+#include "expressions/ascent_expression_jit_filters.hpp"
 #include "expressions/ascent_expressions_ast.hpp"
 #include "expressions/ascent_expressions_parser.hpp"
 #include "expressions/ascent_expressions_tokens.hpp"
@@ -267,8 +268,6 @@
   flow::Workspace::register_filter_type<expressions::Axis>();
   flow::Workspace::register_filter_type<expressions::Histogram>();
   flow::Workspace::register_filter_type<expressions::Binning>();
-  flow::Workspace::register_filter_type<expressions::PaintBinning>();
-  flow::Workspace::register_filter_type<expressions::BinningMesh>();
   flow::Workspace::register_filter_type<expressions::Entropy>();
   flow::Workspace::register_filter_type<expressions::Pdf>();
   flow::Workspace::register_filter_type<expressions::Cdf>();
@@ -829,24 +828,11 @@
   binning_sig["args/empty_val/optional"];
   binning_sig["args/empty_val/description"] =
       "The value that empty bins should have. Defaults to ``0``.";
-<<<<<<< HEAD
-  binning_sig["args/topo/type"] = "topo";
-  binning_sig["args/topo/optional"];
-  binning_sig["args/topo/description"] =
-      "Do not specify this in this overload, it will be inferred from "
-      "``reduction_var``.";
-  binning_sig["args/assoc/type"] = "string";
-  binning_sig["args/assoc/optional"];
-  binning_sig["args/assoc/description"] =
-      "Do not specify this in this overload, it will be inferred from "
-      "``reduction_var``.";
-=======
   binning_sig["args/component/type"] = "string";
   binning_sig["args/component/optional"];
   binning_sig["args/component/description"] =
       "the component of a vector field to use for the reduction."
       " Example 'x' for a field defined as 'velocity/x'";
->>>>>>> 14e3d59a
   binning_sig["description"] = "Returns a multidimensional data binning.";
 
   //---------------------------------------------------------------------------
@@ -1174,7 +1160,6 @@
   value_position["value/type"] = "double";
   value_position["position/type"] = "vector";
 
-<<<<<<< HEAD
   conduit::Node &topo = (*objects)["topo/attrs"];
   topo["cell/type"] = "cell";
   topo["cell/description"] = "Holds ``jitable`` cell attributes.";
@@ -1212,11 +1197,10 @@
   vertex["z/description"] = "Vertex z-coordinate.";
   vertex["id/type"] = "jitable";
   vertex["id/description"] = "Domain vertex id.";
-=======
+
   conduit::Node &aabb = (*objects)["aabb/attrs"];
   aabb["min/type"] = "vector";
   aabb["max/type"] = "vector";
->>>>>>> 14e3d59a
 
   conduit::Node &vector_atts = (*objects)["vector/attrs"];
   vector_atts["x/type"] = "double";
@@ -1229,7 +1213,6 @@
   bin_atts["center/type"] = "double";
   bin_atts["value/type"] = "double";
 
-<<<<<<< HEAD
   conduit::Node &jitable = (*objects)["jitable/attrs"];
   jitable["x/type"] = "jitable";
   jitable["y/type"] = "jitable";
@@ -1238,10 +1221,7 @@
   // we give field the attributes of jitable since all fields are jitables
   (*objects)["field/attrs"].update(jitable);
 
-  objects->save("objects.json", "json");
-=======
   //objects->save("objects.json", "json");
->>>>>>> 14e3d59a
 }
 
 conduit::Node
@@ -1255,16 +1235,12 @@
     expr_name = expr;
   }
 
-<<<<<<< HEAD
   // stores temporary fields, topos, and coords that need to be removed after
   // the expression runs
   conduit::Node remove;
   w.registry().add<conduit::Node>("remove", &remove, -1);
 
-  w.registry().add<conduit::Node>("dataset", m_data, -1);
-=======
   w.registry().add<DataObject>("dataset", &m_data_object, -1);
->>>>>>> 14e3d59a
   w.registry().add<conduit::Node>("cache", &m_cache.m_data, -1);
   w.registry().add<conduit::Node>("function_table", &g_function_table, -1);
   w.registry().add<conduit::Node>("object_table", &g_object_table, -1);
@@ -1336,10 +1312,12 @@
   // return_val.print();
 
   // remove temporary fields, topologies, and coordsets from the dataset
-  const int num_domains = m_data->number_of_children();
+  #warning "How is adding fields to a data supposed to work with derived expressions??"
+  conduit::Node *dataset = m_data_object.as_node().get();
+  const int num_domains = dataset->number_of_children();
   for(int i = 0; i < num_domains; ++i)
   {
-    conduit::Node &dom = m_data->child(i);
+    conduit::Node &dom = dataset->child(i);
     for(const auto &field_name : remove["fields"].child_names())
     {
       dom["fields"].remove(field_name);
@@ -1375,15 +1353,10 @@
   // 3) only filter if we have state/time
   static bool first_execute = true;
 
-<<<<<<< HEAD
-  if(first_execute && !m_cache.filtered() &&
-     time <= m_cache.last_known_time() && valid_time)
-=======
   if(first_execute &&
      !m_cache.filtered() &&
      time <= m_cache.last_known_time() &&
      valid_time)
->>>>>>> 14e3d59a
   {
     // remove all cache entries that occur in the future
     m_cache.filter_time(time);
@@ -1421,16 +1394,12 @@
 }
 
 void
-<<<<<<< HEAD
-ExpressionEval::get_last(conduit::Node &data)
-=======
 ExpressionEval::save_cache()
 {
   m_cache.save();
 }
 
 void ExpressionEval::get_last(conduit::Node &data)
->>>>>>> 14e3d59a
 {
   data.reset();
   const int entries = m_cache.m_data.number_of_children();
