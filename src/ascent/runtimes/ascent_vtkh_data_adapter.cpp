--- conflicted
+++ resolved
@@ -1331,17 +1331,8 @@
       ASCENT_ERROR("Add field can only use zero or one component");
     }
 
-<<<<<<< HEAD
-    const int num_components = n_field["values"].number_of_children();
-    if(num_components != 0 && num_components != 1)
-    {
-      ASCENT_ERROR("Cannot create a scalar field from a vector field with "<<num_components<<" components.");
-    }
-    const Node &n_vals = num_components == 0 ? n_field["values"] : n_field["values"].child(0);
-=======
     bool is_values = n_field["values"].number_of_children() == 0;
     const Node &n_vals = is_values ? n_field["values"] : n_field["values"].child(0);
->>>>>>> 14e3d59a
     int num_vals = n_vals.dtype().number_of_elements();
 
     if(assoc_str == "vertex" && nverts != num_vals)
