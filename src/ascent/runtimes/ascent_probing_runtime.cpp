--- conflicted
+++ resolved
@@ -324,11 +324,7 @@
         t_inline[i] = vis_estimates[i] * render_cfg.non_probing_count;
 
     // TODO: add smart way to estimate compositing + save time
-<<<<<<< HEAD
-    float t_compositing = 0.65f * render_cfg.max_count;  // flat compositing cost (single vis node only)
-=======
     float t_compositing = 0.3f * render_cfg.max_count;  // flat compositing cost (single vis node only)
->>>>>>> cecf4b4c
     if (mpi_props.rank == 0)
         std::cout << "~~compositing estimate: " << t_compositing << std::endl;
 
