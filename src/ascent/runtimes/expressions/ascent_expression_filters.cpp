--- conflicted
+++ resolved
@@ -64,18 +64,13 @@
 #include "ascent_conduit_reductions.hpp"
 #include <ascent_config.h>
 #include <ascent_logging.hpp>
-<<<<<<< HEAD
-#include <ascent_runtime_param_check.hpp>
-=======
 #include <ascent_data_object.hpp>
 #include <utils/ascent_mpi_utils.hpp>
->>>>>>> 14e3d59a
 #include <flow_graph.hpp>
 #include <flow_timer.hpp>
 #include <flow_workspace.hpp>
 
 #include <limits>
-#include <list>
 #include <math.h>
 #include <typeinfo>
 
@@ -115,8 +110,7 @@
 // attributes like vectors, but since its a base
 // type, its overly burdensome to always set these
 // as the return types in every filter. Thus, do this.
-void
-fill_attrs(conduit::Node &obj)
+void fill_attrs(conduit::Node &obj)
 {
   const std::string type = obj["type"].as_string();
   if(type == "vector")
@@ -204,7 +198,6 @@
   }
   else
   {
-    res = 0;
     ASCENT_ERROR("unknown math op " << op << " for type double");
   }
   return res;
@@ -237,7 +230,6 @@
   }
   else
   {
-    res = 0;
     ASCENT_ERROR("unknown math op " << op << " for type int");
   }
   return res;
@@ -273,7 +265,6 @@
   }
   else
   {
-    res = 0;
     ASCENT_ERROR("unknown comparison op " << op);
   }
   return res;
@@ -298,7 +289,6 @@
   }
   else
   {
-    res = 0;
     ASCENT_ERROR("unknown boolean op " << op);
   }
   return res;
@@ -370,7 +360,12 @@
 Identifier::verify_params(const conduit::Node &params, conduit::Node &info)
 {
   info.reset();
-  bool res = filters::check_string("value", params, info, true);
+  bool res = true;
+  if(!params.has_path("value"))
+  {
+    info["errors"].append() = "Missing required string parameter 'value'";
+    res = false;
+  }
   return res;
 }
 
@@ -427,7 +422,12 @@
 Boolean::verify_params(const conduit::Node &params, conduit::Node &info)
 {
   info.reset();
-  bool res = filters::check_numeric("value", params, info, true);
+  bool res = true;
+  if(!params.has_path("value"))
+  {
+    info["errors"].append() = "Missing required numeric parameter 'value'";
+    res = false;
+  }
   return res;
 }
 
@@ -469,7 +469,12 @@
 Integer::verify_params(const conduit::Node &params, conduit::Node &info)
 {
   info.reset();
-  bool res = filters::check_numeric("value", params, info, true);
+  bool res = true;
+  if(!params.has_path("value"))
+  {
+    info["errors"].append() = "Missing required numeric parameter 'value'";
+    res = false;
+  }
   return res;
 }
 
@@ -509,7 +514,12 @@
 Double::verify_params(const conduit::Node &params, conduit::Node &info)
 {
   info.reset();
-  bool res = filters::check_numeric("value", params, info, true);
+  bool res = true;
+  if(!params.has_path("value"))
+  {
+    info["errors"].append() = "Missing required numeric parameter 'value'";
+    res = false;
+  }
   return res;
 }
 
@@ -549,7 +559,12 @@
 String::verify_params(const conduit::Node &params, conduit::Node &info)
 {
   info.reset();
-  bool res = filters::check_string("value", params, info, true);
+  bool res = true;
+  if(!params.has_path("value"))
+  {
+    info["errors"].append() = "Missing required string parameter 'value'";
+    res = false;
+  }
   return res;
 }
 
@@ -807,7 +822,12 @@
 DotAccess::verify_params(const conduit::Node &params, conduit::Node &info)
 {
   info.reset();
-  bool res = filters::check_string("name", params, info, true);
+  bool res = true;
+  if(!params.has_path("name"))
+  {
+    info["errors"].append() = "DotAccess: Missing required parameter 'name'";
+    res = false;
+  }
   return res;
 }
 
@@ -823,6 +843,7 @@
   // fills attrs for basic types like vectors
   detail::fill_attrs(*n_obj);
 
+  // TODO test accessing non-existant attribute
   if(!n_obj->has_path("attrs/" + name))
   {
     n_obj->print();
@@ -832,102 +853,26 @@
       std::string attr_yaml = (*n_obj)["attrs"].to_yaml();
       if(attr_yaml == "")
       {
-        ss << " No known attribtues.";
+        ss<<" No known attribtues.";
       }
       else
       {
-        ss << " Known attributes: " << attr_yaml;
+        ss<<" Known attributes: "<<attr_yaml;
       }
     }
     else
     {
-      ss << " No known attributes.";
-    }
-
-    ASCENT_ERROR("'" << name << "' is not a valid object attribute for"
-                     << " type '" << (*n_obj)["type"].as_string() << "'."
-                     << ss.str());
+      ss<<" No known attributes.";
+    }
+
+    ASCENT_ERROR("'"<<name << "' is not a valid object attribute for"
+                      <<" type '"<<(*n_obj)["type"].as_string()<<"'."
+                      <<ss.str());
   }
 
   (*output) = (*n_obj)["attrs/" + name];
 
   set_output<conduit::Node>(output);
-}
-
-//-----------------------------------------------------------------------------
-ExpressionList::ExpressionList(const int num_inputs) : Filter()
-{
-  this->num_inputs = num_inputs;
-}
-
-//-----------------------------------------------------------------------------
-ExpressionList::~ExpressionList()
-{
-  // empty
-}
-
-//-----------------------------------------------------------------------------
-void
-ExpressionList::declare_interface(Node &i)
-{
-  stringstream ss;
-  ss << "expr_list_" << num_inputs;
-  i["type_name"] = ss.str();
-  for(int item_num = 0; item_num < num_inputs; ++item_num)
-  {
-    std::stringstream ss;
-    ss << "item_" << item_num;
-    i["port_names"].append() = ss.str();
-  }
-  i["output_port"] = "true";
-}
-
-//-----------------------------------------------------------------------------
-bool
-ExpressionList::verify_params(const conduit::Node &params, conduit::Node &info)
-{
-  info.reset();
-  bool res = true;
-  return res;
-}
-
-//-----------------------------------------------------------------------------
-void
-ExpressionList::execute()
-{
-  conduit::Node *output = new conduit::Node();
-
-  for(int i = 0; i < num_inputs; ++i)
-  {
-    output->append() = *input<Node>(i);
-  }
-
-  set_output<conduit::Node>(output);
-}
-
-//-----------------------------------------------------------------------------
-Filter *
-ExpressionListFilterFactoryMethod(const std::string &filter_type_name)
-{
-  // "expr_list_" is 10 characters long
-  const std::string num_inputs_str =
-      filter_type_name.substr(10, filter_type_name.size() - 10);
-  const int num_inputs = std::stoi(num_inputs_str);
-  return new ExpressionList(num_inputs);
-}
-
-//-----------------------------------------------------------------------------
-std::string
-register_expression_list_filter(flow::Workspace &w, const int num_inputs)
-{
-  std::stringstream ss;
-  ss << "expr_list_" << num_inputs;
-  if(!w.supports_filter_type(ss.str()))
-  {
-    flow::Workspace::register_filter_type(ss.str(),
-                                          ExpressionListFilterFactoryMethod);
-  }
-  return ss.str();
 }
 
 //-----------------------------------------------------------------------------
@@ -1450,26 +1395,28 @@
 {
   conduit::Node *output = new conduit::Node();
 
-  const std::string expr_name = (*input<Node>("expr_name"))["name"].as_string();
+  const std::string expr_name  = (*input<Node>("expr_name"))["name"].as_string();
 
   const conduit::Node *const cache =
       graph().workspace().registry().fetch<Node>("cache");
 
   if(!cache->has_path(expr_name))
   {
-    ASCENT_ERROR("History: unknown identifier " << expr_name);
+    ASCENT_ERROR("History: unknown identifier "<<  expr_name);
   }
   const conduit::Node &history = (*cache)[expr_name];
 
   const conduit::Node *n_absolute_index = input<Node>("absolute_index");
   const conduit::Node *n_relative_index = input<Node>("relative_index");
 
+
   if(!n_absolute_index->dtype().is_empty() &&
      !n_relative_index->dtype().is_empty())
   {
     ASCENT_ERROR(
         "History: Specify only one of relative_index or absolute_index.");
   }
+
 
   const int entries = history.number_of_children();
   if(!n_relative_index->dtype().is_empty())
@@ -1821,8 +1768,7 @@
 Field::declare_interface(Node &i)
 {
   i["type_name"] = "field";
-  i["port_names"].append() = "field_name";
-  i["port_names"].append() = "component";
+  i["port_names"].append() = "arg1";
   i["output_port"] = "true";
 }
 
@@ -1839,11 +1785,9 @@
 void
 Field::execute()
 {
-  const conduit::Node *n_field_name = input<Node>("field_name");
-  std::string field_name = (*n_field_name)["value"].as_string();
-
-  // optional parameters
-  const conduit::Node *n_component = input<Node>("component");
+  const conduit::Node *arg1 = input<Node>("arg1");
+
+  const std::string field = (*arg1)["value"].as_string();
 
   if(!graph().workspace().registry().has_entry("dataset"))
   {
@@ -1854,105 +1798,28 @@
     graph().workspace().registry().fetch<DataObject>("dataset");
   const conduit::Node *const dataset = data_object->as_low_order_bp().get();
 
-  if(!has_field(*dataset, field_name))
-  {
+  if(!has_field(*dataset, field))
+  {
+    std::vector<std::string> names = dataset->child(0)["fields"].child_names();
+    std::stringstream ss;
+    ss << "[";
+    for(int i = 0; i < names.size(); ++i)
+    {
+      ss << " " << names[i];
+    }
+    ss << "]";
     ASCENT_ERROR("Field: dataset does not contain field '"
-                 << field_name << "'"
-                 << " known = " << known_fields(*dataset));
-  }
-
-  std::string component;
-  if(!n_component->dtype().is_empty())
-  {
-    component = (*n_component)["value"].as_string();
-    if(!has_component(*dataset, field_name, component))
-    {
-      ASCENT_ERROR("Field variable '"
-                   << field_name << "'"
-                   << " does not have component '" << component << "'."
-                   << " known components = "
-                   << possible_components(*dataset, field_name));
-    }
-  }
-
-  // if the field only has one component use that
-  const conduit::Node &values =
-      dataset->child(0)["fields/" + field_name + "/values"];
-  if(component.empty() && values.number_of_children() == 1)
-  {
-    component = values.child(0).name();
-  }
-
-  conduit::Node *output = new conduit::Node();
-  (*output)["value"] = field_name;
-  if(!component.empty())
-  {
-    (*output)["component"] = component;
-  }
+                 << field << "'"
+                 << " known = " << ss.str());
+  }
+
+  conduit::Node *output = new conduit::Node();
+  (*output)["value"] = field;
   (*output)["type"] = "field";
   set_output<conduit::Node>(output);
 }
 
 //-----------------------------------------------------------------------------
-Topo::Topo() : Filter()
-{
-  // empty
-}
-
-//-----------------------------------------------------------------------------
-Topo::~Topo()
-{
-  // empty
-}
-
-//-----------------------------------------------------------------------------
-void
-Topo::declare_interface(Node &i)
-{
-  i["type_name"] = "topo";
-  i["port_names"].append() = "arg1";
-  i["output_port"] = "true";
-}
-
-//-----------------------------------------------------------------------------
-bool
-Topo::verify_params(const conduit::Node &params, conduit::Node &info)
-{
-  info.reset();
-  bool res = true;
-  return res;
-}
-
-//-----------------------------------------------------------------------------
-void
-Topo::execute()
-{
-  const conduit::Node *arg1 = input<Node>("arg1");
-
-  const std::string topo = (*arg1)["value"].as_string();
-
-  if(!graph().workspace().registry().has_entry("dataset"))
-  {
-    ASCENT_ERROR("Topo: Missing dataset");
-  }
-
-  const conduit::Node *const dataset =
-      graph().workspace().registry().fetch<Node>("dataset");
-
-  if(!has_topology(*dataset, topo))
-  {
-    ASCENT_ERROR("Topo: dataset does not contain topology '"
-                 << topo << "'"
-                 << " known = " << known_topos(*dataset));
-  }
-
-  conduit::Node *output = new conduit::Node();
-  (*output)["value"] = topo;
-  (*output)["type"] = "topo";
-  set_output<conduit::Node>(output);
-}
-
-//-----------------------------------------------------------------------------
 Axis::Axis() : Filter()
 {
   // empty
@@ -1969,7 +1836,7 @@
 Axis::declare_interface(Node &i)
 {
   i["type_name"] = "axis";
-  i["port_names"].append() = "var";
+  i["port_names"].append() = "name";
   i["port_names"].append() = "min_val";
   i["port_names"].append() = "max_val";
   i["port_names"].append() = "num_bins";
@@ -1991,9 +1858,7 @@
 void
 Axis::execute()
 {
-  // axis_var can be a field or a string ('x', 'y', 'z')
-  const conduit::Node *n_axis_var = input<Node>("var");
-  const std::string axis_var = (*n_axis_var)["value"].as_string();
+  const std::string name = (*input<Node>("name"))["value"].as_string();
   // uniform binning
   const conduit::Node *n_min = input<Node>("min_val");
   const conduit::Node *n_max = input<Node>("max_val");
@@ -2012,21 +1877,7 @@
     graph().workspace().registry().fetch<DataObject>("dataset");
   const conduit::Node *const dataset = data_object->as_low_order_bp().get();
 
-  // verify axis_var
-  if(n_axis_var->has_path("component"))
-  {
-    ASCENT_ERROR("Axis of a field component is not yet implemented, and only "
-                 "works on scalar fields.");
-  }
-  if((*n_axis_var)["type"].as_string() == "string" && !is_xyz(axis_var))
-  {
-    ASCENT_ERROR("Unknown axis_var '"
-                 << axis_var
-                 << "'. If axis_var is specified as a string it must be "
-                    "one of 'x', 'y', 'z'. If it is a field use field('"
-                 << axis_var << "').");
-  }
-  if(!is_scalar_field(*dataset, axis_var) && !is_xyz(axis_var))
+  if(!is_scalar_field(*dataset, name) && !is_xyz(name))
   {
     std::string known;
     if(dataset->number_of_children() > 0 )
@@ -2044,11 +1895,7 @@
 
     ASCENT_ERROR("Axis: Axes must be scalar fields or x/y/z. Dataset does not "
                  "contain scalar field '"
-<<<<<<< HEAD
-                 << axis_var << "'.");
-=======
                  << name << "'. Possible field names "<<known<<".");
->>>>>>> 14e3d59a
   }
 
   conduit::Node *output;
@@ -2071,9 +1918,9 @@
     }
 
     output = new conduit::Node();
-    (*output)["value/" + axis_var + "/bins"].set(
+    (*output)["value/" + name + "/bins"].set(
         conduit::DataType::c_double(bins_len));
-    double *bins = (*output)["value/" + axis_var + "/bins"].value();
+    double *bins = (*output)["value/" + name + "/bins"].value();
 
     for(int i = 0; i < bins_len; ++i)
     {
@@ -2100,13 +1947,13 @@
     if(!n_min->dtype().is_empty())
     {
       min_val = (*n_min)["value"].to_float64();
-      (*output)["value/" + axis_var + "/min_val"] = min_val;
+      (*output)["value/" + name + "/min_val"] = min_val;
       min_found = true;
     }
-    else if(!is_xyz(axis_var))
-    {
-      min_val = field_min(*dataset, axis_var)["value"].to_float64();
-      (*output)["value/" + axis_var + "/min_val"] = min_val;
+    else if(!is_xyz(name))
+    {
+      min_val = field_min(*dataset, name)["value"].to_float64();
+      (*output)["value/" + name + "/min_val"] = min_val;
       min_found = true;
     }
 
@@ -2116,41 +1963,39 @@
     {
       max_val = (*n_max)["value"].to_float64();
       max_found = true;
-      (*output)["value/" + axis_var + "/max_val"] = max_val;
-    }
-    else if(!is_xyz(axis_var))
-    {
-      // We add eps because the last bin isn't inclusive
-      max_val = field_max(*dataset, axis_var)["value"].to_float64() + 1.0;
-      double length = max_val - min_val;
-      double eps = length * 1e-8;
-      (*output)["value/" + axis_var + "/max_val"] = max_val + eps;
+      (*output)["value/" + name + "/max_val"] = max_val;
+    }
+    else if(!is_xyz(name))
+    {
+      // add 1 because the last bin isn't inclusive
+      max_val = field_max(*dataset, name)["value"].to_float64() + 1.0;
+      (*output)["value/" + name + "/max_val"] = max_val;
       max_found = true;
     }
 
-    (*output)["value/" + axis_var + "/num_bins"] = 256;
+    (*output)["value/" + name + "/num_bins"] = 256;
     if(!n_num_bins->dtype().is_empty())
     {
-      (*output)["value/" + axis_var + "/num_bins"] =
+      (*output)["value/" + name + "/num_bins"] =
           (*n_num_bins)["value"].to_int32();
     }
 
     if(min_found && max_found && min_val >= max_val)
     {
       delete output;
-      ASCENT_ERROR("Axis: axis with axis_var '"
-                   << axis_var << "': min_val (" << min_val
+      ASCENT_ERROR("Axis: axis with name '"
+                   << name << "': min_val (" << min_val
                    << ") must be smaller than max_val (" << max_val << ")");
     }
   }
 
-  (*output)["value/" + axis_var + "/clamp"] = false;
+  (*output)["value/" + name + "/clamp"] = false;
   if(!n_clamp->dtype().is_empty())
   {
-    (*output)["value/" + axis_var + "/clamp"] = (*n_clamp)["value"].to_uint8();
-  }
-
-  (*output)["value/" + axis_var];
+    (*output)["value/" + name + "/clamp"] = (*n_clamp)["value"].to_uint8();
+  }
+
+  (*output)["value/" + name];
   (*output)["type"] = "axis";
   set_output<conduit::Node>(output);
 }
@@ -2282,14 +2127,8 @@
   i["port_names"].append() = "reduction_var";
   i["port_names"].append() = "reduction_op";
   i["port_names"].append() = "bin_axes";
-<<<<<<< HEAD
-  i["port_names"].append() = "empty_val";
-  i["port_names"].append() = "topo";
-  i["port_names"].append() = "assoc";
-=======
   i["port_names"].append() = "empty_bin_val";
   i["port_names"].append() = "component";
->>>>>>> 14e3d59a
   i["output_port"] = "true";
 }
 
@@ -2311,46 +2150,10 @@
                        conduit::Node &n_binning,
                        conduit::Node &n_output_axes)
 {
-<<<<<<< HEAD
-  // reduction_var can be a field or a string ('x', 'y', 'z')
-  const conduit::Node *n_reduction_var = input<conduit::Node>("reduction_var");
-  const std::string reduction_var = (*n_reduction_var)["value"].as_string();
-  const std::string reduction_op =
-      (*input<Node>("reduction_op"))["value"].as_string();
-  const conduit::Node *n_axes_list = input<Node>("bin_axes");
-  // optional arguments
-  const conduit::Node *n_empty_val = input<conduit::Node>("empty_val");
-  const conduit::Node *n_topo = input<conduit::Node>("topo");
-  const conduit::Node *n_assoc = input<conduit::Node>("assoc");
-
-  std::string component = "";
-  if(n_reduction_var->has_path("component"))
-  {
-    component = (*n_reduction_var)["component"].as_string();
-  }
-
-  double empty_val = 0;
-  if(!n_empty_val->dtype().is_empty())
-  {
-    empty_val = (*n_empty_val)["value"].to_float64();
-  }
-
-  std::string topo = "";
-  if(!n_topo->dtype().is_empty())
-  {
-    topo = (*n_topo)["value"].as_string();
-  }
-
-  std::string assoc = "";
-  if(!n_assoc->dtype().is_empty())
-  {
-    assoc = (*n_assoc)["value"].as_string();
-=======
   std::string component = "";
   if(!n_component.dtype().is_empty())
   {
     component = n_component["value"].as_string();
->>>>>>> 14e3d59a
   }
 
   // verify n_axes_list and put the values in n_output_axes
@@ -2365,42 +2168,17 @@
     n_output_axes.update(axis["value"]);
   }
 
-  if(reduction_op == "cdf" && n_bin_axes.number_of_children() > 1)
-  {
-    ASCENT_ERROR("Binning: cdf is only supported on one axis.");
-  }
-
   // verify reduction_var
-  if((*n_reduction_var)["type"].as_string() == "string" &&
-     !is_xyz(reduction_var) && reduction_var != "cnt")
-  {
-    ASCENT_ERROR("Unknown reduction_var '"
-                 << reduction_var
-                 << "'. If reduction_var is specified as a string it must be "
-                    "one of 'x', 'y', 'z', 'cnt'. If it is a field use field('"
-                 << reduction_var << "').");
-  }
-  if(reduction_var == "cnt")
-  {
-    if(reduction_op != "sum" && reduction_op != "pdf" && reduction_op != "cdf")
-    {
-      ASCENT_ERROR("Binning: reduction_var can only be 'cnt' if "
-                   "reduction_op is 'sum', 'pdf', or 'cdf'.");
+  if(reduction_var.empty())
+  {
+    if(reduction_op != "sum" && reduction_op != "pdf")
+    {
+      ASCENT_ERROR("Binning: reduction_var can only be left empty if "
+                   "reduction_op is 'sum' or 'pdf'.");
     }
   }
   else if(!is_xyz(reduction_var))
   {
-<<<<<<< HEAD
-    bool scalar = is_scalar_field(*dataset, reduction_var);
-    if(!scalar && component == "")
-    {
-      ASCENT_ERROR(
-          "Binning: reduction variable '"
-          << reduction_var << "'"
-          << " has multiple components and no 'component' is specified."
-          << " known components = "
-          << possible_components(*dataset, reduction_var));
-=======
     if(!has_field(dataset, reduction_var))
     {
       std::string known;
@@ -2449,31 +2227,11 @@
                    << " known components = "
                    << possible_components(dataset, reduction_var));
 
->>>>>>> 14e3d59a
     }
   }
 
   // verify reduction_op
   if(reduction_op != "sum" && reduction_op != "min" && reduction_op != "max" &&
-<<<<<<< HEAD
-     reduction_op != "avg" && reduction_op != "pdf" && reduction_op != "cdf" &&
-     reduction_op != "std" && reduction_op != "var" && reduction_op != "rms")
-  {
-    ASCENT_ERROR("Unknown reduction_op: '"
-                 << reduction_op
-                 << "'. Known reduction operators are: cnt, sum, min, max, "
-                    "avg, pdf, cdf, std, var, rms");
-  }
-
-  const conduit::Node &n_binning = binning(*dataset,
-                                           n_bin_axes,
-                                           reduction_var,
-                                           reduction_op,
-                                           empty_val,
-                                           component,
-                                           topo,
-                                           assoc);
-=======
      reduction_op != "avg" && reduction_op != "pdf" && reduction_op != "std" &&
      reduction_op != "var" && reduction_op != "rms")
   {
@@ -2528,7 +2286,6 @@
                     n_binning,
                     n_bin_axes);
 
->>>>>>> 14e3d59a
 
   conduit::Node *output = new conduit::Node();
   (*output)["type"] = "binning";
@@ -2539,186 +2296,11 @@
   (*output)["attrs/reduction_op/value"] = reduction_op;
   (*output)["attrs/reduction_op/type"] = "string";
   (*output)["attrs/bin_axes/value"] = n_bin_axes;
-  (*output)["attrs/bin_axes/type"] = "list";
-  (*output)["attrs/topology/value"] = n_binning["topology"];
-  (*output)["attrs/topology/type"] = "topo";
+  //(*output)["attrs/bin_axes/type"] = "list";
   (*output)["attrs/association/value"] = n_binning["association"];
   (*output)["attrs/association/type"] = "string";
   set_output<conduit::Node>(output);
-}
-
-<<<<<<< HEAD
-//-----------------------------------------------------------------------------
-PaintBinning::PaintBinning() : Filter()
-{
-  // empty
-}
-
-//-----------------------------------------------------------------------------
-PaintBinning::~PaintBinning()
-{
-  // empty
-}
-
-//-----------------------------------------------------------------------------
-void
-PaintBinning::declare_interface(Node &i)
-{
-  i["type_name"] = "paint_binning";
-  i["port_names"].append() = "binning";
-  i["port_names"].append() = "name";
-  i["port_names"].append() = "default_val";
-  i["port_names"].append() = "topo";
-  i["port_names"].append() = "assoc";
-  i["output_port"] = "true";
-}
-
-//-----------------------------------------------------------------------------
-bool
-PaintBinning::verify_params(const conduit::Node &params, conduit::Node &info)
-{
-  info.reset();
-  bool res = true;
-  return res;
-}
-
-//-----------------------------------------------------------------------------
-void
-PaintBinning::execute()
-{
-  const conduit::Node *binning = input<conduit::Node>("binning");
-  // optional arguments
-  const conduit::Node *n_name = input<conduit::Node>("name");
-  const conduit::Node *n_topo = input<conduit::Node>("topo");
-  const conduit::Node *n_assoc = input<conduit::Node>("assoc");
-  const conduit::Node *n_default = input<conduit::Node>("default_val");
-
-  conduit::Node *const dataset =
-      graph().workspace().registry().fetch<Node>("dataset");
-
-  std::string name;
-  if(!n_name->dtype().is_empty())
-  {
-    name = (*n_name)["value"].as_string();
-  }
-  else
-  {
-    name = "painted_" + (*binning)["attrs/reduction_var/value"].as_string() +
-           "_" + (*binning)["attrs/reduction_op/value"].as_string();
-    static int painted_field_counter = 0;
-    while(dataset->child(0)["fields"].has_path(
-        name + "_" + std::to_string(painted_field_counter)))
-    {
-      painted_field_counter++;
-    }
-    name += "_" + std::to_string(painted_field_counter);
-
-    conduit::Node *const remove =
-        graph().workspace().registry().fetch<Node>("remove");
-    (*remove)["fields/" + name];
-  }
-  std::string topo;
-  if(!n_topo->dtype().is_empty())
-  {
-    topo = (*n_topo)["value"].as_string();
-  }
-  std::string assoc;
-  if(!n_assoc->dtype().is_empty())
-  {
-    assoc = (*n_assoc)["value"].as_string();
-  }
-  double default_val = 0;
-  if(!n_default->dtype().is_empty())
-  {
-    default_val = (*n_default)["value"].to_float64();
-  }
-
-  paint_binning(*binning, *dataset, name, topo, assoc, default_val);
-
-  conduit::Node *output = new conduit::Node();
-  (*output)["value"] = name;
-  (*output)["type"] = "field";
-  set_output<conduit::Node>(output);
-}
-
-//-----------------------------------------------------------------------------
-BinningMesh::BinningMesh() : Filter()
-{
-  // empty
-}
-
-//-----------------------------------------------------------------------------
-BinningMesh::~BinningMesh()
-{
-  // empty
-}
-
-//-----------------------------------------------------------------------------
-void
-BinningMesh::declare_interface(Node &i)
-{
-  i["type_name"] = "binning_mesh";
-  i["port_names"].append() = "binning";
-  i["port_names"].append() = "name";
-  i["output_port"] = "true";
-}
-
-//-----------------------------------------------------------------------------
-bool
-BinningMesh::verify_params(const conduit::Node &params, conduit::Node &info)
-{
-  info.reset();
-  bool res = true;
-  return res;
-}
-
-//-----------------------------------------------------------------------------
-void
-BinningMesh::execute()
-{
-  const conduit::Node *binning = input<conduit::Node>("binning");
-  // optional arguments
-  const conduit::Node *n_name = input<conduit::Node>("name");
-
-  conduit::Node *const dataset =
-      graph().workspace().registry().fetch<Node>("dataset");
-
-  std::string name;
-  if(!n_name->dtype().is_empty())
-  {
-    name = (*n_name)["value"].as_string();
-  }
-  else
-  {
-    name = "binning_mesh_" +
-           (*binning)["attrs/reduction_var/value"].as_string() + "_" +
-           (*binning)["attrs/reduction_op/value"].as_string();
-    static int binning_mesh_counter = 0;
-    while(dataset->child(0)["fields"].has_path(
-        name + "_" + std::to_string(binning_mesh_counter)))
-    {
-      binning_mesh_counter++;
-    }
-    name += "_" + std::to_string(binning_mesh_counter);
-
-    conduit::Node *const remove =
-        graph().workspace().registry().fetch<Node>("remove");
-    (*remove)["fields/" + name];
-    (*remove)["topologies/" + name];
-    (*remove)["coordsets/" + name];
-  }
-
-  conduit::Node &dom0 = dataset->child(0);
-  binning_mesh(*binning, dom0, name);
-  // dom0["state/cycle"] = 100;
-  // dom0["state/domain_id"] = 0;
-
-  conduit::Node *output = new conduit::Node();
-  (*output)["value"] = name;
-  (*output)["type"] = "field";
-  set_output<conduit::Node>(output);
-=======
->>>>>>> 14e3d59a
+
 }
 
 //-----------------------------------------------------------------------------
@@ -3222,615 +2804,6 @@
 
   set_output<conduit::Node>(output);
 }
-
-//-----------------------------------------------------------------------------
-JitFilter::JitFilter(
-    const int num_inputs,
-    const std::shared_ptr<const JitExecutionPolicy> exec_policy)
-    : Filter(), num_inputs(num_inputs), exec_policy(exec_policy)
-{
-}
-
-//-----------------------------------------------------------------------------
-JitFilter::~JitFilter()
-{
-  // empty
-}
-
-//-----------------------------------------------------------------------------
-void
-JitFilter::declare_interface(Node &i)
-{
-  stringstream ss;
-  ss << "jit_filter_" << num_inputs << "_" << exec_policy->get_name();
-  i["type_name"] = ss.str();
-  for(int inp_num = 0; inp_num < num_inputs; ++inp_num)
-  {
-    std::stringstream ss;
-    ss << "arg" << inp_num;
-    i["port_names"].append() = ss.str();
-  }
-  i["output_port"] = "true";
-}
-
-//-----------------------------------------------------------------------------
-bool
-JitFilter::verify_params(const conduit::Node &params, conduit::Node &info)
-{
-  info.reset();
-  bool res = filters::check_string("func", params, info, true);
-  res &= filters::check_string("filter_name", params, info, true);
-  if(!params.has_path("inputs"))
-  {
-    info["errors"].append() = "Missing required JitFilter parameter 'inputs'";
-    res = false;
-  }
-  else if(params["inputs"].number_of_children() != num_inputs)
-  {
-    stringstream ss;
-    ss << "Expected parameter 'inputs' to have " << num_inputs
-       << " inputs but it has " << params["inputs"].number_of_children()
-       << " inputs.";
-    info["errors"].append() = ss.str();
-    res = false;
-  }
-  return res;
-}
-
-//-----------------------------------------------------------------------------
-std::string
-fused_kernel_type(const std::vector<std::string> kernel_types)
-{
-  std::set<std::string> topo_types;
-  for(const auto &kernel_type : kernel_types)
-  {
-    size_t last = 0;
-    size_t next = 0;
-    while((next = kernel_type.find(";", last)) != string::npos)
-    {
-      topo_types.insert(kernel_type.substr(last, next - last));
-      last = next + 1;
-    }
-    topo_types.insert(kernel_type.substr(last));
-  }
-
-  topo_types.erase("default");
-  if(topo_types.empty())
-  {
-    return "default";
-  }
-
-  std::stringstream ss;
-  bool first = true;
-  for(const auto &topo_type : topo_types)
-  {
-    if(!first)
-    {
-      ss << ";";
-    }
-    ss << topo_type;
-    first = false;
-  }
-  return ss.str();
-}
-
-void
-topo_to_jitable(const std::string &topology,
-                const conduit::Node &dataset,
-                Jitable &jitable)
-{
-  for(int i = 0; i < dataset.number_of_children(); ++i)
-  {
-    const conduit::Node &dom = dataset.child(i);
-    std::unique_ptr<Topology> topo = topologyFactory(topology, dom);
-    pack_topology(
-        topology, dom, jitable.dom_info.child(i)["args"], jitable.arrays[i]);
-    const std::string kernel_type = topology + "=" + topo->topo_type;
-    jitable.dom_info.child(i)["kernel_type"] = kernel_type;
-    jitable.kernels[kernel_type];
-  }
-  jitable.topology = topology;
-}
-
-// each jitable has kernels and dom_info
-// dom_info holds number of entries, kernel_type, and args for the dom
-// kernel_type maps to a kernel in kernels
-// each kernel has 3 bodies of code:
-// expr: the main expression being transformed (e.g topo_volume * density[item])
-// for_body: for-loop body that holds code needed for expr
-// kernel_body: code that we already generated but aren't touching (i.e. past
-// for-loops). for_body gets wrapped in a for-loop and added to kernel_body when
-// we need to generate an temporary field.
-void
-JitFilter::execute()
-{
-  const std::string &func = params()["func"].as_string();
-  const std::string &filter_name = params()["filter_name"].as_string();
-  const conduit::Node &inputs = params()["inputs"];
-
-  // don't execute if we just executed
-  if(func == "execute" && input(0).check_type<conduit::Node>())
-  {
-    set_output(input<conduit::Node>(0));
-    return;
-  }
-
-  // create a vector of input_jitables to be fused
-  std::vector<const Jitable *> input_jitables;
-  // keep around the new jitables we create
-  std::list<Jitable> new_jitables;
-
-  conduit::Node *const dataset =
-      graph().workspace().registry().fetch<Node>("dataset");
-  const int num_domains = dataset->number_of_children();
-
-  // registry node that stores temporary arrays
-  conduit::Node *const remove =
-      graph().workspace().registry().fetch<Node>("remove");
-
-  // convert filter's inputs (numbers, topos, fields, binnings, etc.) to jitables
-  for(int i = 0; i < num_inputs; ++i)
-  {
-    const std::string input_fname = inputs.child(i)["filter_name"].as_string();
-    const std::string type = inputs.child(i)["type"].as_string();
-    // A jitable at "compile time" may have been executed at runtime so we
-    // need check_type to get the runtime type to make sure it hasn't executed
-    if(type == "jitable" && input(i).check_type<Jitable>())
-    {
-      // push back an existing jitable
-      input_jitables.push_back(input<Jitable>(i));
-    }
-    else
-    {
-      const conduit::Node *inp = input<conduit::Node>(i);
-      // make a new jitable
-      new_jitables.emplace_back(num_domains);
-      Jitable &jitable = new_jitables.back();
-      input_jitables.push_back(&jitable);
-
-      if(type == "topo")
-      {
-        // topo is special because it can build different kernels for each
-        // domain (kernel types)
-        topo_to_jitable((*inp)["value"].as_string(), *dataset, jitable);
-        jitable.obj = *inp;
-      }
-      else
-      {
-        // default kernel type means we don't need to generate any
-        // topology-specific code.
-        // During kernel fusion the type of the output kernel is the "union" of
-        // the types of the input kernels.
-        Kernel &default_kernel = jitable.kernels["default"];
-        for(int i = 0; i < num_domains; ++i)
-        {
-          jitable.dom_info.child(i)["kernel_type"] = "default";
-        }
-
-        if(type == "int" || type == "double" || type == "bool")
-        {
-          // force everthing to a double
-          for(int i = 0; i < num_domains; ++i)
-          {
-            jitable.dom_info.child(i)["args/" + input_fname] = (*inp)["value"];
-          }
-          default_kernel.expr = "((double)" + input_fname + ")";
-          default_kernel.num_components = 1;
-        }
-        else if(type == "vector")
-        {
-          for(int i = 0; i < num_domains; ++i)
-          {
-            jitable.dom_info.child(i)["args/" + input_fname] = (*inp)["value"];
-          }
-          default_kernel.expr = input_fname;
-          default_kernel.num_components = 3;
-        }
-        // field or a jitable that was executed at runtime
-        else if(type == "field" || type == "jitable")
-        {
-          std::string field_name = (*inp)["value"].as_string();
-          // error checking and dom args information
-          for(int i = 0; i < num_domains; ++i)
-          {
-            const conduit::Node &dom = dataset->child(i);
-            const conduit::Node &field = dom["fields/" + field_name];
-            const std::string &topo_name = field["topology"].as_string();
-            const std::string &assoc_str = field["association"].as_string();
-
-            conduit::Node &cur_dom_info = jitable.dom_info.child(i);
-
-            std::string values_path = "values";
-            if(inp->has_path("component"))
-            {
-              const std::string &component = (*inp)["component"].as_string();
-              values_path += "/" + component;
-              field_name += "_" + component;
-              default_kernel.num_components = 1;
-            }
-            else
-            {
-              const int num_children = field[values_path].number_of_children();
-              default_kernel.num_components = std::max(1, num_children);
-            }
-
-            bool is_float64;
-            if(field[values_path].number_of_children() > 1)
-            {
-              is_float64 = field[values_path].child(0).dtype().is_float64();
-            }
-            else
-            {
-              is_float64 = field[values_path].dtype().is_float64();
-            }
-
-            pack_array(field[values_path],
-                       field_name,
-                       cur_dom_info["args"],
-                       jitable.arrays[i]);
-
-            // update number of entries
-            int entries;
-            std::unique_ptr<Topology> topo = topologyFactory(topo_name, dom);
-            if(assoc_str == "element")
-            {
-              entries = topo->get_num_cells();
-            }
-            else
-            {
-              entries = topo->get_num_points();
-            }
-            cur_dom_info["entries"] = entries;
-
-            // update topology
-            if(!jitable.topology.empty())
-            {
-              if(jitable.topology != topo_name)
-              {
-                ASCENT_ERROR("Field '" << field_name
-                                       << "' is associated with different "
-                                          "topologies on different domains.");
-              }
-            }
-            else
-            {
-              jitable.topology = topo_name;
-            }
-
-            // update association
-            if(!jitable.association.empty())
-            {
-              if(jitable.association != assoc_str)
-              {
-                ASCENT_ERROR(
-                    "Field '"
-                    << field_name
-                    << "' has different associations on different domains.");
-              }
-            }
-            else
-            {
-              jitable.association = assoc_str;
-            }
-
-            // Used to determine if we need to generate an entire derived field
-            // beforehand for things like gradient(field).
-            // obj["value"] will have the name of the field, "value" goes away
-            // as soon as we do something like field + 1, indicating we are no
-            // longer dealing with an original field and will have to generate
-            // it via a for-loop.
-            jitable.obj["value"] = field_name;
-            jitable.obj["type"] = "field";
-          }
-          // We assume that fields don't have different strides/offsets in
-          // different domains (otherwise we might need to compile a kernel for
-          // every domain) so just use the first domain array for codegen
-          if(default_kernel.num_components == 1)
-          {
-            default_kernel.expr = jitable.arrays[0].index(field_name, "item");
-          }
-          else
-          {
-            default_kernel.for_body.insert(
-                "double " + field_name + "_item[" +
-                std::to_string(default_kernel.num_components) + "];\n");
-            for(int i = 0; i < default_kernel.num_components; ++i)
-            {
-              default_kernel.for_body.insert(
-                  field_name + "_item[" + std::to_string(i) + "] = " +
-                  jitable.arrays[0].index(field_name, "item", i) + ";\n");
-            }
-            default_kernel.expr = field_name + "_item";
-          }
-        }
-        else if(type == "binning")
-        {
-          // we need to put the binning in the registry, otherwise it may get
-          // deleted
-          conduit::Node &binning_value = (*remove)["temporaries"].append();
-          binning_value = (*inp)["attrs/value/value"];
-          for(int i = 0; i < num_domains; ++i)
-          {
-            conduit::Node &args = jitable.dom_info.child(i)["args"];
-            // pack the binning array
-            // TODO this is the same for every domain and it's getting copied...
-            pack_array(
-                binning_value, input_fname + "_value", args, jitable.arrays[i]);
-
-            // pack the axes
-            // if axis is a field pack the field
-            const conduit::Node &axes = (*inp)["attrs/bin_axes/value"];
-            for(int i = 0; i < axes.number_of_children(); ++i)
-            {
-              const conduit::Node &axis = axes.child(i);
-              const std::string &axis_name = axis.name();
-              const std::string axis_prefix =
-                  input_fname + "_" + axis_name + "_";
-              if(axis.has_path("num_bins"))
-              {
-                args[axis_prefix + "min_val"] = axis["min_val"];
-                args[axis_prefix + "max_val"] = axis["max_val"];
-                args[axis_prefix + "num_bins"] = axis["num_bins"];
-              }
-              else
-              {
-                pack_array(args["bins"],
-                           axis_prefix + "bins",
-                           args,
-                           jitable.arrays[i]);
-                args[axis_prefix + "bins_len"] =
-                    axis["bins"].dtype().number_of_elements();
-              }
-              args[axis_prefix + "clamp"] = axis["clamp"];
-              if(!is_xyz(axis_name))
-              {
-                if(!has_field(*dataset, axis_name))
-                {
-                  ASCENT_ERROR("Could not find field '"
-                               << axis_name
-                               << "' in the dataset while packing binning.");
-                }
-                const conduit::Node &dom = dataset->child(i);
-                const conduit::Node &values =
-                    dom["fields/" + axis_name + "/values"];
-                pack_array(values, axis_name, args, jitable.arrays[i]);
-              }
-              // we may not need the topology associated with the binning if we
-              // are painting to a different topology so don't pack it here
-            }
-          }
-        }
-        else if(type == "string")
-        {
-          // strings don't get converted to jitables, they are used as arguments
-          // to jitable functions
-          jitable.obj = *inp;
-        }
-        else
-        {
-          ASCENT_ERROR("Cannot convert object of type '" << type
-                                                         << "' to jitable.");
-        }
-      }
-    }
-  }
-
-  // fuse
-  Jitable *out_jitable = new Jitable(num_domains);
-  // fuse jitable variables (e.g. entries, topo, assoc) and args
-  for(const Jitable *input_jitable : input_jitables)
-  {
-    out_jitable->fuse_vars(*input_jitable);
-  }
-
-  // some functions need to pack the topology but don't take it in as an
-  // argument. hack: add a new input jitable to the end with the topology and
-  // fuse it
-  if(func == "gradient" || func == "curl" || func == "recenter" ||
-     (func == "binning_value" && !inputs.has_path("topo")))
-  {
-    new_jitables.emplace_back(num_domains);
-    Jitable &jitable = new_jitables.back();
-    input_jitables.push_back(&jitable);
-
-    std::string topology;
-    if(func == "binning_value")
-    {
-      // if a topology wasn't passed in get the one associated with the binning
-      const int binning_port = inputs["binning/port"].to_int32();
-      const conduit::Node &binning = *input<conduit::Node>(binning_port);
-      topology = binning["attrs/topology/value"].as_string();
-      if(!has_topology(*dataset, topology))
-      {
-        ASCENT_ERROR("binning_value: dataset does not contain the topology "
-                     "associated with the binning '"
-                     << topology
-                     << "'. Try explicitly specifying a topology. known = "
-                     << known_topos(*dataset));
-      }
-    }
-    else
-    {
-      topology = out_jitable->topology;
-    }
-    topo_to_jitable(topology, *dataset, jitable);
-
-    out_jitable->fuse_vars(jitable);
-  }
-
-  if(func == "execute")
-  {
-    // just copy over the existing kernels, no need to fuse
-    out_jitable->kernels = input_jitables[0]->kernels;
-  }
-  else
-  {
-    // These are functions that can just be called in OCCA
-    // filter_name from the function signature : function name in OCCA
-    std::map<std::string, std::string> builtin_funcs = {
-        {"field_field_max", "max"},
-        {"field_sin", "sin"},
-        {"field_sqrt", "sqrt"},
-        {"field_abs", "abs"}};
-    const auto builtin_func_it = builtin_funcs.find(func);
-    // fuse kernels
-    std::unordered_set<std::string> fused_kernel_types;
-    for(int dom_idx = 0; dom_idx < num_domains; ++dom_idx)
-    {
-      // get the input kernels with the right kernel_type for this domain and
-      // determine the type of the fused kernel
-      std::vector<const Kernel *> input_kernels;
-      std::vector<std::string> input_kernel_types;
-      for(const Jitable *input_jitable : input_jitables)
-      {
-        const std::string kernel_type =
-            input_jitable->dom_info.child(dom_idx)["kernel_type"].as_string();
-        input_kernel_types.push_back(kernel_type);
-        input_kernels.push_back(&(input_jitable->kernels.at(kernel_type)));
-      }
-      const std::string out_kernel_type = fused_kernel_type(input_kernel_types);
-      (*out_jitable).dom_info.child(dom_idx)["kernel_type"] = out_kernel_type;
-      Kernel &out_kernel = out_jitable->kernels[out_kernel_type];
-      const bool not_fused =
-          fused_kernel_types.find(out_kernel_type) == fused_kernel_types.cend();
-
-      // this class knows how to combine kernels and generate jitable functions
-      JitableFunctions jitable_functions(params(),
-                                         input_jitables,
-                                         input_kernels,
-                                         filter_name,
-                                         *dataset,
-                                         dom_idx,
-                                         not_fused,
-                                         *out_jitable,
-                                         out_kernel);
-
-      if(func == "binary_op")
-      {
-        jitable_functions.binary_op();
-      }
-      else if(builtin_func_it != builtin_funcs.cend())
-      {
-        jitable_functions.builtin_functions(builtin_func_it->second);
-      }
-      else if(func == "expr_dot")
-      {
-        jitable_functions.expr_dot();
-      }
-      else if(func == "expr_if")
-      {
-        jitable_functions.expr_if();
-      }
-      else if(func == "derived_field")
-      {
-        jitable_functions.derived_field();
-      }
-      else if(func == "vector")
-      {
-        jitable_functions.vector();
-      }
-      else if(func == "magnitude")
-      {
-        jitable_functions.magnitude();
-      }
-      else if(func == "gradient")
-      {
-        jitable_functions.gradient();
-      }
-      else if(func == "curl")
-      {
-        jitable_functions.curl();
-      }
-      else if(func == "binning_value")
-      {
-        const int binning_port = inputs["binning/port"].to_int32();
-        const conduit::Node &binning = *input<conduit::Node>(binning_port);
-        jitable_functions.binning_value(binning);
-      }
-      else if(func == "rand")
-      {
-        jitable_functions.rand();
-      }
-      else if(func == "recenter")
-      {
-        jitable_functions.recenter();
-      }
-      else
-      {
-        ASCENT_ERROR("JitFilter: Unknown func: '" << func << "'");
-      }
-      fused_kernel_types.insert(out_kernel_type);
-    }
-  }
-
-  if(exec_policy->should_execute(*out_jitable))
-  {
-    std::string field_name;
-    if(params().has_path("field_name"))
-    {
-      field_name = params()["field_name"].as_string();
-    }
-    else
-    {
-      field_name = filter_name;
-      (*remove)["fields/" + filter_name];
-    }
-    out_jitable->execute(*dataset, field_name);
-    Node *output = new conduit::Node();
-    (*output)["value"] = field_name;
-    (*output)["type"] = "field";
-    set_output<conduit::Node>(output);
-    delete out_jitable;
-  }
-  else
-  {
-    set_output<Jitable>(out_jitable);
-  }
-}
-
-//-----------------------------------------------------------------------------
-class JitFilterFactoryFunctor
-{
-public:
-  static void
-  set(const int num_inputs_,
-      const std::shared_ptr<const JitExecutionPolicy> exec_policy_)
-  {
-    num_inputs = num_inputs_;
-    exec_policy = exec_policy_;
-  }
-  static Filter *
-  JitFilterFactory(const std::string &filter_type_name)
-  {
-    return new JitFilter(num_inputs, exec_policy);
-  }
-
-private:
-  static int num_inputs;
-  static std::shared_ptr<const JitExecutionPolicy> exec_policy;
-};
-
-// apparently I have to do this for the linker to be happy
-int JitFilterFactoryFunctor::num_inputs;
-std::shared_ptr<const JitExecutionPolicy> JitFilterFactoryFunctor::exec_policy;
-
-//-----------------------------------------------------------------------------
-std::string
-register_jit_filter(flow::Workspace &w,
-                    const int num_inputs,
-                    const std::shared_ptr<const JitExecutionPolicy> exec_policy)
-{
-  JitFilterFactoryFunctor::set(num_inputs, exec_policy);
-  std::stringstream ss;
-  ss << "jit_filter_" << num_inputs << "_" << exec_policy->get_name();
-  if(!w.supports_filter_type(ss.str()))
-  {
-    flow::Workspace::register_filter_type(
-        ss.str(), JitFilterFactoryFunctor::JitFilterFactory);
-  }
-  return ss.str();
-}
-
 //-----------------------------------------------------------------------------
 PointAndAxis::PointAndAxis() : Filter()
 {
@@ -3871,10 +2844,11 @@
 PointAndAxis::execute()
 {
   conduit::Node &in_binning = *input<Node>("binning");
-  conduit::Node &in_threshold = *input<Node>("threshold");
-  conduit::Node &in_point = *input<Node>("point");
-  conduit::Node &n_miss_val = *input<Node>("miss_value");
-  conduit::Node &n_dir = *input<Node>("direction");
+  conduit::Node &in_axis =  *input<Node>("axis");
+  conduit::Node &in_threshold =  *input<Node>("threshold");
+  conduit::Node &in_point =  *input<Node>("point");
+  conduit::Node &n_miss_val =  *input<Node>("miss_value");
+  conduit::Node &n_dir =  *input<Node>("direction");
   conduit::Node *output = new conduit::Node();
 
   const int num_axes = in_binning["attrs/bin_axes"].number_of_children();
@@ -3889,9 +2863,8 @@
     direction = n_dir["value"].to_int32();
     if(direction != 1 && direction != -1)
     {
-      ASCENT_ERROR("point_and_axis: invalid direction `"
-                   << direction << "'."
-                   << " Valid directions are 1 or -1.");
+      ASCENT_ERROR("point_and_axis: invalid direction `"<<direction<<"'."
+                  <<" Valid directions are 1 or -1.");
     }
   }
 
@@ -3913,8 +2886,8 @@
     if(val > threshold)
     {
       double left = min_val + double(i) * bin_size;
-      double right = min_val + double(i + 1) * bin_size;
-      double center = left + (right - left) / 2.0;
+      double right = min_val + double(i+1) * bin_size;
+      double center = left + (right-left) / 2.0;
       double dist = center - point;
       // skip if distance is behind
       bool behind = dist * double(direction) < 0;
@@ -3943,8 +2916,8 @@
   {
     bin_value = bins[index];
     bin_min = min_val + double(index) * bin_size;
-    bin_max = min_val + double(index + 1) * bin_size;
-    bin_center = bin_min + (bin_max - bin_min) / 2.0;
+    bin_max = min_val + double(index+1) * bin_size;
+    bin_center = bin_min + (bin_max-bin_min) / 2.0;
   }
 
   (*output)["type"] = "bin";
@@ -4001,8 +2974,8 @@
 MaxFromPoint::execute()
 {
   conduit::Node &in_binning = *input<Node>("binning");
-  conduit::Node &in_axis = *input<Node>("axis");
-  conduit::Node &in_point = *input<Node>("point");
+  conduit::Node &in_axis =  *input<Node>("axis");
+  conduit::Node &in_point =  *input<Node>("point");
   conduit::Node *output = new conduit::Node();
 
   const int num_axes = in_binning["attrs/bin_axes"].number_of_children();
@@ -4030,10 +3003,11 @@
     if(val >= max_bin_val)
     {
       double left = min_val + double(i) * bin_size;
-      double right = min_val + double(i + 1) * bin_size;
-      double center = left + (right - left) / 2.0;
+      double right = min_val + double(i+1) * bin_size;
+      double center = left + (right-left) / 2.0;
       double dist = fabs(center - point);
-      if(val > max_bin_val || ((dist < min_dist) && val == max_bin_val))
+      if(val > max_bin_val ||
+         ((dist < min_dist) && val == max_bin_val))
       {
         min_dist = dist;
         max_bin_val = val;
@@ -4050,7 +3024,7 @@
   {
     loc[2] = dist_value;
   }
-  else if(axis_str == "y")
+  else if (axis_str == "y")
   {
     loc[1] = dist_value;
   }
@@ -4062,7 +3036,7 @@
   (*output)["type"] = "value_position";
   (*output)["attrs/value/value"] = max_bin_val;
   (*output)["attrs/value/type"] = "double";
-  (*output)["attrs/position/value"].set(loc, 3);
+  (*output)["attrs/position/value"].set(loc,3);
   (*output)["attrs/position/type"] = "vector";
 
   (*output)["value"] = min_dist;
@@ -4107,7 +3081,7 @@
 Bin::execute()
 {
   conduit::Node &in_binning = *input<Node>("binning");
-  conduit::Node &in_index = *input<Node>("index");
+  conduit::Node &in_index =  *input<Node>("index");
   conduit::Node *output = new conduit::Node();
 
   const int num_axes = in_binning["attrs/bin_axes"].number_of_children();
@@ -4123,8 +3097,8 @@
 
   if(bindex < 0 || bindex >= num_bins)
   {
-    ASCENT_ERROR("bin: invalid bin " << bindex << "."
-                                     << " Number of bins " << num_bins);
+    ASCENT_ERROR("bin: invalid bin "<<bindex<<"."
+                <<" Number of bins "<<num_bins);
   }
 
   const double min_val = axis["min_val"].to_float64();
@@ -4133,8 +3107,8 @@
   double *bins = in_binning["attrs/value/value"].value();
 
   double left = min_val + double(bindex) * bin_size;
-  double right = min_val + double(bindex + 1) * bin_size;
-  double center = left + (right - left) / 2.0;
+  double right = min_val + double(bindex+1) * bin_size;
+  double center = left + (right-left) / 2.0;
   double val = bins[bindex];
 
   (*output)["type"] = "bin";
@@ -4405,6 +3379,73 @@
   set_output<conduit::Node>(output);
 }
 
+//-----------------------------------------------------------------------------
+Topo::Topo() : Filter()
+{
+  // empty
+}
+
+//-----------------------------------------------------------------------------
+Topo::~Topo()
+{
+  // empty
+}
+
+//-----------------------------------------------------------------------------
+void
+Topo::declare_interface(Node &i)
+{
+  i["type_name"] = "topo";
+  i["port_names"].append() = "arg1";
+  i["output_port"] = "true";
+}
+
+//-----------------------------------------------------------------------------
+bool
+Topo::verify_params(const conduit::Node &params, conduit::Node &info)
+{
+  info.reset();
+  bool res = true;
+  return res;
+}
+
+//-----------------------------------------------------------------------------
+void
+Topo::execute()
+{
+  const conduit::Node *arg1 = input<Node>("arg1");
+
+  const std::string topo = (*arg1)["value"].as_string();
+
+  if(!graph().workspace().registry().has_entry("dataset"))
+  {
+    ASCENT_ERROR("Topo: Missing dataset");
+  }
+
+  DataObject *data_object =
+    graph().workspace().registry().fetch<DataObject>("dataset");
+  const conduit::Node *const dataset = data_object->as_low_order_bp().get();
+
+  if(!has_topology(*dataset, topo))
+  {
+    std::set<std::string> names = topology_names(*dataset);
+    std::stringstream msg;
+    msg<<"Unknown topology: '"<<topo<<"'. Known topologies: [";
+    for(auto &name : names)
+    {
+      msg<<" "<<name;
+    }
+    msg<<" ]";
+    ASCENT_ERROR(msg.str());
+  }
+
+  conduit::Node *output = new conduit::Node();
+  (*output)["value"] = topo;
+  (*output)["type"] = "topo";
+  set_output<conduit::Node>(output);
+}
+
+//-----------------------------------------------------------------------------
 
 };
 //-----------------------------------------------------------------------------
