//~~~~~~~~~~~~~~~~~~~~~~~~~~~~~~~~~~~~~~~~~~~~~~~~~~~~~~~~~~~~~~~~~~~~~~~~~~~//
// Copyright (c) 2015-2019, Lawrence Livermore National Security, LLC.
//
// Produced at the Lawrence Livermore National Laboratory
//
// LLNL-CODE-716457
//
// All rights reserved.
//
// This file is part of Ascent.
//
// For details, see: http://ascent.readthedocs.io/.
//
// Please also read ascent/LICENSE
//
// Redistribution and use in source and binary forms, with or without
// modification, are permitted provided that the following conditions are met:
//
// * Redistributions of source code must retain the above copyright notice,
//   this list of conditions and the disclaimer below.
//
// * Redistributions in binary form must reproduce the above copyright notice,
//   this list of conditions and the disclaimer (as noted below) in the
//   documentation and/or other materials provided with the distribution.
//
// * Neither the name of the LLNS/LLNL nor the names of its contributors may
//   be used to endorse or promote products derived from this software without
//   specific prior written permission.
//
// THIS SOFTWARE IS PROVIDED BY THE COPYRIGHT HOLDERS AND CONTRIBUTORS "AS IS"
// AND ANY EXPRESS OR IMPLIED WARRANTIES, INCLUDING, BUT NOT LIMITED TO, THE
// IMPLIED WARRANTIES OF MERCHANTABILITY AND FITNESS FOR A PARTICULAR PURPOSE
// ARE DISCLAIMED. IN NO EVENT SHALL LAWRENCE LIVERMORE NATIONAL SECURITY,
// LLC, THE U.S. DEPARTMENT OF ENERGY OR CONTRIBUTORS BE LIABLE FOR ANY
// DIRECT, INDIRECT, INCIDENTAL, SPECIAL, EXEMPLARY, OR CONSEQUENTIAL
// DAMAGES  (INCLUDING, BUT NOT LIMITED TO, PROCUREMENT OF SUBSTITUTE GOODS
// OR SERVICES; LOSS OF USE, DATA, OR PROFITS; OR BUSINESS INTERRUPTION)
// HOWEVER CAUSED AND ON ANY THEORY OF LIABILITY, WHETHER IN CONTRACT,
// STRICT LIABILITY, OR TORT (INCLUDING NEGLIGENCE OR OTHERWISE) ARISING
// IN ANY WAY OUT OF THE USE OF THIS SOFTWARE, EVEN IF ADVISED OF THE
// POSSIBILITY OF SUCH DAMAGE.
//
//~~~~~~~~~~~~~~~~~~~~~~~~~~~~~~~~~~~~~~~~~~~~~~~~~~~~~~~~~~~~~~~~~~~~~~~~~~~//

//-----------------------------------------------------------------------------
///
/// file: ascent_expression_filters.hpp
///
//-----------------------------------------------------------------------------

#ifndef ASCENT_EXPRESSION_FILTERS
#define ASCENT_EXPRESSION_FILTERS

#include <ascent.hpp>
#include <flow_filter.hpp>

//-----------------------------------------------------------------------------
// -- begin ascent:: --
//-----------------------------------------------------------------------------
namespace ascent
{

//-----------------------------------------------------------------------------
// -- begin ascent::runtime --
//-----------------------------------------------------------------------------
namespace runtime
{

//-----------------------------------------------------------------------------
// -- begin ascent::runtime::expressions--
//-----------------------------------------------------------------------------
namespace expressions
{

//-----------------------------------------------------------------------------
///
/// Filters for expressions
///
//-----------------------------------------------------------------------------

//-----------------------------------------------------------------------------
class NullArg : public ::flow::Filter
{
public:
  NullArg();
  ~NullArg();

  virtual void declare_interface(conduit::Node &i);
  virtual bool verify_params(const conduit::Node &params, conduit::Node &info);
  virtual void execute();
};

class Identifier : public ::flow::Filter
{
public:
  Identifier();
  ~Identifier();

  virtual void declare_interface(conduit::Node &i);
  virtual bool verify_params(const conduit::Node &params, conduit::Node &info);
  virtual void execute();
};

class History : public ::flow::Filter
{
public:
  History();
  ~History();

  virtual void declare_interface(conduit::Node &i);
  virtual bool verify_params(const conduit::Node &params, conduit::Node &info);
  virtual void execute();
};

class Boolean : public ::flow::Filter
{
public:
  Boolean();
  ~Boolean();

  virtual void declare_interface(conduit::Node &i);
  virtual bool verify_params(const conduit::Node &params, conduit::Node &info);
  virtual void execute();
};

class Integer : public ::flow::Filter
{
public:
  Integer();
  ~Integer();

  virtual void declare_interface(conduit::Node &i);
  virtual bool verify_params(const conduit::Node &params, conduit::Node &info);
  virtual void execute();
};

class Double : public ::flow::Filter
{
public:
  Double();
  ~Double();

  virtual void declare_interface(conduit::Node &i);
  virtual bool verify_params(const conduit::Node &params, conduit::Node &info);
  virtual void execute();
};

class String : public ::flow::Filter
{
public:
  String();
  ~String();

  virtual void declare_interface(conduit::Node &i);
  virtual bool verify_params(const conduit::Node &params, conduit::Node &info);
  virtual void execute();
};

class BinaryOp : public ::flow::Filter
{
public:
  BinaryOp();
  ~BinaryOp();

  virtual void declare_interface(conduit::Node &i);
  virtual bool verify_params(const conduit::Node &params, conduit::Node &info);
  virtual void execute();
};

class Cycle : public ::flow::Filter
{
public:
  Cycle();
  ~Cycle();

  virtual void declare_interface(conduit::Node &i);
  virtual bool verify_params(const conduit::Node &params, conduit::Node &info);
  virtual void execute();
};

class ScalarMax : public ::flow::Filter
{
public:
  ScalarMax();
  ~ScalarMax();

  virtual void declare_interface(conduit::Node &i);
  virtual bool verify_params(const conduit::Node &params, conduit::Node &info);
  virtual void execute();
};

class ScalarMin : public ::flow::Filter
{
public:
  ScalarMin();
  ~ScalarMin();

  virtual void declare_interface(conduit::Node &i);
  virtual bool verify_params(const conduit::Node &params, conduit::Node &info);
  virtual void execute();
};

class ArrayMin : public ::flow::Filter
{
public:
  ArrayMin();
  ~ArrayMin();

  virtual void declare_interface(conduit::Node &i);
  virtual bool verify_params(const conduit::Node &params, conduit::Node &info);
  virtual void execute();
};

class FieldMax : public ::flow::Filter
{
public:
  FieldMax();
  ~FieldMax();

  virtual void declare_interface(conduit::Node &i);
  virtual bool verify_params(const conduit::Node &params, conduit::Node &info);
  virtual void execute();
};

class ArrayMax : public ::flow::Filter
{
public:
  ArrayMax();
  ~ArrayMax();

  virtual void declare_interface(conduit::Node &i);
  virtual bool verify_params(const conduit::Node &params, conduit::Node &info);
  virtual void execute();
};

class FieldMin : public ::flow::Filter
{
public:
  FieldMin();
  ~FieldMin();

  virtual void declare_interface(conduit::Node &i);
  virtual bool verify_params(const conduit::Node &params, conduit::Node &info);
  virtual void execute();
};

class FieldAvg : public ::flow::Filter
{
public:
  FieldAvg();
  ~FieldAvg();

  virtual void declare_interface(conduit::Node &i);
  virtual bool verify_params(const conduit::Node &params, conduit::Node &info);
  virtual void execute();
};

class ArrayAvg : public ::flow::Filter
{
public:
  ArrayAvg();
  ~ArrayAvg();

  virtual void declare_interface(conduit::Node &i);
  virtual bool verify_params(const conduit::Node &params, conduit::Node &info);
  virtual void execute();
};

class FieldSum : public ::flow::Filter
{
public:
  FieldSum();
  ~FieldSum();

  virtual void declare_interface(conduit::Node &i);
  virtual bool verify_params(const conduit::Node &params, conduit::Node &info);
  virtual void execute();
};

class ArraySum : public ::flow::Filter
{
public:
  ArraySum();
  ~ArraySum();

  virtual void declare_interface(conduit::Node &i);
  virtual bool verify_params(const conduit::Node &params, conduit::Node &info);
  virtual void execute();
};

class FieldNanCount : public ::flow::Filter
{
public:
  FieldNanCount();
  ~FieldNanCount();

  virtual void declare_interface(conduit::Node &i);
  virtual bool verify_params(const conduit::Node &params, conduit::Node &info);
  virtual void execute();
};

class FieldInfCount : public ::flow::Filter
{
public:
  FieldInfCount();
  ~FieldInfCount();

  virtual void declare_interface(conduit::Node &i);
  virtual bool verify_params(const conduit::Node &params, conduit::Node &info);
  virtual void execute();
};

class Vector : public ::flow::Filter
{
public:
  Vector();
  ~Vector();

  virtual void declare_interface(conduit::Node &i);
  virtual bool verify_params(const conduit::Node &params, conduit::Node &info);
  virtual void execute();
};

class Magnitude : public ::flow::Filter
{
public:
  Magnitude();
  ~Magnitude();

  virtual void declare_interface(conduit::Node &i);
  virtual bool verify_params(const conduit::Node &params, conduit::Node &info);
  virtual void execute();
};

class Axis : public ::flow::Filter
{
public:
  Axis();
  ~Axis();

  virtual void declare_interface(conduit::Node &i);
  virtual bool verify_params(const conduit::Node &params, conduit::Node &info);
  virtual void execute();
};

class Histogram : public ::flow::Filter
{
public:
  Histogram();
  ~Histogram();

  virtual void declare_interface(conduit::Node &i);
  virtual bool verify_params(const conduit::Node &params, conduit::Node &info);
  virtual void execute();
};

class Binning : public ::flow::Filter
{
public:
  Binning();
  ~Binning();
<<<<<<< HEAD

  virtual void declare_interface(conduit::Node &i);
  virtual bool verify_params(const conduit::Node &params, conduit::Node &info);
  virtual void execute();
};

class PaintBinning : public ::flow::Filter
{
public:
  PaintBinning();
  ~PaintBinning();

  virtual void declare_interface(conduit::Node &i);
  virtual bool verify_params(const conduit::Node &params, conduit::Node &info);
  virtual void execute();
};

class BinningMesh : public ::flow::Filter
{
public:
  BinningMesh();
  ~BinningMesh();
=======
>>>>>>> 2ee58cc6

  virtual void declare_interface(conduit::Node &i);
  virtual bool verify_params(const conduit::Node &params, conduit::Node &info);
  virtual void execute();
};

class Entropy : public ::flow::Filter
{
public:
  Entropy();
  ~Entropy();

  virtual void declare_interface(conduit::Node &i);
  virtual bool verify_params(const conduit::Node &params, conduit::Node &info);
  virtual void execute();
};

class Pdf : public ::flow::Filter
{
public:
  Pdf();
  ~Pdf();

  virtual void declare_interface(conduit::Node &i);
  virtual bool verify_params(const conduit::Node &params, conduit::Node &info);
  virtual void execute();
};

class Cdf : public ::flow::Filter
{
public:
  Cdf();
  ~Cdf();

  virtual void declare_interface(conduit::Node &i);
  virtual bool verify_params(const conduit::Node &params, conduit::Node &info);
  virtual void execute();
};

class IfExpr : public ::flow::Filter
{
public:
  IfExpr();
  ~IfExpr();

  virtual void declare_interface(conduit::Node &i);
  virtual bool verify_params(const conduit::Node &params, conduit::Node &info);
  virtual void execute();
};

class Field : public ::flow::Filter
{
public:
  Field();
  ~Field();

  virtual void declare_interface(conduit::Node &i);
  virtual bool verify_params(const conduit::Node &params, conduit::Node &info);
  virtual void execute();
<<<<<<< HEAD
};

class Topo : public ::flow::Filter
{
public:
  Topo();
  ~Topo();

  virtual void declare_interface(conduit::Node &i);
  virtual bool verify_params(const conduit::Node &params, conduit::Node &info);
  virtual void execute();
=======
>>>>>>> 2ee58cc6
};

class BinByIndex : public ::flow::Filter
{
public:
  BinByIndex();
  ~BinByIndex();

  virtual void declare_interface(conduit::Node &i);
  virtual bool verify_params(const conduit::Node &params, conduit::Node &info);
  virtual void execute();
};

class BinByValue : public ::flow::Filter
{
public:
  BinByValue();
  ~BinByValue();

  virtual void declare_interface(conduit::Node &i);
  virtual bool verify_params(const conduit::Node &params, conduit::Node &info);
  virtual void execute();
};

class ArrayAccess : public ::flow::Filter
{
public:
  ArrayAccess();
  ~ArrayAccess();

  virtual void declare_interface(conduit::Node &i);
  virtual bool verify_params(const conduit::Node &params, conduit::Node &info);
  virtual void execute();
};

class DotAccess : public ::flow::Filter
{
public:
  DotAccess();
  ~DotAccess();
<<<<<<< HEAD
=======

  virtual void declare_interface(conduit::Node &i);
  virtual bool verify_params(const conduit::Node &params, conduit::Node &info);
  virtual void execute();
};

class ExpressionList : public ::flow::Filter
{
public:
  ExpressionList();
  ~ExpressionList();
>>>>>>> 2ee58cc6

  virtual void declare_interface(conduit::Node &i);
  virtual bool verify_params(const conduit::Node &params, conduit::Node &info);
  virtual void execute();
};

class ExpressionList : public ::flow::Filter
{
public:
  ExpressionList(int num_inputs);
  ~ExpressionList();

  virtual void declare_interface(conduit::Node &i);
  virtual bool verify_params(const conduit::Node &params, conduit::Node &info);
  virtual void execute();

private:
  int num_inputs;
};
std::string register_expression_list_filter(flow::Workspace &w,
                                            const int num_inputs);

class Quantile : public ::flow::Filter
{
public:
  Quantile();
  ~Quantile();
<<<<<<< HEAD

  virtual void declare_interface(conduit::Node &i);
  virtual bool verify_params(const conduit::Node &params, conduit::Node &info);
  virtual void execute();
};

class JitFilter : public ::flow::Filter
{
public:
  JitFilter(const int num_inputs);
  ~JitFilter();
=======
>>>>>>> 2ee58cc6

  virtual void declare_interface(conduit::Node &i);
  virtual bool verify_params(const conduit::Node &params, conduit::Node &info);
  virtual void execute();
<<<<<<< HEAD

private:
  int num_inputs;
};
std::string register_jit_filter(flow::Workspace &w, const int num_inputs);
=======
};

class PointAndAxis : public ::flow::Filter
{
public:
  PointAndAxis();
  ~PointAndAxis();

  virtual void declare_interface(conduit::Node &i);
  virtual bool verify_params(const conduit::Node &params, conduit::Node &info);
  virtual void execute();
};

class MaxFromPoint : public ::flow::Filter
{
public:
  MaxFromPoint();
  ~MaxFromPoint();

  virtual void declare_interface(conduit::Node &i);
  virtual bool verify_params(const conduit::Node &params, conduit::Node &info);
  virtual void execute();
};

class Bin: public ::flow::Filter
{
public:
  Bin();
  ~Bin();

  virtual void declare_interface(conduit::Node &i);
  virtual bool verify_params(const conduit::Node &params, conduit::Node &info);
  virtual void execute();
};

>>>>>>> 2ee58cc6
};
//-----------------------------------------------------------------------------
// -- end ascent::runtime::expressions--
//-----------------------------------------------------------------------------

//-----------------------------------------------------------------------------
};
//-----------------------------------------------------------------------------
// -- end ascent::runtime --
//-----------------------------------------------------------------------------

//-----------------------------------------------------------------------------
};
//-----------------------------------------------------------------------------
// -- end ascent:: --
//-----------------------------------------------------------------------------

#endif
//-----------------------------------------------------------------------------
// -- end header ifdef guard
//-----------------------------------------------------------------------------<|MERGE_RESOLUTION|>--- conflicted
+++ resolved
@@ -359,7 +359,6 @@
 public:
   Binning();
   ~Binning();
-<<<<<<< HEAD
 
   virtual void declare_interface(conduit::Node &i);
   virtual bool verify_params(const conduit::Node &params, conduit::Node &info);
@@ -382,8 +381,6 @@
 public:
   BinningMesh();
   ~BinningMesh();
-=======
->>>>>>> 2ee58cc6
 
   virtual void declare_interface(conduit::Node &i);
   virtual bool verify_params(const conduit::Node &params, conduit::Node &info);
@@ -443,7 +440,6 @@
   virtual void declare_interface(conduit::Node &i);
   virtual bool verify_params(const conduit::Node &params, conduit::Node &info);
   virtual void execute();
-<<<<<<< HEAD
 };
 
 class Topo : public ::flow::Filter
@@ -455,8 +451,6 @@
   virtual void declare_interface(conduit::Node &i);
   virtual bool verify_params(const conduit::Node &params, conduit::Node &info);
   virtual void execute();
-=======
->>>>>>> 2ee58cc6
 };
 
 class BinByIndex : public ::flow::Filter
@@ -497,20 +491,6 @@
 public:
   DotAccess();
   ~DotAccess();
-<<<<<<< HEAD
-=======
-
-  virtual void declare_interface(conduit::Node &i);
-  virtual bool verify_params(const conduit::Node &params, conduit::Node &info);
-  virtual void execute();
-};
-
-class ExpressionList : public ::flow::Filter
-{
-public:
-  ExpressionList();
-  ~ExpressionList();
->>>>>>> 2ee58cc6
 
   virtual void declare_interface(conduit::Node &i);
   virtual bool verify_params(const conduit::Node &params, conduit::Node &info);
@@ -538,7 +518,6 @@
 public:
   Quantile();
   ~Quantile();
-<<<<<<< HEAD
 
   virtual void declare_interface(conduit::Node &i);
   virtual bool verify_params(const conduit::Node &params, conduit::Node &info);
@@ -550,20 +529,15 @@
 public:
   JitFilter(const int num_inputs);
   ~JitFilter();
-=======
->>>>>>> 2ee58cc6
-
-  virtual void declare_interface(conduit::Node &i);
-  virtual bool verify_params(const conduit::Node &params, conduit::Node &info);
-  virtual void execute();
-<<<<<<< HEAD
+
+  virtual void declare_interface(conduit::Node &i);
+  virtual bool verify_params(const conduit::Node &params, conduit::Node &info);
+  virtual void execute();
 
 private:
   int num_inputs;
 };
 std::string register_jit_filter(flow::Workspace &w, const int num_inputs);
-=======
-};
 
 class PointAndAxis : public ::flow::Filter
 {
@@ -598,7 +572,6 @@
   virtual void execute();
 };
 
->>>>>>> 2ee58cc6
 };
 //-----------------------------------------------------------------------------
 // -- end ascent::runtime::expressions--
