--- conflicted
+++ resolved
@@ -3,17 +3,7 @@
 #include "flow_workspace.hpp"
 #include <iostream>
 #include <vector>
-<<<<<<< HEAD
-namespace detail
-{
-void null_ports(flow::Workspace &w,
-                const std::string filter_name,
-                const int start_port,
-                const int num_ports);
-} // namespace detail
-=======
-
->>>>>>> 2ee58cc6
+
 class ASTNode
 {
 public:
@@ -105,11 +95,7 @@
   {
   }
   virtual void access();
-<<<<<<< HEAD
-  virtual conduit::Node build_graph(flow::Workspace &w, bool verbose = false);
-=======
-  virtual conduit::Node build_graph(flow::Workspace &w);
->>>>>>> 2ee58cc6
+  virtual conduit::Node build_graph(flow::Workspace &w, bool verbose = false);
 };
 
 class ASTExpressionList : public ASTExpression
@@ -117,11 +103,7 @@
 public:
   std::vector<ASTExpression *> exprs;
   virtual void access();
-<<<<<<< HEAD
-  virtual conduit::Node build_graph(flow::Workspace &w, bool verbose = false);
-=======
-  virtual conduit::Node build_graph(flow::Workspace &w);
->>>>>>> 2ee58cc6
+  virtual conduit::Node build_graph(flow::Workspace &w, bool verbose = false);
 
   virtual ~ASTExpressionList()
   {
