//~~~~~~~~~~~~~~~~~~~~~~~~~~~~~~~~~~~~~~~~~~~~~~~~~~~~~~~~~~~~~~~~~~~~~~~~~~~//
// Copyright (c) 2015-2019, Lawrence Livermore National Security, LLC.
//
// Produced at the Lawrence Livermore National Laboratory
//
// LLNL-CODE-716457
//
// All rights reserved.
//
// This file is part of Ascent.
//
// For details, see: http://ascent.readthedocs.io/.
//
// Please also read ascent/LICENSE
//
// Redistribution and use in source and binary forms, with or without
// modification, are permitted provided that the following conditions are met:
//
// * Redistributions of source code must retain the above copyright notice,
//   this list of conditions and the disclaimer below.
//
// * Redistributions in binary form must reproduce the above copyright notice,
//   this list of conditions and the disclaimer (as noted below) in the
//   documentation and/or other materials provided with the distribution.
//
// * Neither the name of the LLNS/LLNL nor the names of its contributors may
//   be used to endorse or promote products derived from this software without
//   specific prior written permission.
//
// THIS SOFTWARE IS PROVIDED BY THE COPYRIGHT HOLDERS AND CONTRIBUTORS "AS IS"
// AND ANY EXPRESS OR IMPLIED WARRANTIES, INCLUDING, BUT NOT LIMITED TO, THE
// IMPLIED WARRANTIES OF MERCHANTABILITY AND FITNESS FOR A PARTICULAR PURPOSE
// ARE DISCLAIMED. IN NO EVENT SHALL LAWRENCE LIVERMORE NATIONAL SECURITY,
// LLC, THE U.S. DEPARTMENT OF ENERGY OR CONTRIBUTORS BE LIABLE FOR ANY
// DIRECT, INDIRECT, INCIDENTAL, SPECIAL, EXEMPLARY, OR CONSEQUENTIAL
// DAMAGES  (INCLUDING, BUT NOT LIMITED TO, PROCUREMENT OF SUBSTITUTE GOODS
// OR SERVICES; LOSS OF USE, DATA, OR PROFITS; OR BUSINESS INTERRUPTION)
// HOWEVER CAUSED AND ON ANY THEORY OF LIABILITY, WHETHER IN CONTRACT,
// STRICT LIABILITY, OR TORT (INCLUDING NEGLIGENCE OR OTHERWISE) ARISING
// IN ANY WAY OUT OF THE USE OF THIS SOFTWARE, EVEN IF ADVISED OF THE
// POSSIBILITY OF SUCH DAMAGE.
//
//~~~~~~~~~~~~~~~~~~~~~~~~~~~~~~~~~~~~~~~~~~~~~~~~~~~~~~~~~~~~~~~~~~~~~~~~~~~//

//-----------------------------------------------------------------------------
///
/// file: ascent_blueprint_architect.cpp
///
//-----------------------------------------------------------------------------

#include "ascent_blueprint_architect.hpp"
#include "ascent_conduit_reductions.hpp"

#include <ascent_logging.hpp>
#include <ascent_mpi_utils.hpp>

#include <algorithm>
#include <cmath>
#include <cstring>
#include <limits>

#include <flow_workspace.hpp>

#ifdef ASCENT_MPI_ENABLED
#include <conduit_relay_mpi.hpp>
#include <mpi.h>
#endif

//-----------------------------------------------------------------------------
// -- begin ascent:: --
//-----------------------------------------------------------------------------
namespace ascent
{

//-----------------------------------------------------------------------------
// -- begin ascent::runtime --
//-----------------------------------------------------------------------------
namespace runtime
{

//-----------------------------------------------------------------------------
// -- begin ascent::runtime::expressions--
//-----------------------------------------------------------------------------
namespace expressions
{

namespace detail
{

<<<<<<< HEAD
=======
bool
at_least_one(bool local)
{
  bool agreement = local;
#ifdef ASCENT_MPI_ENABLED
  int local_boolean = local ? 1 : 0;
  int global_count = 0;
  MPI_Comm mpi_comm = MPI_Comm_f2c(flow::Workspace::default_mpi_comm());
  MPI_Allreduce((void *)(&local_boolean),
                (void *)(&global_count),
                1,
                MPI_INT,
                MPI_SUM,
                mpi_comm);

  if(global_count > 0)
  {
    agreement = true;
  }
#endif
  return agreement;
}

>>>>>>> 2ee58cc6
struct UniformCoords
{
  conduit::float64 m_origin[3] = {0., 0., 0.};
  conduit::float64 m_spacing[3] = {1., 1., 1.};
  int m_dims[3] = {0, 0, 0};
  bool m_is_2d = true;

  UniformCoords(const conduit::Node &n_coords)
  {
    populate(n_coords);
  }

  void
  populate(const conduit::Node &n_coords)
  {

    const conduit::Node &n_dims = n_coords["dims"];

    m_dims[0] = n_dims["i"].to_int();
    m_dims[1] = n_dims["j"].to_int();
    m_dims[2] = 1;

    // check for 3d
    if(n_dims.has_path("k"))
    {
      m_dims[2] = n_dims["k"].to_int();
      m_is_2d = false;
    }

    const conduit::Node &n_origin = n_coords["origin"];

    m_origin[0] = n_origin["x"].to_float64();
    m_origin[1] = n_origin["y"].to_float64();

    if(n_origin.has_child("z"))
    {
      m_origin[2] = n_origin["z"].to_float64();
    }

    const conduit::Node &n_spacing = n_coords["spacing"];

    m_spacing[0] = n_spacing["dx"].to_float64();
    m_spacing[1] = n_spacing["dy"].to_float64();

    if(n_spacing.has_path("dz"))
    {
      m_spacing[2] = n_spacing["dz"].to_float64();
    }
  }
};

int
get_num_indices(const std::string &shape_type)
{
  int num = 0;
  if(shape_type == "tri")
  {
    num = 3;
  }
  else if(shape_type == "quad")
  {
    num = 4;
  }
  else if(shape_type == "tet")
  {
    num = 4;
  }
  else if(shape_type == "hex")
  {
    num = 8;
  }
  else if(shape_type == "point")
  {
    num = 1;
  }
  else
  {
    ASCENT_ERROR("Unsupported element type " << shape_type);
  }
  return num;
}

void
logical_index_2d(int *idx, const int vert_index, const int *dims)
{
  idx[0] = vert_index % dims[0];
  idx[1] = vert_index / dims[0];
}

void
logical_index_3d(int *idx, const int vert_index, const int *dims)
{
  idx[0] = vert_index % dims[0];
  idx[1] = (vert_index / dims[0]) % dims[1];
  idx[2] = vert_index / (dims[0] * dims[1]);
}

void
get_element_indices(const conduit::Node &n_topo,
                    const int index,
                    std::vector<int> &indices)
{

  const std::string mesh_type = n_topo["type"].as_string();
  if(mesh_type == "unstructured")
  {
    // supports only single element type
    const conduit::Node &n_topo_eles = n_topo["elements"];

    // get the shape
    const std::string ele_shape = n_topo_eles["shape"].as_string();
    const int num_indices = get_num_indices(ele_shape);

    indices.resize(num_indices);
    // look up the connectivity
    const conduit::Node &n_topo_conn = n_topo_eles["connectivity"];
    const conduit::int32_array conn_a = n_topo_conn.value();
    const int offset = index * num_indices;
    for(int i = 0; i < num_indices; ++i)
    {
      indices[i] = conn_a[offset + i];
    }
  }
  else
  {
    bool is_2d = true;
    int vert_dims[3] = {0, 0, 0};
    vert_dims[0] = n_topo["elements/dims/i"].to_int32() + 1;
    vert_dims[1] = n_topo["elements/dims/j"].to_int32() + 1;

    if(n_topo.has_path("elements/dims/k"))
    {
      vert_dims[2] = n_topo["elements/dims/k"].to_int32() + 1;
      is_2d = false;
    }

    const int element_dims[3] = {
        vert_dims[0] - 1, vert_dims[1] - 1, vert_dims[2] - 1};

    int element_index[3] = {0, 0, 0};
    if(is_2d)
    {
      indices.resize(4);
      logical_index_2d(element_index, index, element_dims);

      indices[0] = element_index[1] * vert_dims[0] + element_index[0];
      indices[1] = indices[0] + 1;
      indices[2] = indices[1] + vert_dims[0];
      indices[3] = indices[2] - 1;
    }
    else
    {
      indices.resize(8);
      logical_index_3d(element_index, index, element_dims);

      indices[0] =
          (element_index[2] * vert_dims[1] + element_index[1]) * vert_dims[0] +
          element_index[0];
      indices[1] = indices[0] + 1;
      indices[2] = indices[1] + vert_dims[1];
      indices[3] = indices[2] - 1;
      indices[4] = indices[0] + vert_dims[0] * vert_dims[2];
      indices[5] = indices[4] + 1;
      indices[6] = indices[5] + vert_dims[1];
      indices[7] = indices[6] - 1;
    }
  }
}

conduit::Node
get_uniform_vert(const conduit::Node &n_coords, const int &index)
{

  UniformCoords coords(n_coords);

  int logical_index[3] = {0, 0, 0};

  if(coords.m_is_2d)
  {
    logical_index_2d(logical_index, index, coords.m_dims);
  }
  else
  {
    logical_index_3d(logical_index, index, coords.m_dims);
  }

  double vert[3];
  vert[0] = coords.m_origin[0] + logical_index[0] * coords.m_spacing[0];
  vert[1] = coords.m_origin[1] + logical_index[1] * coords.m_spacing[1];
  vert[2] = coords.m_origin[2] + logical_index[2] * coords.m_spacing[2];

  conduit::Node res;
  res.set(vert, 3);
  return res;
}

conduit::Node
get_explicit_vert(const conduit::Node &n_coords, const int &index)
{
  bool is_float64 = true;
  if(n_coords["values/x"].dtype().is_float32())
  {
    is_float64 = false;
  }
  double vert[3] = {0., 0., 0.};
  if(is_float64)
  {
    conduit::float64_array x_a = n_coords["values/x"].value();
    conduit::float64_array y_a = n_coords["values/y"].value();
    vert[0] = x_a[index];
    vert[1] = y_a[index];
    if(n_coords.has_path("values/z"))
    {
      conduit::float64_array z_a = n_coords["values/z"].value();
      vert[2] = z_a[index];
    }
  }
  else
  {
    conduit::float32_array x_a = n_coords["values/x"].value();
    conduit::float32_array y_a = n_coords["values/y"].value();
    vert[0] = x_a[index];
    vert[1] = y_a[index];
    if(n_coords.has_path("values/z"))
    {
      conduit::float32_array z_a = n_coords["values/z"].value();
      vert[2] = z_a[index];
    }
  }

  conduit::Node res;
  res.set(vert, 3);
  return res;
}

conduit::Node
get_rectilinear_vert(const conduit::Node &n_coords, const int &index)
{
  bool is_float64 = true;

  int dims[3] = {0, 0, 0};
  dims[0] = n_coords["values/x"].dtype().number_of_elements();
  dims[1] = n_coords["values/y"].dtype().number_of_elements();

  if(n_coords.has_path("values/z"))
  {
    dims[2] = n_coords["values/z"].dtype().number_of_elements();
  }

  if(n_coords["values/x"].dtype().is_float32())
  {
    is_float64 = false;
  }
  double vert[3] = {0., 0., 0.};

  int logical_index[3] = {0, 0, 0};

  if(dims[2] == 0)
  {
    logical_index_2d(logical_index, index, dims);
  }
  else
  {
    logical_index_3d(logical_index, index, dims);
  }

  if(is_float64)
  {
    conduit::float64_array x_a = n_coords["values/x"].value();
    conduit::float64_array y_a = n_coords["values/y"].value();
    vert[0] = x_a[logical_index[0]];
    vert[1] = y_a[logical_index[1]];
    if(dims[2] != 0)
    {
      conduit::float64_array z_a = n_coords["values/z"].value();
      vert[2] = z_a[logical_index[2]];
    }
  }
  else
  {
    conduit::float32_array x_a = n_coords["values/x"].value();
    conduit::float32_array y_a = n_coords["values/y"].value();
    vert[0] = x_a[logical_index[0]];
    vert[1] = y_a[logical_index[1]];
    if(dims[2] != 0)
    {
      conduit::float32_array z_a = n_coords["values/z"].value();
      vert[2] = z_a[logical_index[2]];
    }
  }

  conduit::Node res;
  res.set(vert, 3);
  return res;
}
// ----------------------  element locations ---------------------------------
conduit::Node
get_uniform_element(const conduit::Node &n_coords, const int &index)
{

  UniformCoords coords(n_coords);

  int logical_index[3] = {0, 0, 0};
  const int element_dims[3] = {
      coords.m_dims[0] - 1, coords.m_dims[1] - 1, coords.m_dims[2] - 1};

  if(coords.m_is_2d)
  {
    logical_index_2d(logical_index, index, element_dims);
  }
  else
  {
    logical_index_3d(logical_index, index, element_dims);
  }

  // element logical index will be the lower left point index

  double vert[3] = {0., 0., 0.};
  vert[0] = coords.m_origin[0] + logical_index[0] * coords.m_spacing[0] +
            coords.m_spacing[0] * 0.5;
  vert[1] = coords.m_origin[1] + logical_index[1] * coords.m_spacing[1] +
            coords.m_spacing[1] * 0.5;
  vert[2] = coords.m_origin[2] + logical_index[2] * coords.m_spacing[2] +
            coords.m_spacing[2] * 0.5;

  conduit::Node res;
  res.set(vert, 3);
  return res;
}

conduit::Node
get_rectilinear_element(const conduit::Node &n_coords, const int &index)
{
  bool is_float64 = true;

  int dims[3] = {0, 0, 0};
  dims[0] = n_coords["values/x"].dtype().number_of_elements();
  dims[1] = n_coords["values/y"].dtype().number_of_elements();

  if(n_coords.has_path("values/z"))
  {
    dims[2] = n_coords["values/z"].dtype().number_of_elements();
  }

  if(n_coords["values/x"].dtype().is_float32())
  {
    is_float64 = false;
  }
  const int element_dims[3] = {dims[0] - 1, dims[1] - 1, dims[2] - 1};

  double vert[3] = {0., 0., 0.};

  int logical_index[3] = {0, 0, 0};

  if(dims[2] == 0)
  {
    logical_index_2d(logical_index, index, element_dims);
  }
  else
  {
    logical_index_3d(logical_index, index, element_dims);
  }

  if(is_float64)
  {
    conduit::float64_array x_a = n_coords["values/x"].value();
    conduit::float64_array y_a = n_coords["values/y"].value();
    vert[0] = (x_a[logical_index[0]] + x_a[logical_index[0] + 1]) * 0.5;
    vert[1] = (y_a[logical_index[1]] + y_a[logical_index[1] + 1]) * 0.5;
    if(dims[2] != 0)
    {
      conduit::float64_array z_a = n_coords["values/z"].value();
      vert[2] = (z_a[logical_index[2]] + z_a[logical_index[2] + 1]) * 0.5;
    }
  }
  else
  {
    conduit::float32_array x_a = n_coords["values/x"].value();
    conduit::float32_array y_a = n_coords["values/y"].value();
    vert[0] = (x_a[logical_index[0]] + x_a[logical_index[0] + 1]) * 0.5;
    vert[1] = (y_a[logical_index[1]] + y_a[logical_index[1] + 1]) * 0.5;
    if(dims[2] != 0)
    {
      conduit::float32_array z_a = n_coords["values/z"].value();
      vert[2] = (z_a[logical_index[2]] + z_a[logical_index[2] + 1]) * 0.5;
    }
  }

  conduit::Node res;
  res.set(vert, 3);
  return res;
}

conduit::Node
get_explicit_element(const conduit::Node &n_coords,
                     const conduit::Node &n_topo,
                     const int &index)
{
  std::vector<int> conn;
  get_element_indices(n_topo, index, conn);
  const int num_indices = conn.size();
  double vert[3] = {0., 0., 0.};
  for(int i = 0; i < num_indices; ++i)
  {
    int vert_index = conn[i];
    conduit::Node n_vert = get_explicit_vert(n_coords, vert_index);
    double *ptr = n_vert.value();
    vert[0] += ptr[0];
    vert[1] += ptr[1];
    vert[2] += ptr[2];
  }

  vert[0] /= double(num_indices);
  vert[1] /= double(num_indices);
  vert[2] /= double(num_indices);

  conduit::Node res;
  res.set(vert, 3);
  return res;
}

//-----------------------------------------------------------------------------
}; // namespace detail
//-----------------------------------------------------------------------------
// -- end ascent::runtime::expressions::detail--
//-----------------------------------------------------------------------------

conduit::Node
vert_location(const conduit::Node &domain,
              const int &index,
              const std::string &topo_name)
{
  std::string topo = topo_name;
  // if we don't specify a topology, find the first topology ...
  if(topo_name == "")
  {
    conduit::NodeConstIterator itr = domain["topologies"].children();
    itr.next();
    topo = itr.name();
  }

  const conduit::Node &n_topo = domain["topologies"][topo];
  const std::string mesh_type = n_topo["type"].as_string();
  const std::string coords_name = n_topo["coordset"].as_string();

  const conduit::Node &n_coords = domain["coordsets"][coords_name];

  conduit::Node res;
  if(mesh_type == "uniform")
  {
    res = detail::get_uniform_vert(n_coords, index);
  }
  else if(mesh_type == "rectilinear")
  {
    res = detail::get_rectilinear_vert(n_coords, index);
  }
  else if(mesh_type == "unstructured" || mesh_type == "structured")
  {
    res = detail::get_explicit_vert(n_coords, index);
  }
  else
  {
    ASCENT_ERROR("The Architect: unknown mesh type: '" << mesh_type << "'");
  }

  return res;
}

conduit::Node
element_location(const conduit::Node &domain,
                 const int &index,
                 const std::string &topo_name)
{
  std::string topo = topo_name;
  // if we don't specify a topology, find the first topology ...
  if(topo_name == "")
  {
    conduit::NodeConstIterator itr = domain["topologies"].children();
    itr.next();
    topo = itr.name();
  }

  const conduit::Node &n_topo = domain["topologies"][topo];
  const std::string mesh_type = n_topo["type"].as_string();
  const std::string coords_name = n_topo["coordset"].as_string();

  const conduit::Node &n_coords = domain["coordsets"][coords_name];

  conduit::Node res;
  if(mesh_type == "uniform")
  {
    res = detail::get_uniform_element(n_coords, index);
  }
  else if(mesh_type == "rectilinear")
  {
    res = detail::get_rectilinear_element(n_coords, index);
  }
  else if(mesh_type == "unstructured" || mesh_type == "structured")
  {
    res = detail::get_explicit_element(n_coords, n_topo, index);
  }
  else
  {
    ASCENT_ERROR("The Architect: unknown mesh type: '" << mesh_type << "'");
  }

  return res;
}

<<<<<<< HEAD
=======
std::string
possible_components(const conduit::Node &dataset,
                   const std::string &field_name)
{
  std::string res;
  if(dataset.number_of_children() > 0)
  {
    const conduit::Node &dom = dataset.child(0);
    if(dom.has_path("fields/" + field_name))
    {
      if(dom["fields/"+field_name+"/values"].number_of_children() > 0)
      {
        std::vector<std::string> names
          = dom["fields/"+field_name+"/values"].child_names();
        std::stringstream ss;
        ss<<"[";
        for(auto name : names)
        {
          ss<<" '"<<name<<"'";
        }
        ss<<"]";
        res = ss.str();
      }
    }
  }
  return res;
}

>>>>>>> 2ee58cc6
bool
is_scalar_field(const conduit::Node &dataset, const std::string &field_name)
{
  bool is_scalar = false;
  bool has_field = false;
  for(int i = 0; i < dataset.number_of_children(); ++i)
  {
    const conduit::Node &dom = dataset.child(i);
    if(!has_field && dom.has_path("fields/" + field_name))
    {
      has_field = true;
      const conduit::Node &n_field = dom["fields/" + field_name];
      const int num_children = n_field["values"].number_of_children();
      if(num_children == 0)
      {
        is_scalar = true;
      }
    }
  }
<<<<<<< HEAD
  // check to see if the scalar field exists in any rank
  is_scalar = global_someone_agrees(is_scalar);
=======
  // check to see if the field exists in any rank
  is_scalar = detail::at_least_one(is_scalar);
>>>>>>> 2ee58cc6
  return is_scalar;
}

bool
has_field(const conduit::Node &dataset, const std::string &field_name)
{
  bool has_field = false;
  for(int i = 0; i < dataset.number_of_children(); ++i)
  {
    const conduit::Node &dom = dataset.child(i);
    if(!has_field && dom.has_path("fields/" + field_name))
    {
      has_field = true;
    }
  }
  // check to see if the field exists in any rank
  has_field = global_someone_agrees(has_field);
  return has_field;
}

bool
<<<<<<< HEAD
has_topology(const conduit::Node &dataset, const std::string &topo_name)
{
  bool has_topo = false;
  for(int i = 0; i < dataset.number_of_children(); ++i)
  {
    const conduit::Node &dom = dataset.child(i);
    if(!has_topo && dom.has_path("topologies/" + topo_name))
    {
      has_topo = true;
    }
  }
  // check to see if the topology exists in any rank
  has_topo = global_someone_agrees(has_topo);
  return has_topo;
}

std::string
known_topos(const conduit::Node &dataset)
=======
has_component(const conduit::Node &dataset,
              const std::string &field_name,
              const std::string &component)
{

  bool has_comp= false;
  for(int i = 0; i < dataset.number_of_children(); ++i)
  {
    const conduit::Node &dom = dataset.child(i);
    if(!has_comp && dom.has_path("fields/" + field_name + "/values/"+component))
    {
      has_comp = true;
    }
  }
  // check to see if the field exists in any rank
  has_comp= detail::at_least_one(has_comp);
  return has_comp;
}

// TODO If someone names their fields x,y,z things will go wrong
bool
is_xyz(const std::string &axis_name)
{
  return axis_name == "x" || axis_name == "y" || axis_name == "z";
}

int
num_points(const conduit::Node &domain, const std::string &topo_name)
{
  int res = 0;

  const conduit::Node &n_topo = domain["topologies/" + topo_name];

  const std::string c_name = n_topo["coordset"].as_string();
  const conduit::Node n_coords = domain["coordsets/" + c_name];
  const std::string c_type = n_coords["type"].as_string();

  if(c_type == "uniform")
  {
    res = n_coords["dims/i"].to_int32();
    if(n_coords.has_path("dims/j"))
    {
      res *= n_coords["dims/j"].to_int32();
    }
    if(n_coords.has_path("dims/k"))
    {
      res *= n_coords["dims/k"].to_int32();
    }
  }

  if(c_type == "rectilinear")
  {
    res = n_coords["values/x"].dtype().number_of_elements();

    if(n_coords.has_path("values/y"))
    {
      res *= n_coords["values/y"].dtype().number_of_elements();
    }

    if(n_coords.has_path("values/z"))
    {
      res *= n_coords["values/z"].dtype().number_of_elements();
    }
  }

  if(c_type == "explicit")
  {
    res = n_coords["values/x"].dtype().number_of_elements();
  }

  return res;
}

int
num_cells(const conduit::Node &domain, const std::string &topo_name)
{
  const conduit::Node &n_topo = domain["topologies/" + topo_name];
  const std::string topo_type = n_topo["type"].as_string();

  int res = -1;

  if(topo_type == "unstructured")
  {
    const std::string shape = n_topo["elements/shape"].as_string();
    const int conn_size =
        n_topo["elements/connectivity"].dtype().number_of_elements();
    const int per_cell = detail::get_num_indices(shape);
    res = conn_size / per_cell;
  }

  if(topo_type == "points")
  {
    return num_points(domain, topo_name);
  }

  const std::string c_name = n_topo["coordset"].as_string();
  const conduit::Node n_coords = domain["coordsets/" + c_name];

  if(topo_type == "uniform")
  {
    res = n_coords["dims/i"].to_int32() - 1;
    if(n_coords.has_path("dims/j"))
    {
      res *= n_coords["dims/j"].to_int32() - 1;
    }
    if(n_coords.has_path("dims/k"))
    {
      res *= n_coords["dims/k"].to_int32() - 1;
    }
  }

  if(topo_type == "rectilinear")
  {
    res = n_coords["values/x"].dtype().number_of_elements() - 1;

    if(n_coords.has_path("values/y"))
    {
      res *= n_coords["values/y"].dtype().number_of_elements() - 1;
    }

    if(n_coords.has_path("values/z"))
    {
      res *= n_coords["values/z"].dtype().number_of_elements() - 1;
    }
  }

  if(topo_type == "structured")
  {
    res = n_topo["elements/dims/i"].to_int32() - 1;
    if(n_topo.has_path("elements/dims/j"))
    {
      res *= n_topo["elements/dims/j"].to_int32() - 1;
    }
    if(n_topo.has_path("elements/dims/k"))
    {
      res *= n_topo["elements/dims/k"].to_int32() - 1;
    }
  }

  return res;
}

conduit::Node
field_histogram(const conduit::Node &dataset,
                const std::string &field,
                const double &min_val,
                const double &max_val,
                const int &num_bins)
{

  double *bins = new double[num_bins]();

  for(int i = 0; i < dataset.number_of_children(); ++i)
  {
    const conduit::Node &dom = dataset.child(i);
    if(dom.has_path("fields/" + field))
    {
      const std::string path = "fields/" + field + "/values";
      conduit::Node res;
      res = array_histogram(dom[path], min_val, max_val, num_bins);

      double *dom_hist = res["value"].value();
#ifdef ASCENT_USE_OPENMP
#pragma omp parallel for
#endif
      for(int bin_index = 0; bin_index < num_bins; ++bin_index)
      {
        bins[bin_index] += dom_hist[bin_index];
      }
    }
  }
  conduit::Node res;

#ifdef ASCENT_MPI_ENABLED
  double *global_bins = new double[num_bins];

  MPI_Comm mpi_comm = MPI_Comm_f2c(flow::Workspace::default_mpi_comm());
  MPI_Allreduce(bins, global_bins, num_bins, MPI_INT, MPI_SUM, mpi_comm);

  delete[] bins;
  bins = global_bins;
#endif
  res["value"].set(bins, num_bins);
  res["min_val"] = min_val;
  res["max_val"] = max_val;
  res["num_bins"] = num_bins;
  delete[] bins;
  return res;
}

// returns a Node containing the min, max and dim for x,y,z given a topology
conduit::Node
global_bounds(const conduit::Node &dataset, const std::string &topo_name)
{
  double min_coords[3] = {std::numeric_limits<double>::max(),
                          std::numeric_limits<double>::max(),
                          std::numeric_limits<double>::max()};
  double max_coords[3] = {std::numeric_limits<double>::lowest(),
                          std::numeric_limits<double>::lowest(),
                          std::numeric_limits<double>::lowest()};
  const std::string axes[3][3] = {
      {"x", "i", "dx"}, {"y", "j", "dy"}, {"z", "k", "dz"}};
  for(int dom_index = 0; dom_index < dataset.number_of_children(); ++dom_index)
  {
    const conduit::Node &dom = dataset.child(dom_index);
    const conduit::Node &n_topo = dom["topologies/" + topo_name];
    const std::string topo_type = n_topo["type"].as_string();
    const std::string coords_name = n_topo["coordset"].as_string();
    const conduit::Node &n_coords = dom["coordsets/" + coords_name];

    if(topo_type == "uniform")
    {
      int num_dims = n_coords["dims"].number_of_children();
      for(int i = 0; i < num_dims; ++i)
      {
        double origin = n_coords["origin/" + axes[i][0]].to_float64();
        int dim = n_coords["dims/" + axes[i][1]].to_int();
        double spacing = n_coords["spacing/" + axes[i][2]].to_float64();

        min_coords[i] = std::min(min_coords[i], origin);
        max_coords[i] = std::max(min_coords[i], origin + (dim - 1) * spacing);
      }
    }
    else if(topo_type == "rectilinear" || topo_type == "structured" ||
            topo_type == "unstructured")
    {
      int num_dims = n_coords["values"].number_of_children();
      for(int i = 0; i < num_dims; ++i)
      {
        const std::string axis_path = "values/" + axes[i][0];
        min_coords[i] = std::min(
            min_coords[i], array_min(n_coords[axis_path])["value"].as_double());
        max_coords[i] = std::max(
            max_coords[i], array_max(n_coords[axis_path])["value"].as_double());
      }
    }
    else
    {
      ASCENT_ERROR("The Architect: unknown topology type: '" << topo_type
                                                             << "'");
    }
  }
#ifdef ASCENT_MPI_ENABLED
  MPI_Comm mpi_comm = MPI_Comm_f2c(flow::Workspace::default_mpi_comm());
  MPI_Allreduce(MPI_IN_PLACE, min_coords, 3, MPI_DOUBLE, MPI_MIN, mpi_comm);
  MPI_Allreduce(MPI_IN_PLACE, max_coords, 3, MPI_DOUBLE, MPI_MAX, mpi_comm);
#endif
  conduit::Node res;
  res["max_coords"].set(max_coords, 3);
  res["min_coords"].set(min_coords, 3);
  return res;
}

// get the association and topology and ensure they are the same
conduit::Node
global_topo_and_assoc(const conduit::Node &dataset,
                      const std::vector<std::string> var_names)
{
  std::string assoc_str;
  std::string topo_name;
  for(int dom_index = 0; dom_index < dataset.number_of_children(); ++dom_index)
  {
    const conduit::Node &dom = dataset.child(dom_index);
    for(const std::string &var_name : var_names)
    {
      if(dom.has_path("fields/" + var_name))
      {
        const std::string cur_assoc_str =
            dom["fields/" + var_name + "/association"].as_string();
        if(assoc_str.empty())
        {
          assoc_str = cur_assoc_str;
        }
        else if(assoc_str != cur_assoc_str)
        {
          ASCENT_ERROR("All Binning fields must have the same association.");
        }

        const std::string cur_topo_name =
            dom["fields/" + var_name + "/topology"].as_string();
        if(topo_name.empty())
        {
          topo_name = cur_topo_name;
        }
        else if(topo_name != cur_topo_name)
        {
          ASCENT_ERROR("All Binning fields must have the same topology.");
        }
      }
    }
  }
#ifdef ASCENT_MPI_ENABLED
  int rank;
  MPI_Comm mpi_comm = MPI_Comm_f2c(flow::Workspace::default_mpi_comm());
  MPI_Comm_rank(mpi_comm, &rank);

  struct MaxLoc
  {
    double size;
    int rank;
  };

  // there is no MPI_INT_INT so shove the "small" size into double
  MaxLoc maxloc = {(double)topo_name.length(), rank};
  MaxLoc maxloc_res;
  MPI_Allreduce(&maxloc, &maxloc_res, 1, MPI_DOUBLE_INT, MPI_MAXLOC, mpi_comm);

  conduit::Node msg;
  msg["assoc_str"] = assoc_str;
  msg["topo_name"] = topo_name;
  conduit::relay::mpi::broadcast_using_schema(msg, maxloc_res.rank, mpi_comm);

  if(assoc_str != msg["assoc_str"].as_string())
  {
    ASCENT_ERROR("All Binning fields must have the same association.");
  }
  if(topo_name != msg["topo_name"].as_string())
  {
    ASCENT_ERROR("All Binning fields must have the same topology.");
  }
#endif
  if(assoc_str.empty())
  {
    ASCENT_ERROR("Could not determine the associate from the given "
                 "reduction_var and axes. Try supplying a field.");
  }
  else if(assoc_str != "vertex" && assoc_str != "element")
  {
    ASCENT_ERROR("Unknown association: '"
                 << assoc_str
                 << "'. Binning only supports vertex and element association.");
  }

  conduit::Node res;
  res["topo_name"] = topo_name;
  res["assoc_str"] = assoc_str;
  return res;
}

// returns -1 if value lies outside the range
int
get_bin_index(const conduit::float64 value, const conduit::Node &axis)
{
  const bool clamp = axis["clamp"].to_uint8();
  if(axis.has_path("bins"))
  {
    // rectilinear
    const conduit::float64 *bins_begin = axis["bins"].value();
    const conduit::float64 *bins_end =
        bins_begin + axis["bins"].dtype().number_of_elements() - 1;
    // first element greater than value
    const conduit::float64 *res = std::upper_bound(bins_begin, bins_end, value);
    if(clamp)
    {
      if(res <= bins_begin)
      {
        return 0;
      }
      else if(res >= bins_end)
      {
        return bins_end - bins_begin - 1;
      }
    }
    else if(res <= bins_begin || res >= bins_end)
    {
      return -1;
    }
    return (res - 1) - bins_begin;
  }
  // uniform
  const double inv_delta =
      axis["num_bins"].to_float64() /
      (axis["max_val"].to_float64() - axis["min_val"].to_float64());
  const int bin_index =
      static_cast<int>((value - axis["min_val"].to_float64()) * inv_delta);
  if(clamp)
  {
    if(bin_index < 0)
    {
      return 0;
    }
    else if(bin_index >= axis["num_bins"].as_int32())
    {
      return axis["num_bins"].as_int32() - 1;
    }
  }
  else if(bin_index < 0 || bin_index >= axis["num_bins"].as_int32())
  {
    return -1;
  }
  return bin_index;
}

void
populate_homes(const conduit::Node &dom,
               const conduit::Node &bin_axes,
               const std::string &topo_name,
               const std::string &assoc_str,
               conduit::Node &res)
{
  int num_axes = bin_axes.number_of_children();

  // ensure this domain has the necessary fields
  for(int axis_index = 0; axis_index < num_axes; ++axis_index)
  {
    const conduit::Node &axis = bin_axes.child(axis_index);
    const std::string axis_name = axis.name();
    if(!dom.has_path("fields/" + axis_name) && !is_xyz(axis_name))
    {
      // return an error and skip the domain in binning
      conduit::Node res;
      res["error/field_name"] = axis_name;
      return;
    }
  }

  // Calculate the size of homes
  conduit::index_t homes_size = 0;
  if(assoc_str == "vertex")
  {
    homes_size = num_points(dom, topo_name);
  }
  else if(assoc_str == "element")
  {
    homes_size = num_cells(dom, topo_name);
  }

  // each domain has a homes array
  // homes maps each datapoint (or cell) to an index in bins
  res.set(conduit::DataType::c_int(homes_size));
  int *homes = res.value();
  for(int i = 0; i < homes_size; ++i)
  {
    homes[i] = 0;
  }

  int stride = 1;
  for(int axis_index = 0; axis_index < num_axes; ++axis_index)
  {
    const conduit::Node &axis = bin_axes.child(axis_index);
    const std::string axis_name = axis.name();
    if(dom.has_path("fields/" + axis_name))
    {
      std::string values_path = "fields/" + axis_name + "/values";
      if(dom[values_path].dtype().is_float32())
      {
        const conduit::float32_array values = dom[values_path].value();
        for(int i = 0; i < values.number_of_elements(); ++i)
        {
          const int bin_index = get_bin_index(values[i], axis);
          if(bin_index != -1)
          {
            homes[i] += bin_index * stride;
          }
          else
          {
            homes[i] = -1;
          }
        }
      }
      else
      {
        const conduit::float64_array values = dom[values_path].value();
        for(int i = 0; i < values.number_of_elements(); ++i)
        {
          const int bin_index = get_bin_index(values[i], axis);
          if(bin_index != -1)
          {
            homes[i] += bin_index * stride;
          }
          else
          {
            homes[i] = -1;
          }
        }
      }
    }
    else if(is_xyz(axis_name))
    {
      int coord = axis_name[0] - 'x';
      for(int i = 0; i < homes_size; ++i)
      {
        conduit::Node n_loc;
        if(assoc_str == "vertex")
        {
          n_loc = vert_location(dom, i, topo_name);
        }
        else if(assoc_str == "element")
        {
          n_loc = element_location(dom, i, topo_name);
        }
        const double *loc = n_loc.value();
        const int bin_index = get_bin_index(loc[coord], axis);
        if(bin_index != -1)
        {
          homes[i] += bin_index * stride;
        }
        else
        {
          homes[i] = -1;
        }
      }
    }

    if(bin_axes.child(axis_index).has_path("num_bins"))
    {
      // uniform axis
      stride *= bin_axes.child(axis_index)["num_bins"].as_int32();
    }
    else
    {
      // rectilinear axis
      stride *=
          bin_axes.child(axis_index)["bins"].dtype().number_of_elements() - 1;
    }
  }
}

void
update_bin(double *bins,
           const int i,
           const double value,
           const std::string &reduction_op)
{
  if(reduction_op == "min")
  {
    // have to keep track of count anyways in order to detect which bins are
    // empty
    bins[2 * i] = std::min(bins[i * 2], value);
    bins[2 * i + 1] += 1;
  }
  else if(reduction_op == "max")
  {
    bins[2 * i] = std::max(bins[i * 2], value);
    bins[2 * i + 1] += 1;
  }
  else if(reduction_op == "avg" || reduction_op == "sum" ||
          reduction_op == "pdf")
  {
    bins[2 * i] += value;
    bins[2 * i + 1] += 1;
  }
  else if(reduction_op == "rms")
  {
    bins[2 * i] += value * value;
    bins[2 * i + 1] += 1;
  }
  else if(reduction_op == "var" || reduction_op == "std")
  {
    bins[3 * i] += value * value;
    bins[3 * i + 1] += value;
    bins[3 * i + 2] += 1;
  }
}

// reduction_op: sum, min, max, avg, pdf, std, var, rms
conduit::Node
binning(const conduit::Node &dataset,
        conduit::Node &bin_axes,
        const std::string &reduction_var,
        const std::string &reduction_op,
        const double empty_bin_val,
        const std::string &component)
{
  std::vector<std::string> var_names = bin_axes.child_names();
  if(!reduction_var.empty())
  {
    var_names.push_back(reduction_var);
  }
  const conduit::Node &topo_and_assoc =
      global_topo_and_assoc(dataset, var_names);
  const std::string topo_name = topo_and_assoc["topo_name"].as_string();
  const std::string assoc_str = topo_and_assoc["assoc_str"].as_string();

  const conduit::Node &bounds = global_bounds(dataset, topo_name);
  const double *min_coords = bounds["min_coords"].value();
  const double *max_coords = bounds["max_coords"].value();
  const std::string axes[3][3] = {
      {"x", "i", "dx"}, {"y", "j", "dy"}, {"z", "k", "dz"}};
  // populate min_val, max_val, for x,y,z
  for(int axis_num = 0; axis_num < 3; ++axis_num)
  {
    if(bin_axes.has_path(axes[axis_num][0]))
    {
      conduit::Node &axis = bin_axes[axes[axis_num][0]];

      if(axis.has_path("bins"))
      {
        // rectilinear binning was specified
        continue;
      }

      if(min_coords[axis_num] == std::numeric_limits<double>::max())
      {
        ASCENT_ERROR("Could not finds bounds for axis: "
                     << axes[axis_num][0]
                     << ". It probably doesn't exist in the topology: "
                     << topo_name);
      }

      if(!axis.has_path("min_val"))
      {
        axis["min_val"] = min_coords[axis_num];
      }

      if(!axis.has_path("max_val"))
      {
        // We add eps because the last bin isn't inclusive
        double min_val = axis["min_val"].to_float64();
        double length = max_coords[axis_num] - min_val;
        double eps = length * 1e-8;
        axis["max_val"] = max_coords[axis_num] + eps;
      }
    }
  }

  int num_axes = bin_axes.number_of_children();

  // create bins
  size_t num_bins = 1;
  for(int axis_index = 0; axis_index < num_axes; ++axis_index)
  {
    if(bin_axes.child(axis_index).has_path("num_bins"))
    {
      // uniform axis
      num_bins *= bin_axes.child(axis_index)["num_bins"].as_int32();
    }
    else
    {
      // rectilinear axis
      num_bins *=
          bin_axes.child(axis_index)["bins"].dtype().number_of_elements() - 1;
    }
  }
  // number of variables held per bin (e.g. sum and cnt for average)
  int num_bin_vars = 2;
  if(reduction_op == "var" || reduction_op == "std")
  {
    num_bin_vars = 3;
  }
  const int bins_size = num_bins * num_bin_vars;
  double *bins = new double[bins_size]();

  for(int dom_index = 0; dom_index < dataset.number_of_children(); ++dom_index)
  {
    const conduit::Node &dom = dataset.child(dom_index);

    conduit::Node n_homes;
    populate_homes(dom, bin_axes, topo_name, assoc_str, n_homes);

    if(n_homes.has_path("error"))
    {
      ASCENT_INFO("Binning: not binning domain "
                  << dom_index << " because field: '"
                  << n_homes["error/field_name"].to_string()
                  << "' was not found.");
      continue;
    }
    const int *homes = n_homes.as_int_ptr();
    const int homes_size = n_homes.dtype().number_of_elements();

    // update bins
    if(reduction_var.empty())
    {
#ifdef ASCENT_USE_OPENMP
#pragma omp parallel for
#endif
      for(int i = 0; i < homes_size; ++i)
      {
        if(homes[i] != -1)
        {
          update_bin(bins, homes[i], 1, reduction_op);
        }
      }
    }
    else if(dom.has_path("fields/" + reduction_var))
    {
      const std::string comp_path = component == "" ? "" : "/" + component;
      const std::string values_path
        = "fields/" + reduction_var + "/values" + comp_path;

      if(dom[values_path].dtype().is_float32())
      {
        const conduit::float32_array values = dom[values_path].value();
#ifdef ASCENT_USE_OPENMP
#pragma omp parallel for
#endif
        for(int i = 0; i < homes_size; ++i)
        {
          if(homes[i] != -1)
          {
            update_bin(bins, homes[i], values[i], reduction_op);
          }
        }
      }
      else
      {
        const conduit::float64_array values = dom[values_path].value();
#ifdef ASCENT_USE_OPENMP
#pragma omp parallel for
#endif
        for(int i = 0; i < homes_size; ++i)
        {
          if(homes[i] != -1)
          {
            update_bin(bins, homes[i], values[i], reduction_op);
          }
        }
      }
    }
    else if(is_xyz(reduction_var))
    {
      int coord = reduction_var[0] - 'x';
#ifdef ASCENT_USE_OPENMP
#pragma omp parallel for
#endif
      for(int i = 0; i < homes_size; ++i)
      {
        conduit::Node n_loc;
        if(assoc_str == "vertex")
        {
          n_loc = vert_location(dom, i, topo_name);
        }
        else if(assoc_str == "element")
        {
          n_loc = element_location(dom, i, topo_name);
        }
        const double *loc = n_loc.value();
        if(homes[i] != -1)
        {
          update_bin(bins, homes[i], loc[coord], reduction_op);
        }
      }
    }
    else
    {
      ASCENT_INFO("Binning: not binning domain "
                  << dom_index << " because field: '" << reduction_var
                  << "' was not found.");
    }
  }

#ifdef ASCENT_MPI_ENABLED
  MPI_Comm mpi_comm = MPI_Comm_f2c(flow::Workspace::default_mpi_comm());
  double *global_bins = new double[bins_size];
  if(reduction_op == "sum" || reduction_op == "pdf" || reduction_op == "avg" ||
     reduction_op == "std" || reduction_op == "var" || reduction_op == "rms")
  {
    MPI_Allreduce(bins, global_bins, bins_size, MPI_DOUBLE, MPI_SUM, mpi_comm);
  }
  else if(reduction_op == "min")
  {
    MPI_Allreduce(bins, global_bins, bins_size, MPI_DOUBLE, MPI_MIN, mpi_comm);
  }
  else if(reduction_op == "max")
  {
    MPI_Allreduce(bins, global_bins, bins_size, MPI_DOUBLE, MPI_MAX, mpi_comm);
  }
  delete[] bins;
  bins = global_bins;
#endif

  conduit::Node res;
  res["value"].set(conduit::DataType::c_double(num_bins));
  double *res_bins = res["value"].value();
  if(reduction_op == "pdf")
  {
    double total = 0;
#ifdef ASCENT_USE_OPENMP
#pragma omp parallel for reduction(+ : total)
#endif
    for(int i = 0; i < num_bins; ++i)
    {
      total += bins[2 * i];
    }
#ifdef ASCENT_USE_OPENMP
#pragma omp parallel for
#endif
    for(int i = 0; i < num_bins; ++i)
    {
      if(bins[2 * i + 1] == 0)
      {
        res_bins[i] = empty_bin_val;
      }
      else
      {
        res_bins[i] = bins[2 * i] / total;
      }
    }
  }
  else if(reduction_op == "sum" || reduction_op == "min" ||
          reduction_op == "max")
  {
#ifdef ASCENT_USE_OPENMP
#pragma omp parallel for
#endif
    for(int i = 0; i < num_bins; ++i)
    {
      if(bins[2 * i + 1] == 0)
      {
        res_bins[i] = empty_bin_val;
      }
      else
      {
        res_bins[i] = bins[2 * i];
      }
    }
  }
  else if(reduction_op == "avg")
  {
#ifdef ASCENT_USE_OPENMP
#pragma omp parallel for
#endif
    for(int i = 0; i < num_bins; ++i)
    {
      const double sumX = bins[2 * i];
      const double n = bins[2 * i + 1];
      if(n == 0)
      {
        res_bins[i] = empty_bin_val;
      }
      else
      {
        res_bins[i] = sumX / n;
      }
    }
  }
  else if(reduction_op == "rms")
  {
#ifdef ASCENT_USE_OPENMP
#pragma omp parallel for
#endif
    for(int i = 0; i < num_bins; ++i)
    {
      const double sumX = bins[2 * i];
      const double n = bins[2 * i + 1];
      if(n == 0)
      {
        res_bins[i] = empty_bin_val;
      }
      else
      {
        res_bins[i] = std::sqrt(sumX / n);
      }
    }
  }
  else if(reduction_op == "var")
  {
#ifdef ASCENT_USE_OPENMP
#pragma omp parallel for
#endif
    for(int i = 0; i < num_bins; ++i)
    {
      const double sumX2 = bins[3 * i];
      const double sumX = bins[3 * i + 1];
      const double n = bins[3 * i + 2];
      if(n == 0)
      {
        res_bins[i] = empty_bin_val;
      }
      else
      {
        res_bins[i] = (sumX2 / n) - std::pow(sumX / n, 2);
      }
    }
  }
  else if(reduction_op == "std")
  {
#ifdef ASCENT_USE_OPENMP
#pragma omp parallel for
#endif
    for(int i = 0; i < num_bins; ++i)
    {
      const double sumX2 = bins[3 * i];
      const double sumX = bins[3 * i + 1];
      const double n = bins[3 * i + 2];
      if(n == 0)
      {
        res_bins[i] = empty_bin_val;
      }
      else
      {
        res_bins[i] = std::sqrt((sumX2 / n) - std::pow(sumX / n, 2));
      }
    }
  }
  res["association"] = assoc_str;
  delete[] bins;
  return res;
}

void
paint_binning(const conduit::Node &binning, conduit::Node &dataset)
{
  const conduit::Node &bin_axes = binning["attrs/bin_axes/value"];

  // get assoc_str and topo_name
  std::vector<std::string> axis_names = bin_axes.child_names();
  bool all_xyz = true;
  for(const std::string &axis_name : axis_names)
  {
    all_xyz &= is_xyz(axis_name);
  }
  std::string topo_name;
  std::string assoc_str;
  if(all_xyz)
  {
    // pick the first topology from the first domain and use the association
    // from the binning
    topo_name = dataset.child(0)["topologies"].child(0).name();
    assoc_str = binning["attrs/association/value"].as_string();
  }
  else
  {
    const conduit::Node &topo_and_assoc =
        global_topo_and_assoc(dataset, axis_names);
    topo_name = topo_and_assoc["topo_name"].as_string();
    assoc_str = topo_and_assoc["assoc_str"].as_string();
  }

  const double *bins = binning["attrs/value/value"].as_double_ptr();

  for(int dom_index = 0; dom_index < dataset.number_of_children(); ++dom_index)
  {
    conduit::Node &dom = dataset.child(dom_index);

    conduit::Node n_homes;
    populate_homes(dom, bin_axes, topo_name, assoc_str, n_homes);
    if(n_homes.has_path("error"))
    {
      ASCENT_INFO("Binning: not painting domain "
                  << dom_index << " because field: '"
                  << n_homes["error/field_name"].to_string()
                  << "' was not found.");
      continue;
    }
    const int *homes = n_homes.as_int_ptr();
    const int homes_size = n_homes.dtype().number_of_elements();

    std::string reduction_var =
        binning["attrs/reduction_var/value"].as_string();
    if(reduction_var.empty())
    {
      reduction_var = "cnt";
    }
    const std::string field_name =
        "painted_" + reduction_var + "_" +
        binning["attrs/reduction_op/value"].as_string();
    dom["fields/" + field_name + "/association"] = assoc_str;
    dom["fields/" + field_name + "/topology"] = topo_name;
    dom["fields/" + field_name + "/values"].set(
        conduit::DataType::float64(homes_size));
    conduit::float64_array values =
        dom["fields/" + field_name + "/values"].value();
#ifdef ASCENT_USE_OPENMP
#pragma omp parallel for
#endif
    for(int i = 0; i < homes_size; ++i)
    {
      values[i] = bins[homes[i]];
    }
  }

  conduit::Node info;
  if(!conduit::blueprint::verify("mesh", dataset, info))
  {
    info.print();
    ASCENT_ERROR(
        "Failed to verify mesh after painting binning back on the mesh.");
  }
}

void
binning_mesh(const conduit::Node &binning, conduit::Node &mesh)
{
  int num_axes = binning["attrs/bin_axes/value"].number_of_children();

  if(num_axes > 3)
  {
    ASCENT_ERROR(
        "Binning mesh: can only construct meshes with 3 or fewer axes.");
  }

  const std::string axes[3][3] = {
      {"x", "i", "dx"}, {"y", "j", "dy"}, {"z", "k", "dz"}};
  // create coordinate set turn uniform axes to rectiliear
  mesh["coordsets/binning_coords/type"] = "rectilinear";
  for(int i = 0; i < num_axes; ++i)
  {
    const conduit::Node &axis = binning["attrs/bin_axes/value"].child(i);
    if(axis.has_path("bins"))
    {
      // rectilinear
      mesh["coordsets/binning_coords/values/" + axes[i][0]] = axis["bins"];
    }
    else
    {
      // uniform
      const int dim = axis["num_bins"].as_int32() + 1;
      const double delta =
          (axis["max_val"].to_float64() - axis["min_val"].to_float64()) /
          (dim - 1);
      mesh["coordsets/binning_coords/values/" + axes[i][0]].set(
          conduit::DataType::c_double(dim));
      double *bins =
          mesh["coordsets/binning_coords/values/" + axes[i][0]].value();
      for(int j = 0; j < dim; ++j)
      {
        bins[j] = axis["min_val"].to_float64() + j * delta;
      }
    }
  }

  // create topology
  mesh["topologies/binning_topo/type"] = "rectilinear";
  mesh["topologies/binning_topo/coordset"] = "binning_coords";

  // create field
  std::string reduction_var = binning["attrs/reduction_var/value"].as_string();
  if(reduction_var.empty())
  {
    reduction_var = "cnt";
  }
  const std::string field_name =
      reduction_var + "_" + binning["attrs/reduction_op/value"].as_string();
  mesh["fields/" + field_name + "/association"] = "element";
  mesh["fields/" + field_name + "/topology"] = "binning_topo";
  mesh["fields/" + field_name + "/values"].set(binning["attrs/value/value"]);

  conduit::Node info;
  if(!conduit::blueprint::verify("mesh", mesh, info))
  {
    info.print();
    ASCENT_ERROR("Failed to create valid binning mesh.");
  }
}

conduit::Node
field_entropy(const conduit::Node &hist)
>>>>>>> 2ee58cc6
{
  std::vector<std::string> names = dataset.child(0)["topologies"].child_names();
  std::stringstream ss;
  ss << "[";
  for(int i = 0; i < names.size(); ++i)
  {
    ss << names[i];
    if(i < names.size() - 1)
    {
      ss << ", ";
    }
  }
  ss << "]";
  return ss.str();
}

<<<<<<< HEAD
std::string
known_fields(const conduit::Node &dataset)
{
  std::vector<std::string> names = dataset.child(0)["fields"].child_names();
  std::stringstream ss;
  ss << "[";
  for(int i = 0; i < names.size(); ++i)
=======
#ifdef ASCENT_USE_OPENMP
#pragma omp parallel for reduction(+ : entropy)
#endif
  for(int b = 0; b < num_bins; ++b)
>>>>>>> 2ee58cc6
  {
    ss << names[i];
    if(i < names.size() - 1)
    {
      ss << ", ";
    }
  }
  ss << "]";
  return ss.str();
}

// TODO If someone names their fields x,y,z things will go wrong
bool
is_xyz(const std::string &axis_name)
{
  return axis_name == "x" || axis_name == "y" || axis_name == "z";
}

int
num_points(const conduit::Node &domain, const std::string &topo_name)
{
  int res = 0;

  const conduit::Node &n_topo = domain["topologies/" + topo_name];

<<<<<<< HEAD
  const std::string c_name = n_topo["coordset"].as_string();
  const conduit::Node n_coords = domain["coordsets/" + c_name];
  const std::string c_type = n_coords["type"].as_string();

  if(c_type == "uniform")
=======
  double *pdf = new double[num_bins]();

#ifdef ASCENT_USE_OPENMP
#pragma omp parallel for
#endif
  for(int b = 0; b < num_bins; ++b)
>>>>>>> 2ee58cc6
  {
    res = n_coords["dims/i"].to_int32();
    if(n_coords.has_path("dims/j"))
    {
      res *= n_coords["dims/j"].to_int32();
    }
    if(n_coords.has_path("dims/k"))
    {
      res *= n_coords["dims/k"].to_int32();
    }
  }

<<<<<<< HEAD
  if(c_type == "rectilinear")
  {
    res = n_coords["values/x"].dtype().number_of_elements();
=======
  conduit::Node res;
  res["value"].set(pdf, num_bins);
  res["min_val"] = min_val;
  res["max_val"] = max_val;
  res["num_bins"] = num_bins;
  delete[] pdf;
  return res;
}

conduit::Node
field_cdf(const conduit::Node &hist)
{
  const double *hist_bins = hist["attrs/value/value"].value();
  const int num_bins = hist["attrs/num_bins/value"].to_int32();
  double min_val = hist["attrs/min_val/value"].to_float64();
  double max_val = hist["attrs/max_val/value"].to_float64();

  double sum = array_sum(hist["attrs/value/value"])["value"].to_float64();
>>>>>>> 2ee58cc6

    if(n_coords.has_path("values/y"))
    {
      res *= n_coords["values/y"].dtype().number_of_elements();
    }

<<<<<<< HEAD
    if(n_coords.has_path("values/z"))
    {
      res *= n_coords["values/z"].dtype().number_of_elements();
    }
  }

  if(c_type == "explicit")
=======
  double *cdf = new double[num_bins]();

  // TODO can this be parallel?
  for(int b = 0; b < num_bins; ++b)
>>>>>>> 2ee58cc6
  {
    res = n_coords["values/x"].dtype().number_of_elements();
  }

<<<<<<< HEAD
  return res;
}

int
num_cells(const conduit::Node &domain, const std::string &topo_name)
=======
  conduit::Node res;
  res["value"].set(cdf, num_bins);
  res["min_val"] = min_val;
  res["max_val"] = max_val;
  res["num_bins"] = num_bins;
  delete[] cdf;
  return res;
}

// this only makes sense on a count histogram
conduit::Node
quantile(const conduit::Node &cdf,
         const double val,
         const std::string &interpolation)
>>>>>>> 2ee58cc6
{
  const conduit::Node &n_topo = domain["topologies/" + topo_name];
  const std::string topo_type = n_topo["type"].as_string();

  int res = -1;

  if(topo_type == "unstructured")
  {
    const std::string shape = n_topo["elements/shape"].as_string();
    const int conn_size =
        n_topo["elements/connectivity"].dtype().number_of_elements();
    const int per_cell = detail::get_num_indices(shape);
    res = conn_size / per_cell;
  }

<<<<<<< HEAD
  if(topo_type == "points")
  {
    return num_points(domain, topo_name);
  }

  const std::string c_name = n_topo["coordset"].as_string();
  const conduit::Node n_coords = domain["coordsets/" + c_name];

  if(topo_type == "uniform")
  {
    res = n_coords["dims/i"].to_int32() - 1;
    if(n_coords.has_path("dims/j"))
=======
  for(; cdf_bins[bin] < val; ++bin)
    ;
  // we overshot
  if(cdf_bins[bin] > val)
    --bin;
  // i and j are the bin boundaries
  double i = min_val + bin * (max_val - min_val) / num_bins;
  double j = min_val + (bin + 1) * (max_val - min_val) / num_bins;

  if(interpolation == "linear")
  {
    if(cdf_bins[bin + 1] - cdf_bins[bin] == 0)
>>>>>>> 2ee58cc6
    {
      res *= n_coords["dims/j"].to_int32() - 1;
    }
    if(n_coords.has_path("dims/k"))
    {
<<<<<<< HEAD
      res *= n_coords["dims/k"].to_int32() - 1;
=======
      res["value"] = i + (j - i) * (val - cdf_bins[bin]) /
                             (cdf_bins[bin + 1] - cdf_bins[bin]);
>>>>>>> 2ee58cc6
    }
  }

  if(topo_type == "rectilinear")
  {
    res = n_coords["values/x"].dtype().number_of_elements() - 1;

    if(n_coords.has_path("values/y"))
    {
      res *= n_coords["values/y"].dtype().number_of_elements() - 1;
    }

    if(n_coords.has_path("values/z"))
    {
      res *= n_coords["values/z"].dtype().number_of_elements() - 1;
    }
  }

  if(topo_type == "structured")
  {
<<<<<<< HEAD
    res = n_topo["elements/dims/i"].to_int32() - 1;
    if(n_topo.has_path("elements/dims/j"))
    {
      res *= n_topo["elements/dims/j"].to_int32() - 1;
    }
    if(n_topo.has_path("elements/dims/k"))
    {
      res *= n_topo["elements/dims/k"].to_int32() - 1;
    }
=======
    res["value"] = (val - i < j - val) ? i : j;
>>>>>>> 2ee58cc6
  }

  return res;
}

conduit::Node
<<<<<<< HEAD
field_histogram(const conduit::Node &dataset,
                const std::string &field,
                const double &min_val,
                const double &max_val,
                const int &num_bins)
=======
field_nan_count(const conduit::Node &dataset, const std::string &field)
>>>>>>> 2ee58cc6
{

  double *bins = new double[num_bins]();

  for(int i = 0; i < dataset.number_of_children(); ++i)
  {
    const conduit::Node &dom = dataset.child(i);
    if(dom.has_path("fields/" + field))
    {
      const std::string path = "fields/" + field + "/values";
      conduit::Node res;
      res = array_histogram(dom[path], min_val, max_val, num_bins);

      double *dom_hist = res["value"].value();
#ifdef ASCENT_USE_OPENMP
#pragma omp parallel for
#endif
      for(int bin_index = 0; bin_index < num_bins; ++bin_index)
      {
        bins[bin_index] += dom_hist[bin_index];
      }
    }
  }
  conduit::Node res;

#ifdef ASCENT_MPI_ENABLED
  double *global_bins = new double[num_bins];

  MPI_Comm mpi_comm = MPI_Comm_f2c(flow::Workspace::default_mpi_comm());
  MPI_Allreduce(bins, global_bins, num_bins, MPI_INT, MPI_SUM, mpi_comm);

  delete[] bins;
  bins = global_bins;
#endif
  res["value"].set(bins, num_bins);
  res["min_val"] = min_val;
  res["max_val"] = max_val;
  res["num_bins"] = num_bins;
  delete[] bins;
  return res;
}

// returns a Node containing the min, max and dim for x,y,z given a topology
conduit::Node
<<<<<<< HEAD
global_bounds(const conduit::Node &dataset, const std::string &topo_name)
=======
field_inf_count(const conduit::Node &dataset, const std::string &field)
>>>>>>> 2ee58cc6
{
  double min_coords[3] = {std::numeric_limits<double>::max(),
                          std::numeric_limits<double>::max(),
                          std::numeric_limits<double>::max()};
  double max_coords[3] = {std::numeric_limits<double>::lowest(),
                          std::numeric_limits<double>::lowest(),
                          std::numeric_limits<double>::lowest()};
  const std::string axes[3][3] = {
      {"x", "i", "dx"}, {"y", "j", "dy"}, {"z", "k", "dz"}};
  for(int dom_index = 0; dom_index < dataset.number_of_children(); ++dom_index)
  {
    const conduit::Node &dom = dataset.child(dom_index);
    const conduit::Node &n_topo = dom["topologies/" + topo_name];
    const std::string topo_type = n_topo["type"].as_string();
    const std::string coords_name = n_topo["coordset"].as_string();
    const conduit::Node &n_coords = dom["coordsets/" + coords_name];

    if(topo_type == "uniform")
    {
      int num_dims = n_coords["dims"].number_of_children();
      for(int i = 0; i < num_dims; ++i)
      {
        double origin = n_coords["origin/" + axes[i][0]].to_float64();
        int dim = n_coords["dims/" + axes[i][1]].to_int();
        double spacing = n_coords["spacing/" + axes[i][2]].to_float64();

<<<<<<< HEAD
        min_coords[i] = std::min(min_coords[i], origin);
        max_coords[i] = std::max(min_coords[i], origin + (dim - 1) * spacing);
      }
    }
    else if(topo_type == "rectilinear" || topo_type == "structured" ||
            topo_type == "unstructured")
=======
  for(int i = 0; i < dataset.number_of_children(); ++i)
  {
    const conduit::Node &dom = dataset.child(i);
    if(dom.has_path("fields/" + field))
>>>>>>> 2ee58cc6
    {
      int num_dims = n_coords["values"].number_of_children();
      for(int i = 0; i < num_dims; ++i)
      {
        const std::string axis_path = "values/" + axes[i][0];
        min_coords[i] = std::min(
            min_coords[i], array_min(n_coords[axis_path])["value"].as_double());
        max_coords[i] = std::max(
            max_coords[i], array_max(n_coords[axis_path])["value"].as_double());
      }
    }
    else
    {
      ASCENT_ERROR("The Architect: unknown topology type: '" << topo_type
                                                             << "'");
    }
  }
#ifdef ASCENT_MPI_ENABLED
  MPI_Comm mpi_comm = MPI_Comm_f2c(flow::Workspace::default_mpi_comm());
  MPI_Allreduce(MPI_IN_PLACE, min_coords, 3, MPI_DOUBLE, MPI_MIN, mpi_comm);
  MPI_Allreduce(MPI_IN_PLACE, max_coords, 3, MPI_DOUBLE, MPI_MAX, mpi_comm);
#endif
  conduit::Node res;
  res["max_coords"].set(max_coords, 3);
  res["min_coords"].set(min_coords, 3);
  return res;
}

// get the association and topology and ensure they are the same
conduit::Node
<<<<<<< HEAD
global_topo_and_assoc(const conduit::Node &dataset,
                      const std::vector<std::string> field_names,
                      bool required)
=======
field_min(const conduit::Node &dataset, const std::string &field)
>>>>>>> 2ee58cc6
{
  std::string assoc_str;
  std::string topo_name;
  for(int dom_index = 0; dom_index < dataset.number_of_children(); ++dom_index)
  {
<<<<<<< HEAD
    const conduit::Node &dom = dataset.child(dom_index);
    for(const std::string &field_name : field_names)
=======
    const conduit::Node &dom = dataset.child(i);
    if(dom.has_path("fields/" + field))
>>>>>>> 2ee58cc6
    {
      if(dom.has_path("fields/" + field_name))
      {
        const std::string cur_assoc_str =
            dom["fields/" + field_name + "/association"].as_string();
        if(assoc_str.empty())
        {
          assoc_str = cur_assoc_str;
        }
        else if(assoc_str != cur_assoc_str)
        {
          ASCENT_ERROR("All fields must have the same association.");
        }

        const std::string cur_topo_name =
            dom["fields/" + field_name + "/topology"].as_string();
        if(topo_name.empty())
        {
          topo_name = cur_topo_name;
        }
        else if(topo_name != cur_topo_name)
        {
          ASCENT_ERROR("All fields must have the same topology.");
        }
      }
    }
  }
#ifdef ASCENT_MPI_ENABLED
  int rank;
  MPI_Comm mpi_comm = MPI_Comm_f2c(flow::Workspace::default_mpi_comm());
  MPI_Comm_rank(mpi_comm, &rank);

  struct MaxLoc
  {
    double size;
    int rank;
  };

  // there is no MPI_INT_INT so shove the "small" size into double
  MaxLoc maxloc = {(double)topo_name.length(), rank};
  MaxLoc maxloc_res;
  MPI_Allreduce(&maxloc, &maxloc_res, 1, MPI_DOUBLE_INT, MPI_MAXLOC, mpi_comm);

  conduit::Node msg;
  msg["assoc_str"] = assoc_str;
  msg["topo_name"] = topo_name;
  conduit::relay::mpi::broadcast_using_schema(msg, maxloc_res.rank, mpi_comm);

  if(assoc_str != msg["assoc_str"].as_string())
  {
    ASCENT_ERROR("All fields must have the same association.");
  }
  if(topo_name != msg["topo_name"].as_string())
  {
    ASCENT_ERROR("All fields must have the same topology.");
  }
#endif
  if(required && assoc_str.empty())
  {
    ASCENT_ERROR("Could not find required association and topology for the "
                 "given fields.");
  }
  else if(!assoc_str.empty() && assoc_str != "vertex" && assoc_str != "element")
  {
    ASCENT_ERROR("Unknown association: '"
                 << assoc_str
                 << "'. Only supports vertex and element association");
  }

  conduit::Node res;
  res["topo_name"] = topo_name;
  res["assoc_str"] = assoc_str;
  return res;
}

// returns -1 if value lies outside the range
int
get_bin_index(const conduit::float64 value, const conduit::Node &axis)
{
  const bool clamp = axis["clamp"].to_uint8();
  if(axis.has_path("bins"))
  {
    // rectilinear
    const conduit::float64 *bins_begin = axis["bins"].value();
    const conduit::float64 *bins_end =
        bins_begin + axis["bins"].dtype().number_of_elements() - 1;
    // first element greater than value
    const conduit::float64 *res = std::upper_bound(bins_begin, bins_end, value);
    if(clamp)
    {
      if(res <= bins_begin)
      {
        return 0;
      }
      else if(res >= bins_end)
      {
        return bins_end - bins_begin - 1;
      }
    }
    else if(res <= bins_begin || res >= bins_end)
    {
      return -1;
    }
    return (res - 1) - bins_begin;
  }
  // uniform
  const double inv_delta =
      axis["num_bins"].to_float64() /
      (axis["max_val"].to_float64() - axis["min_val"].to_float64());
  const int bin_index =
      static_cast<int>((value - axis["min_val"].to_float64()) * inv_delta);
  if(clamp)
  {
    if(bin_index < 0)
    {
      return 0;
    }
    else if(bin_index >= axis["num_bins"].as_int32())
    {
      return axis["num_bins"].as_int32() - 1;
    }
  }
  else if(bin_index < 0 || bin_index >= axis["num_bins"].as_int32())
  {
    return -1;
  }
  return bin_index;
}

void
populate_homes(const conduit::Node &dom,
               const conduit::Node &bin_axes,
               const std::string &topo_name,
               const std::string &assoc_str,
               conduit::Node &res)
{
  int num_axes = bin_axes.number_of_children();

  // ensure this domain has the necessary fields
  for(int axis_index = 0; axis_index < num_axes; ++axis_index)
  {
    const conduit::Node &axis = bin_axes.child(axis_index);
    const std::string axis_name = axis.name();
    if(!dom.has_path("fields/" + axis_name) && !is_xyz(axis_name))
    {
      // return an error and skip the domain in binning
      conduit::Node res;
      res["error/field_name"] = axis_name;
      return;
    }
  }

  // Calculate the size of homes
  conduit::index_t homes_size = 0;
  if(assoc_str == "vertex")
  {
    homes_size = num_points(dom, topo_name);
  }
  else if(assoc_str == "element")
  {
    homes_size = num_cells(dom, topo_name);
  }

  // each domain has a homes array
  // homes maps each datapoint (or cell) to an index in bins
  res.set(conduit::DataType::c_int(homes_size));
  int *homes = res.value();
  for(int i = 0; i < homes_size; ++i)
  {
    homes[i] = 0;
  }

  int stride = 1;
  for(int axis_index = 0; axis_index < num_axes; ++axis_index)
  {
    const conduit::Node &axis = bin_axes.child(axis_index);
    const std::string axis_name = axis.name();
    if(dom.has_path("fields/" + axis_name))
    {
      std::string values_path = "fields/" + axis_name + "/values";
      if(dom[values_path].dtype().is_float32())
      {
        const conduit::float32_array values = dom[values_path].value();
#ifdef ASCENT_USE_OPENMP
#pragma omp parallel for
#endif
        for(int i = 0; i < values.number_of_elements(); ++i)
        {
          const int bin_index = get_bin_index(values[i], axis);
          if(bin_index != -1)
          {
            homes[i] += bin_index * stride;
          }
          else
          {
            homes[i] = -1;
          }
        }
      }
      else
      {
        const conduit::float64_array values = dom[values_path].value();
#ifdef ASCENT_USE_OPENMP
#pragma omp parallel for
#endif
        for(int i = 0; i < values.number_of_elements(); ++i)
        {
          const int bin_index = get_bin_index(values[i], axis);
          if(bin_index != -1)
          {
            homes[i] += bin_index * stride;
          }
          else
          {
            homes[i] = -1;
          }
        }
      }
    }
    else if(is_xyz(axis_name))
    {
      int coord = axis_name[0] - 'x';
#ifdef ASCENT_USE_OPENMP
#pragma omp parallel for
#endif
      for(int i = 0; i < homes_size; ++i)
      {
        conduit::Node n_loc;
        if(assoc_str == "vertex")
        {
          n_loc = vert_location(dom, i, topo_name);
        }
        else if(assoc_str == "element")
        {
          n_loc = element_location(dom, i, topo_name);
        }
        const double *loc = n_loc.value();
        const int bin_index = get_bin_index(loc[coord], axis);
        if(bin_index != -1)
        {
          homes[i] += bin_index * stride;
        }
        else
        {
          homes[i] = -1;
        }
      }
    }

    if(bin_axes.child(axis_index).has_path("num_bins"))
    {
      // uniform axis
      stride *= bin_axes.child(axis_index)["num_bins"].as_int32();
    }
    else
    {
      // rectilinear axis
      stride *=
          bin_axes.child(axis_index)["bins"].dtype().number_of_elements() - 1;
    }
  }
}

void
update_bin(double *bins,
           const int i,
           const double value,
           const std::string &reduction_op)
{
  if(reduction_op == "cnt" || reduction_op == "pdf")
  {
    bins[i] += 1;
  }
  else if(reduction_op == "min")
  {
    // have to keep track of count anyways in order to detect which bins are
    // empty
    bins[2 * i] = std::min(bins[2 * i], value);
    bins[2 * i + 1] += 1;
  }
  else if(reduction_op == "max")
  {
    bins[2 * i] = std::max(bins[2 * i], value);
    bins[2 * i + 1] += 1;
  }
  else if(reduction_op == "avg" || reduction_op == "sum")
  {
    bins[2 * i] += value;
    bins[2 * i + 1] += 1;
  }
  else if(reduction_op == "rms")
  {
    bins[2 * i] += value * value;
    bins[2 * i + 1] += 1;
  }
  else if(reduction_op == "var" || reduction_op == "std")
  {
    bins[3 * i] += value * value;
    bins[3 * i + 1] += value;
    bins[3 * i + 2] += 1;
  }
}

// reduction_op: cnt, sum, min, max, avg, pdf, std, var, rms
conduit::Node
binning(const conduit::Node &dataset,
        conduit::Node &bin_axes,
        const std::string &reduction_var,
        const std::string &reduction_op,
        const double empty_bin_val)
{
  // for now only support reductions on scalars
  if(!is_xyz(reduction_var) && !is_scalar_field(dataset, reduction_var))
  {
    ASCENT_ERROR("Binning: reduction variable '"
                 << reduction_var
                 << "' must be a scalar field in the dataset or x/y/z.");
  }
  std::vector<std::string> var_names = bin_axes.child_names();
  var_names.push_back(reduction_var);
  const conduit::Node &topo_and_assoc =
      global_topo_and_assoc(dataset, var_names);
  const std::string topo_name = topo_and_assoc["topo_name"].as_string();
  const std::string assoc_str = topo_and_assoc["assoc_str"].as_string();

  const conduit::Node &bounds = global_bounds(dataset, topo_name);
  const double *min_coords = bounds["min_coords"].value();
  const double *max_coords = bounds["max_coords"].value();
  const std::string axes[3][3] = {
      {"x", "i", "dx"}, {"y", "j", "dy"}, {"z", "k", "dz"}};
  // populate min_val, max_val, num_bins for x,y,z
  for(int axis_num = 0; axis_num < 3; ++axis_num)
  {
    if(bin_axes.has_path(axes[axis_num][0]))
    {
      conduit::Node &axis = bin_axes[axes[axis_num][0]];

      if(axis.has_path("bins"))
      {
        // rectilinear binning was specified
        continue;
      }

      if(min_coords[axis_num] == std::numeric_limits<double>::max())
      {
        ASCENT_ERROR("Could not finds bounds for axis: "
                     << axes[axis_num][0]
                     << ". It probably doesn't exist in the topology: "
                     << topo_name);
      }

      if(!axis.has_path("min_val"))
      {
        axis["min_val"] = min_coords[axis_num];
      }

      if(!axis.has_path("max_val"))
      {
        // We add 1 because the last bin isn't inclusive
        axis["max_val"] = max_coords[axis_num] + 1.0;
      }

      if(!axis.has_path("num_bins"))
      {
        axis["num_bins"] = 256;
      }
    }
  }

  int num_axes = bin_axes.number_of_children();

  // populate min_val, max_val, num_bins for other axis fields
  for(int axis_index = 0; axis_index < num_axes; ++axis_index)
  {
    conduit::Node &axis = bin_axes.child(axis_index);
    const std::string axis_name = axis.name();
    if(!is_xyz(axis_name) && !axis.has_path("bins"))
    {
      if(!axis.has_path("min_val"))
      {
        axis["min_val"] = field_min(dataset, axis_name)["value"];
      }
      if(!axis.has_path("max_val"))
      {
        axis["max_val"] =
            field_max(dataset, axis_name)["value"].to_float64() + 1.0;
      }
      if(!axis.has_path("num_bins"))
      {
        axis["num_bins"] =
            axis["max_val"].to_int32() - axis["min_val"].to_int32();
      }
    }
  }

  // create bins
  size_t num_bins = 1;
  for(int axis_index = 0; axis_index < num_axes; ++axis_index)
  {
    if(bin_axes.child(axis_index).has_path("num_bins"))
    {
      // uniform axis
      num_bins *= bin_axes.child(axis_index)["num_bins"].as_int32();
    }
    else
    {
      // rectilinear axis
      num_bins *=
          bin_axes.child(axis_index)["bins"].dtype().number_of_elements() - 1;
    }
  }
  // number of variables held per bin (e.g. sum and cnt for average)
  int num_bin_vars = 2;
  if(reduction_op == "cnt" || reduction_op == "pdf")
  {
    num_bin_vars = 1;
  }
  else if(reduction_op == "var" || reduction_op == "std")
  {
    num_bin_vars = 3;
  }
  const int bins_size = num_bins * num_bin_vars;
  double *bins = new double[bins_size]();

  for(int dom_index = 0; dom_index < dataset.number_of_children(); ++dom_index)
  {
    const conduit::Node &dom = dataset.child(dom_index);

    conduit::Node n_homes;
    populate_homes(dom, bin_axes, topo_name, assoc_str, n_homes);
    if(n_homes.has_path("error"))
    {
      ASCENT_INFO("Binning: not binning domain "
                  << dom_index << " because field: '"
                  << n_homes["error/field_name"].to_string()
                  << "' was not found.");
      continue;
    }
    const int *homes = n_homes.as_int_ptr();
    const int homes_size = n_homes.dtype().number_of_elements();

    // update bins
    if(dom.has_path("fields/" + reduction_var))
    {
      const std::string values_path = "fields/" + reduction_var + "/values";
      if(dom[values_path].dtype().is_float32())
      {
        const conduit::float32_array values = dom[values_path].value();
#ifdef ASCENT_USE_OPENMP
#pragma omp parallel for
#endif
        for(int i = 0; i < homes_size; ++i)
        {
          if(homes[i] != -1)
          {
            update_bin(bins, homes[i], values[i], reduction_op);
          }
        }
      }
      else
      {
        const conduit::float64_array values = dom[values_path].value();
#ifdef ASCENT_USE_OPENMP
#pragma omp parallel for
#endif
        for(int i = 0; i < homes_size; ++i)
        {
          if(homes[i] != -1)
          {
            update_bin(bins, homes[i], values[i], reduction_op);
          }
        }
      }
    }
    else if(is_xyz(reduction_var))
    {
      int coord = reduction_var[0] - 'x';
#ifdef ASCENT_USE_OPENMP
#pragma omp parallel for
#endif
      for(int i = 0; i < homes_size; ++i)
      {
        conduit::Node n_loc;
        if(assoc_str == "vertex")
        {
          n_loc = vert_location(dom, i, topo_name);
        }
        else if(assoc_str == "element")
        {
          n_loc = element_location(dom, i, topo_name);
        }
        const double *loc = n_loc.value();
        if(homes[i] != -1)
        {
          update_bin(bins, homes[i], loc[coord], reduction_op);
        }
      }
    }
    else
    {
      ASCENT_ERROR("Field '" << reduction_var << "' not found in all domains");
    }
  }

#ifdef ASCENT_MPI_ENABLED
  MPI_Comm mpi_comm = MPI_Comm_f2c(flow::Workspace::default_mpi_comm());
  double *global_bins = new double[bins_size];
  if(reduction_op == "cnt" || reduction_op == "sum" || reduction_op == "pdf" ||
     reduction_op == "avg" || reduction_op == "std" || reduction_op == "var" ||
     reduction_op == "rms")
  {
    MPI_Allreduce(bins, global_bins, bins_size, MPI_DOUBLE, MPI_SUM, mpi_comm);
  }
  else if(reduction_op == "min")
  {
    MPI_Allreduce(bins, global_bins, bins_size, MPI_DOUBLE, MPI_MIN, mpi_comm);
  }
  else if(reduction_op == "max")
  {
    MPI_Allreduce(bins, global_bins, bins_size, MPI_DOUBLE, MPI_MAX, mpi_comm);
  }
  delete[] bins;
  bins = global_bins;
#endif

  conduit::Node res;
  res["value"].set(conduit::DataType::c_double(num_bins));
  double *res_bins = res["value"].value();
  if(reduction_op == "cnt")
  {
#ifdef ASCENT_USE_OPENMP
#pragma omp parallel for
#endif
    for(int i = 0; i < num_bins; ++i)
    {
      res_bins[i] = bins[i];
    }
  }
  else if(reduction_op == "pdf")
  {
    int n = 0;
#ifdef ASCENT_USE_OPENMP
#pragma omp parallel for reduction(+ : n)
#endif
    for(int i = 0; i < num_bins; ++i)
    {
      n += bins[i];
    }
#ifdef ASCENT_USE_OPENMP
#pragma omp parallel for
#endif
    for(int i = 0; i < num_bins; ++i)
    {
      res_bins[i] = bins[i] / n;
    }
  }
  else if(reduction_op == "sum" || reduction_op == "min" ||
          reduction_op == "max")
  {
#ifdef ASCENT_USE_OPENMP
#pragma omp parallel for
#endif
    for(int i = 0; i < num_bins; ++i)
    {
      if(bins[2 * i + 1] == 0)
      {
        res_bins[i] = empty_bin_val;
      }
      else
      {
        res_bins[i] = bins[2 * i];
      }
    }
  }
  else if(reduction_op == "avg")
  {
#ifdef ASCENT_USE_OPENMP
#pragma omp parallel for
#endif
    for(int i = 0; i < num_bins; ++i)
    {
      const double sumX = bins[2 * i];
      const double n = bins[2 * i + 1];
      if(n == 0)
      {
        res_bins[i] = empty_bin_val;
      }
      else
      {
        res_bins[i] = sumX / n;
      }
    }
  }
  else if(reduction_op == "rms")
  {
#ifdef ASCENT_USE_OPENMP
#pragma omp parallel for
#endif
    for(int i = 0; i < num_bins; ++i)
    {
      const double sumX = bins[2 * i];
      const double n = bins[2 * i + 1];
      if(n == 0)
      {
        res_bins[i] = empty_bin_val;
      }
      else
      {
        res_bins[i] = std::sqrt(sumX / n);
      }
    }
  }
  else if(reduction_op == "var")
  {
#ifdef ASCENT_USE_OPENMP
#pragma omp parallel for
#endif
    for(int i = 0; i < num_bins; ++i)
    {
      const double sumX2 = bins[3 * i];
      const double sumX = bins[3 * i + 1];
      const double n = bins[3 * i + 2];
      if(n == 0)
      {
        res_bins[i] = empty_bin_val;
      }
      else
      {
        res_bins[i] = (sumX2 / n) - std::pow(sumX / n, 2);
      }
    }
  }
  else if(reduction_op == "std")
  {
#ifdef ASCENT_USE_OPENMP
#pragma omp parallel for
#endif
    for(int i = 0; i < num_bins; ++i)
    {
      const double sumX2 = bins[3 * i];
      const double sumX = bins[3 * i + 1];
      const double n = bins[3 * i + 2];
      if(n == 0)
      {
        res_bins[i] = empty_bin_val;
      }
      else
      {
        res_bins[i] = std::sqrt((sumX2 / n) - std::pow(sumX / n, 2));
      }
    }
  }
  res["bin_axes"] = bin_axes;
  res["association"] = assoc_str;
  delete[] bins;
  return res;
}

void
paint_binning(const conduit::Node &binning,
              conduit::Node &dataset,
              const std::string &field_name,
              const std::string &topo_name,
              const std::string &assoc_str)
{
  const conduit::Node &bin_axes = binning["attrs/bin_axes/value"];

  // get assoc_str and topo_name
  std::vector<std::string> axis_names = bin_axes.child_names();
  bool all_xyz = true;
  for(const std::string &axis_name : axis_names)
  {
    all_xyz &= is_xyz(axis_name);
  }

  std::string new_topo_name;
  std::string new_assoc_str;
  if(all_xyz)
  {
    if(!topo_name.empty())
    {
      new_topo_name = topo_name;
    }
    else if(dataset.child(0)["topologies"].number_of_children() == 1)
    {
      new_topo_name = dataset.child(0)["topologies"].child(0).name();
    }
    else
    {
      ASCENT_ERROR(
          "Please specify a topology to paint onto. The topology could not "
          "be inferred because the bin axes are a subset of x, y, z. Known "
          "topologies: "
          << known_topos(dataset));
    }

    if(!assoc_str.empty())
    {
      new_assoc_str = assoc_str;
    }
    else
    {
      // and use the association from the binning
      new_assoc_str = binning["attrs/association/value"].as_string();
    }
  }
  else
  {
    const conduit::Node &topo_and_assoc =
        global_topo_and_assoc(dataset, axis_names);
    new_topo_name = topo_and_assoc["topo_name"].as_string();
    new_assoc_str = topo_and_assoc["assoc_str"].as_string();
    if(new_topo_name != topo_name)
    {
      ASCENT_ERROR(
          "The specified topology '"
          << topo_name
          << "' does not have the required fields specified in the bin axes: "
          << bin_axes.to_yaml() << ". Did you mean to use '" << new_topo_name
          << "'?");
    }
    if(new_assoc_str != assoc_str)
    {
      ASCENT_ERROR(
          "The specified association '"
          << assoc_str
          << "' conflicts with the association of the fields of the bin axes:"
          << bin_axes.to_yaml() << ". Did you mean to use '" << new_assoc_str
          << "'?");
    }
  }

  const double *bins = binning["attrs/value/value"].as_double_ptr();

  for(int dom_index = 0; dom_index < dataset.number_of_children(); ++dom_index)
  {
    conduit::Node &dom = dataset.child(dom_index);

    conduit::Node n_homes;
    populate_homes(dom, bin_axes, new_topo_name, new_assoc_str, n_homes);
    if(n_homes.has_path("error"))
    {
      ASCENT_INFO("Binning: not painting domain "
                  << dom_index << " because field: '"
                  << n_homes["error/field_name"].to_string()
                  << "' was not found.");
      continue;
    }
    const int *homes = n_homes.as_int_ptr();
    const int homes_size = n_homes.dtype().number_of_elements();

    dom["fields/" + field_name + "/association"] = new_assoc_str;
    dom["fields/" + field_name + "/topology"] = new_topo_name;
    dom["fields/" + field_name + "/values"].set(
        conduit::DataType::float64(homes_size));
    conduit::float64_array values =
        dom["fields/" + field_name + "/values"].value();
#ifdef ASCENT_USE_OPENMP
#pragma omp parallel for
#endif
    for(int i = 0; i < homes_size; ++i)
    {
      values[i] = bins[homes[i]];
    }
  }

  conduit::Node info;
  if(!conduit::blueprint::verify("mesh", dataset, info))
  {
    dataset.print();
    info.print();
    ASCENT_ERROR(
        "Failed to verify mesh after painting binning back on the mesh.");
  }
}

void
binning_mesh(const conduit::Node &binning,
             conduit::Node &mesh,
             const std::string &field_name)
{
  int num_axes = binning["attrs/bin_axes/value"].number_of_children();

  if(num_axes > 3)
  {
    ASCENT_ERROR(
        "Binning mesh: can only construct meshes with 3 or fewer axes.");
  }

  const std::string axes[3][3] = {
      {"x", "i", "dx"}, {"y", "j", "dy"}, {"z", "k", "dz"}};
  // create coordinate set turn uniform axes to rectiliear
  const std::string coords_name = field_name + "_coords";
  mesh["coordsets/" + coords_name + "/type"] = "rectilinear";
  for(int i = 0; i < num_axes; ++i)
  {
    const conduit::Node &axis = binning["attrs/bin_axes/value"].child(i);
    if(axis.has_path("bins"))
    {
      // rectilinear
      mesh["coordsets/" + coords_name + "/values/" + axes[i][0]] = axis["bins"];
    }
    else
    {
      // uniform
      const int dim = axis["num_bins"].as_int32() + 1;
      const double delta =
          (axis["max_val"].to_float64() - axis["min_val"].to_float64()) /
          (dim - 1);
      mesh["coordsets/" + coords_name + "/values/" + axes[i][0]].set(
          conduit::DataType::c_double(dim));
      double *bins =
          mesh["coordsets/" + coords_name + "/values/" + axes[i][0]].value();
      for(int j = 0; j < dim; ++j)
      {
        bins[j] = axis["min_val"].to_float64() + j * delta;
      }
    }
  }

  // create topology
  const std::string topo_name = field_name + "_topo";
  mesh["topologies/" + topo_name + "/type"] = "rectilinear";
  mesh["topologies/" + topo_name + "/coordset"] = coords_name;

  // create field
  mesh["fields/" + field_name + "/association"] = "element";
  mesh["fields/" + field_name + "/topology"] = topo_name;
  mesh["fields/" + field_name + "/values"].set(binning["attrs/value/value"]);

  conduit::Node info;
  if(!conduit::blueprint::verify("mesh", mesh, info))
  {
    mesh.print();
    info.print();
    ASCENT_ERROR("Failed to create valid binning mesh.");
  }
}

conduit::Node
field_entropy(const conduit::Node &hist)
{
  const double *hist_bins = hist["attrs/value/value"].value();
  const int num_bins = hist["attrs/num_bins/value"].to_int32();
  double sum = array_sum(hist["attrs/value/value"])["value"].to_float64();
  double entropy = 0;

#ifdef ASCENT_USE_OPENMP
#pragma omp parallel for reduction(+ : entropy)
#endif
  for(int b = 0; b < num_bins; ++b)
  {
    if(hist_bins[b] != 0)
    {
      double p = hist_bins[b] / sum;
      entropy += -p * std::log(p);
    }
  }

  conduit::Node res;
  res["value"] = entropy;
  return res;
}

conduit::Node
field_pdf(const conduit::Node &hist)
{
  const double *hist_bins = hist["attrs/value/value"].value();
  const int num_bins = hist["attrs/num_bins/value"].to_int32();
  double min_val = hist["attrs/min_val/value"].to_float64();
  double max_val = hist["attrs/max_val/value"].to_float64();

  double sum = array_sum(hist["attrs/value/value"])["value"].to_float64();

  double *pdf = new double[num_bins]();

#ifdef ASCENT_USE_OPENMP
#pragma omp parallel for
#endif
  for(int b = 0; b < num_bins; ++b)
  {
    pdf[b] = hist_bins[b] / sum;
  }

  conduit::Node res;
  res["value"].set(pdf, num_bins);
  res["min_val"] = min_val;
  res["max_val"] = max_val;
  res["num_bins"] = num_bins;
  delete[] pdf;
  return res;
}

conduit::Node
field_cdf(const conduit::Node &hist)
{
  const double *hist_bins = hist["attrs/value/value"].value();
  const int num_bins = hist["attrs/num_bins/value"].to_int32();
  double min_val = hist["attrs/min_val/value"].to_float64();
  double max_val = hist["attrs/max_val/value"].to_float64();

  double sum = array_sum(hist["attrs/value/value"])["value"].to_float64();

  double rolling_cdf = 0;

  double *cdf = new double[num_bins]();

  // TODO can this be parallel?
  for(int b = 0; b < num_bins; ++b)
  {
    rolling_cdf += hist_bins[b] / sum;
    cdf[b] = rolling_cdf;
  }

  conduit::Node res;
  res["value"].set(cdf, num_bins);
  res["min_val"] = min_val;
  res["max_val"] = max_val;
  res["num_bins"] = num_bins;
  delete[] cdf;
  return res;
}

// this only makes sense on a count histogram
conduit::Node
quantile(const conduit::Node &cdf,
         const double val,
         const std::string &interpolation)
{
  const double *cdf_bins = cdf["attrs/value/value"].value();
  const int num_bins = cdf["attrs/num_bins/value"].to_int32();
  double min_val = cdf["attrs/min_val/value"].to_float64();
  double max_val = cdf["attrs/max_val/value"].to_float64();

  conduit::Node res;

  int bin = 0;

  for(; cdf_bins[bin] < val; ++bin)
    ;
  // we overshot
  if(cdf_bins[bin] > val)
    --bin;
  // i and j are the bin boundaries
  double i = min_val + bin * (max_val - min_val) / num_bins;
  double j = min_val + (bin + 1) * (max_val - min_val) / num_bins;

  if(interpolation == "linear")
  {
    if(cdf_bins[bin + 1] - cdf_bins[bin] == 0)
    {
      res["value"] = i;
    }
    else
    {
      res["value"] = i + (j - i) * (val - cdf_bins[bin]) /
                             (cdf_bins[bin + 1] - cdf_bins[bin]);
    }
  }
  else if(interpolation == "lower")
  {
    res["value"] = i;
  }
  else if(interpolation == "higher")
  {
    res["value"] = j;
  }
  else if(interpolation == "midpoint")
  {
    res["value"] = (i + j) / 2;
  }
  else if(interpolation == "nearest")
  {
    res["value"] = (val - i < j - val) ? i : j;
  }

  return res;
}

conduit::Node
field_nan_count(const conduit::Node &dataset, const std::string &field)
{
  double nan_count = 0;

  for(int i = 0; i < dataset.number_of_children(); ++i)
  {
    const conduit::Node &dom = dataset.child(i);
    if(dom.has_path("fields/" + field))
    {
      const std::string path = "fields/" + field + "/values";
      conduit::Node res;
      res = array_nan_count(dom[path]);
      nan_count += res["value"].to_float64();
    }
  }
  conduit::Node res;
  res["value"] = nan_count;

  return res;
}

conduit::Node
field_inf_count(const conduit::Node &dataset, const std::string &field)
{
  double inf_count = 0;

  for(int i = 0; i < dataset.number_of_children(); ++i)
  {
    const conduit::Node &dom = dataset.child(i);
    if(dom.has_path("fields/" + field))
    {
      const std::string path = "fields/" + field + "/values";
      conduit::Node res;
      res = array_inf_count(dom[path]);
      inf_count += res["value"].to_float64();
    }
  }
  conduit::Node res;
  res["value"] = inf_count;

  return res;
}

conduit::Node
field_min(const conduit::Node &dataset, const std::string &field)
{
  double min_value = std::numeric_limits<double>::max();

  int domain = -1;
  int domain_id = -1;
  int index = -1;

  for(int i = 0; i < dataset.number_of_children(); ++i)
  {
    const conduit::Node &dom = dataset.child(i);
    if(dom.has_path("fields/" + field))
    {
      const std::string path = "fields/" + field + "/values";
      conduit::Node res;
      res = array_min(dom[path]);
      double a_min = res["value"].to_float64();
      if(a_min < min_value)
      {
        min_value = a_min;
        index = res["index"].as_int32();
        domain = i;
        domain_id = dom["state/domain_id"].to_int32();
      }
    }
  }

  const std::string assoc_str =
      dataset.child(0)["fields/" + field + "/association"].as_string();

<<<<<<< HEAD
=======
  const std::string assoc_str =
      dataset.child(0)["fields/" + field + "/association"].as_string();

>>>>>>> 2ee58cc6
  conduit::Node loc;
  if(assoc_str == "vertex")
  {
    loc = vert_location(dataset.child(domain), index);
  }
  else if(assoc_str == "element")
  {
    loc = element_location(dataset.child(domain), index);
  }
  else
  {
    ASCENT_ERROR("Location for " << assoc_str << " not implemented");
  }

  int rank = 0;
  conduit::Node res;
#ifdef ASCENT_MPI_ENABLED
  struct MinLoc
  {
    double value;
    int rank;
  };

  MPI_Comm mpi_comm = MPI_Comm_f2c(flow::Workspace::default_mpi_comm());
  MPI_Comm_rank(mpi_comm, &rank);

  MinLoc minloc = {min_value, rank};
  MinLoc minloc_res;
  MPI_Allreduce(&minloc, &minloc_res, 1, MPI_DOUBLE_INT, MPI_MINLOC, mpi_comm);
  min_value = minloc.value;

  double *ploc = loc.as_float64_ptr();
  MPI_Bcast(ploc, 3, MPI_DOUBLE, minloc_res.rank, mpi_comm);
  MPI_Bcast(&domain_id, 1, MPI_INT, minloc_res.rank, mpi_comm);
  MPI_Bcast(&index, 1, MPI_INT, minloc_res.rank, mpi_comm);

  loc.set(ploc, 3);

  rank = minloc_res.rank;
#endif
  res["rank"] = rank;
  res["domain_id"] = domain_id;
  res["index"] = index;
  res["assoc"] = assoc_str;
  res["position"] = loc;
  res["value"] = min_value;

  return res;
}

conduit::Node
field_sum(const conduit::Node &dataset, const std::string &field)
{

  double sum = 0.;
  long long int count = 0;

  for(int i = 0; i < dataset.number_of_children(); ++i)
  {
    const conduit::Node &dom = dataset.child(i);
    if(dom.has_path("fields/" + field))
    {
      const std::string path = "fields/" + field + "/values";
      conduit::Node res;
      res = array_sum(dom[path]);

      double a_sum = res["value"].to_float64();
      long long int a_count = res["count"].to_int64();

      sum += a_sum;
      count += a_count;
    }
  }

#ifdef ASCENT_MPI_ENABLED
  int rank;
  MPI_Comm mpi_comm = MPI_Comm_f2c(flow::Workspace::default_mpi_comm());
  MPI_Comm_rank(mpi_comm, &rank);
  double global_sum;
  MPI_Allreduce(&sum, &global_sum, 1, MPI_DOUBLE, MPI_SUM, mpi_comm);

  long long int global_count;
  MPI_Allreduce(&count, &global_count, 1, MPI_LONG_LONG_INT, MPI_SUM, mpi_comm);

  sum = global_sum;
  count = global_count;
#endif

  conduit::Node res;
  res["value"] = sum;
  res["count"] = count;
  return res;
}

conduit::Node
field_avg(const conduit::Node &dataset, const std::string &field)
{
  conduit::Node sum = field_sum(dataset, field);

  double avg = sum["value"].to_float64() / sum["count"].to_float64();

  conduit::Node res;
  res["value"] = avg;
  return res;
}

conduit::Node
field_max(const conduit::Node &dataset, const std::string &field)
{
  double max_value = std::numeric_limits<double>::lowest();

  int domain = -1;
  int domain_id = -1;
  int index = -1;

  for(int i = 0; i < dataset.number_of_children(); ++i)
  {
    const conduit::Node &dom = dataset.child(i);
    if(dom.has_path("fields/" + field))
    {
      const std::string path = "fields/" + field + "/values";
      conduit::Node res;
      res = array_max(dom[path]);
      double a_max = res["value"].to_float64();
      if(a_max > max_value)
      {
        max_value = a_max;
        index = res["index"].as_int32();
        domain = i;
        domain_id = dom["state/domain_id"].to_int32();
      }
    }
  }

  const std::string assoc_str =
      dataset.child(0)["fields/" + field + "/association"].as_string();

  conduit::Node loc;
  if(assoc_str == "vertex")
  {
    loc = vert_location(dataset.child(domain), index);
  }
  else if(assoc_str == "element")
  {
    loc = element_location(dataset.child(domain), index);
  }
  else
  {
    ASCENT_ERROR("Location for " << assoc_str << " not implemented");
  }

  int rank = 0;
  conduit::Node res;
#ifdef ASCENT_MPI_ENABLED
  struct MaxLoc
  {
    double value;
    int rank;
  };

  MPI_Comm mpi_comm = MPI_Comm_f2c(flow::Workspace::default_mpi_comm());
  MPI_Comm_rank(mpi_comm, &rank);

  MaxLoc maxloc = {max_value, rank};
  MaxLoc maxloc_res;
  MPI_Allreduce(&maxloc, &maxloc_res, 1, MPI_DOUBLE_INT, MPI_MAXLOC, mpi_comm);
  max_value = maxloc.value;

  double *ploc = loc.as_float64_ptr();
  MPI_Bcast(ploc, 3, MPI_DOUBLE, maxloc_res.rank, mpi_comm);
  MPI_Bcast(&domain_id, 1, MPI_INT, maxloc_res.rank, mpi_comm);
  MPI_Bcast(&index, 1, MPI_INT, maxloc_res.rank, mpi_comm);

  loc.set(ploc, 3);
  rank = maxloc_res.rank;
#endif
  res["rank"] = rank;
  res["domain_id"] = domain_id;
  res["index"] = index;
  res["assoc"] = assoc_str;
  res["position"] = loc;
  res["value"] = max_value;

  return res;
}

conduit::Node
get_state_var(const conduit::Node &dataset, const std::string &var_name)
{
  bool has_state = false;
  conduit::Node state;
  for(int i = 0; i < dataset.number_of_children(); ++i)
  {
    const conduit::Node &dom = dataset.child(i);
    if(!has_state && dom.has_path("state/" + var_name))
    {
      has_state = true;
      state = dom["state/" + var_name];
    }
  }
<<<<<<< HEAD

  // TODO: make sure everyone has this
  if(!has_state)
  {
    ASCENT_ERROR("Unable to retrieve state variable '" << var_name << "'");
  }
=======
>>>>>>> 2ee58cc6
  return state;
}

std::string
field_assoc(const conduit::Node &dataset, const std::string &field_name)
{
  bool vertex = true;
  bool rank_has = false;

  const std::string field_path = "fields/" + field_name;
  for(int i = 0; i < dataset.number_of_children(); ++i)
  {
    const conduit::Node &dom = dataset.child(i);
    if(dom.has_path(field_path))
    {
      rank_has = true;
      std::string asc = dom[field_path + "/association"].as_string();
      if(asc == "element")
      {
        vertex = false;
      }
    }
  }

  bool my_vote = rank_has && vertex;
  bool vertex_vote = global_someone_agrees(my_vote);
  my_vote = rank_has && !vertex;
  bool element_vote = global_someone_agrees(my_vote);

  if(vertex_vote && element_vote)
  {
    ASCENT_ERROR("There is disagreement about the association "
                 << "of field " << field_name);
  }

  return vertex_vote ? "vertex" : "element";
}

std::string
field_type(const conduit::Node &dataset, const std::string &field_name)
{
  bool is_double = true;
  bool rank_has = false;
  bool error = false;

  const std::string field_path = "fields/" + field_name;
  std::string type_name;
  for(int i = 0; i < dataset.number_of_children(); ++i)
  {
    const conduit::Node &dom = dataset.child(i);
    if(dom.has_path(field_path))
    {
      rank_has = true;
      std::string asc = dom[field_path + "/association"].as_string();
      if(dom[field_path + "/values"].dtype().is_float32())
      {
        is_double = false;
      }
      else if(!dom[field_path + "/values"].dtype().is_float64())
      {
        type_name = dom[field_path + "/values"].dtype().name();
        error = true;
      }
    }
  }

  error = global_agreement(error);
  if(error)
  {

    ASCENT_ERROR("Field '" << field_name << "' is neither float or double."
                           << " type is '" << type_name << "'."
                           << " Contact someone.");
  }

  bool my_vote = rank_has && is_double;
  bool double_vote = global_someone_agrees(my_vote);

  return double_vote ? "double" : "float";
}

void
topology_types(const conduit::Node &dataset,
               const std::string &topo_name,
               int topo_types[5])
{

  for(int i = 0; i < 5; ++i)
  {
    topo_types[i] = 0;
  }

  const int num_domains = dataset.number_of_children();
  for(int i = 0; i < num_domains; ++i)
  {
    const conduit::Node &dom = dataset.child(0);
    if(dom.has_path("topologies/" + topo_name))
    {
      const std::string topo_type =
          dom["topologies/" + topo_name + "/type"].as_string();
      if(topo_type == "points")
      {
        topo_types[0] += 1;
      }
      else if(topo_type == "uniform")
      {
        topo_types[1] += 1;
      }
      else if(topo_type == "rectilinear")
      {
        topo_types[2] += 1;
      }
      else if(topo_type == "structured")
      {
        topo_types[3] += 1;
      }
      else if(topo_type == "unstructured")
      {
        topo_types[4] += 1;
      }
    }
  }

#ifdef ASCENT_MPI_ENABLED
  MPI_Comm mpi_comm = MPI_Comm_f2c(flow::Workspace::default_mpi_comm());
  MPI_Allreduce(MPI_IN_PLACE, topo_types, 5, MPI_INT, MPI_SUM, mpi_comm);
#endif
}

int
topo_dim(const std::string &topo_name, const conduit::Node &dom)
{
  if(!dom.has_path("topologies/" + topo_name))
  {
    ASCENT_ERROR("Topology '" << topo_name << "' not found in domain.");
  }

  const conduit::Node &n_topo = dom["topologies/" + topo_name];

  const std::string c_name = n_topo["coordset"].as_string();
  const conduit::Node n_coords = dom["coordsets/" + c_name];
  const std::string c_type = n_coords["type"].as_string();

  if(c_type == "uniform")
  {
    return n_coords["dims"].number_of_children();
  }

  if(c_type == "rectilinear" || c_type == "explicit")
  {
    return n_coords["values"].number_of_children();
  }

  ASCENT_ERROR("Unknown coordinate set type: '" << c_type << "'.");
  return -1;
}

int
spatial_dims(const conduit::Node &dataset, const std::string &topo_name)
{
  const int num_domains = dataset.number_of_children();

  bool is_3d = false;
  bool rank_has = false;

  for(int i = 0; i < num_domains; ++i)
  {
    const conduit::Node &domain = dataset.child(i);
    if(!domain.has_path("topologies/" + topo_name))
    {
      continue;
    }

    rank_has = true;
    const conduit::Node &n_topo = domain["topologies/" + topo_name];

    const std::string c_name = n_topo["coordset"].as_string();
    const conduit::Node n_coords = domain["coordsets/" + c_name];
    const std::string c_type = n_coords["type"].as_string();

    if(c_type == "uniform")
    {
      if(n_coords.has_path("dims/k"))
      {
        is_3d = true;
      }
      break;
    }

    if(c_type == "rectilinear" || c_type == "explicit")
    {
      if(n_coords.has_path("values/z"))
      {
        is_3d = true;
      }
      break;
    }
  }

  bool my_vote = rank_has && is_3d;
  bool vote_3d = global_someone_agrees(my_vote);
  my_vote = rank_has && !is_3d;
  bool vote_2d = global_someone_agrees(my_vote);

  if(vote_2d && vote_3d)
  {
    ASCENT_ERROR("There is disagreement about the spatial dims"
                 << "of the topoloy '" << topo_name << "'");
  }

  return vote_3d ? 3 : 2;
}

std::string
field_topology(const conduit::Node &dataset, const std::string &field_name)
{
  std::string topo_name;
  const int num_domains = dataset.number_of_children();
  for(int i = 0; i < num_domains; ++i)
  {
    const conduit::Node &dom = dataset.child(i);
    if(dom.has_path("fields/" + field_name))
    {
      topo_name = dom["fields/" + field_name + "/topology"].as_string();
      break;
    }
  }

#if defined(ASCENT_MPI_ENABLED)
  int rank;
  MPI_Comm mpi_comm = MPI_Comm_f2c(flow::Workspace::default_mpi_comm());
  MPI_Comm_rank(mpi_comm, &rank);

  struct MaxLoc
  {
    double size;
    int rank;
  };

  // there is no MPI_INT_INT so shove the "small" size into double
  MaxLoc maxloc = {(double)topo_name.length(), rank};
  MaxLoc maxloc_res;
  MPI_Allreduce(&maxloc, &maxloc_res, 1, MPI_DOUBLE_INT, MPI_MAXLOC, mpi_comm);

  conduit::Node msg;
  msg["topo"] = topo_name;
  conduit::relay::mpi::broadcast_using_schema(msg, maxloc_res.rank, mpi_comm);

  if(!msg["topo"].dtype().is_string())
  {
    ASCENT_ERROR("failed to broadcast topo name");
  }
  topo_name = msg["topo"].as_string();
#endif
  return topo_name;
}

// double or float, checks for global consistency
std::string
coord_type(const conduit::Node &dataset, const std::string &topo_name)
{
  // ok, so we  can have a mix of uniform and non-uniform
  // coords, where non-uniform coords have arrays
  // if we only have unirform, the double,
  // if some have arrays, then go with whatever
  // that is.
  bool is_float = false;
  bool has_array = false;
  bool error = false;

  const std::string topo_path = "topology/" + topo_name;
  std::string type_name;

  for(int i = 0; i < dataset.number_of_children(); ++i)
  {
    const conduit::Node &dom = dataset.child(i);
    if(dom.has_path(topo_path))
    {
      std::string coord_name = dom[topo_path + "/coordset"].as_string();
      const conduit::Node &n_coords = dom["coordsets/" + coord_name];
      const std::string coords_type = n_coords["type"].as_string();
      if(coords_type != "uniform")
      {
        has_array = true;

        if(n_coords["values/x"].dtype().is_float32())
        {
          is_float = true;
        }
        else if(!n_coords["values/x"].dtype().is_float64())
        {
          is_float = false;
          type_name = n_coords["/values/x"].dtype().name();
          error = true;
        }
      }
    }
  }

  error = global_agreement(error);

  if(error)
  {

    ASCENT_ERROR("Coords array from topo '" << topo_name
                                            << "' is neither float or double."
                                            << " type is '" << type_name << "'."
                                            << " Contact someone.");
  }

  bool my_vote = has_array && is_float;
  bool float_vote = global_someone_agrees(my_vote);

  return float_vote ? "float" : "double";
}
//-----------------------------------------------------------------------------
};
//-----------------------------------------------------------------------------
// -- end ascent::runtime::expressions--
//-----------------------------------------------------------------------------

//-----------------------------------------------------------------------------
};
//-----------------------------------------------------------------------------
// -- end ascent::runtime --
//-----------------------------------------------------------------------------

//-----------------------------------------------------------------------------
};
//-----------------------------------------------------------------------------
// -- end ascent:: --
//-----------------------------------------------------------------------------<|MERGE_RESOLUTION|>--- conflicted
+++ resolved
@@ -87,32 +87,6 @@
 namespace detail
 {
 
-<<<<<<< HEAD
-=======
-bool
-at_least_one(bool local)
-{
-  bool agreement = local;
-#ifdef ASCENT_MPI_ENABLED
-  int local_boolean = local ? 1 : 0;
-  int global_count = 0;
-  MPI_Comm mpi_comm = MPI_Comm_f2c(flow::Workspace::default_mpi_comm());
-  MPI_Allreduce((void *)(&local_boolean),
-                (void *)(&global_count),
-                1,
-                MPI_INT,
-                MPI_SUM,
-                mpi_comm);
-
-  if(global_count > 0)
-  {
-    agreement = true;
-  }
-#endif
-  return agreement;
-}
-
->>>>>>> 2ee58cc6
 struct UniformCoords
 {
   conduit::float64 m_origin[3] = {0., 0., 0.};
@@ -354,15 +328,18 @@
   bool is_float64 = true;
 
   int dims[3] = {0, 0, 0};
-  dims[0] = n_coords["values/x"].dtype().number_of_elements();
-  dims[1] = n_coords["values/y"].dtype().number_of_elements();
-
-  if(n_coords.has_path("values/z"))
-  {
-    dims[2] = n_coords["values/z"].dtype().number_of_elements();
-  }
-
-  if(n_coords["values/x"].dtype().is_float32())
+  const conduit::Node &values = n_coords["values"];
+  const conduit::Node &x_values = values["x"];
+  const conduit::Node &y_values = values["y"];
+  dims[0] = x_values.dtype().number_of_elements();
+  dims[1] = y_values.dtype().number_of_elements();
+
+  if(values.has_path("z"))
+  {
+    dims[2] = values["z"].dtype().number_of_elements();
+  }
+
+  if(x_values.dtype().is_float32())
   {
     is_float64 = false;
   }
@@ -381,25 +358,25 @@
 
   if(is_float64)
   {
-    conduit::float64_array x_a = n_coords["values/x"].value();
-    conduit::float64_array y_a = n_coords["values/y"].value();
+    conduit::float64_array x_a = x_values.value();
+    conduit::float64_array y_a = y_values.value();
     vert[0] = x_a[logical_index[0]];
     vert[1] = y_a[logical_index[1]];
     if(dims[2] != 0)
     {
-      conduit::float64_array z_a = n_coords["values/z"].value();
+      conduit::float64_array z_a = values["z"].value();
       vert[2] = z_a[logical_index[2]];
     }
   }
   else
   {
-    conduit::float32_array x_a = n_coords["values/x"].value();
-    conduit::float32_array y_a = n_coords["values/y"].value();
+    conduit::float32_array x_a = x_values.value();
+    conduit::float32_array y_a = y_values.value();
     vert[0] = x_a[logical_index[0]];
     vert[1] = y_a[logical_index[1]];
     if(dims[2] != 0)
     {
-      conduit::float32_array z_a = n_coords["values/z"].value();
+      conduit::float32_array z_a = values["z"].value();
       vert[2] = z_a[logical_index[2]];
     }
   }
@@ -554,7 +531,7 @@
     topo = itr.name();
   }
 
-  const conduit::Node &n_topo = domain["topologies"][topo];
+  const conduit::Node &n_topo = domain["topologies/" + topo];
   const std::string mesh_type = n_topo["type"].as_string();
   const std::string coords_name = n_topo["coordset"].as_string();
 
@@ -622,11 +599,8 @@
   return res;
 }
 
-<<<<<<< HEAD
-=======
 std::string
-possible_components(const conduit::Node &dataset,
-                   const std::string &field_name)
+possible_components(const conduit::Node &dataset, const std::string &field_name)
 {
   std::string res;
   if(dataset.number_of_children() > 0)
@@ -634,17 +608,22 @@
     const conduit::Node &dom = dataset.child(0);
     if(dom.has_path("fields/" + field_name))
     {
-      if(dom["fields/"+field_name+"/values"].number_of_children() > 0)
-      {
-        std::vector<std::string> names
-          = dom["fields/"+field_name+"/values"].child_names();
+      if(dom["fields/" + field_name + "/values"].number_of_children() > 0)
+      {
+        std::vector<std::string> names =
+            dom["fields/" + field_name + "/values"].child_names();
         std::stringstream ss;
-        ss<<"[";
+        ss << "[";
+        bool first = true;
         for(auto name : names)
         {
-          ss<<" '"<<name<<"'";
+          if(!first)
+          {
+            ss << ", ";
+          }
+          ss << name;
         }
-        ss<<"]";
+        ss << "]";
         res = ss.str();
       }
     }
@@ -652,7 +631,6 @@
   return res;
 }
 
->>>>>>> 2ee58cc6
 bool
 is_scalar_field(const conduit::Node &dataset, const std::string &field_name)
 {
@@ -672,13 +650,8 @@
       }
     }
   }
-<<<<<<< HEAD
   // check to see if the scalar field exists in any rank
   is_scalar = global_someone_agrees(is_scalar);
-=======
-  // check to see if the field exists in any rank
-  is_scalar = detail::at_least_one(is_scalar);
->>>>>>> 2ee58cc6
   return is_scalar;
 }
 
@@ -700,7 +673,6 @@
 }
 
 bool
-<<<<<<< HEAD
 has_topology(const conduit::Node &dataset, const std::string &topo_name)
 {
   bool has_topo = false;
@@ -719,23 +691,59 @@
 
 std::string
 known_topos(const conduit::Node &dataset)
-=======
+{
+  std::vector<std::string> names = dataset.child(0)["topologies"].child_names();
+  std::stringstream ss;
+  ss << "[";
+  for(int i = 0; i < names.size(); ++i)
+  {
+    ss << names[i];
+    if(i < names.size() - 1)
+    {
+      ss << ", ";
+    }
+  }
+  ss << "]";
+  return ss.str();
+}
+
+std::string
+known_fields(const conduit::Node &dataset)
+{
+  std::vector<std::string> names = dataset.child(0)["fields"].child_names();
+  std::stringstream ss;
+  ss << "[";
+  for(int i = 0; i < names.size(); ++i)
+  {
+    ss << names[i];
+    if(i < names.size() - 1)
+    {
+      ss << ", ";
+    }
+  }
+  ss << "]";
+  return ss.str();
+}
+
+// TODO If someone names their fields x,y,z things will go wrong
+bool
 has_component(const conduit::Node &dataset,
               const std::string &field_name,
               const std::string &component)
 {
 
-  bool has_comp= false;
+  bool has_comp = false;
   for(int i = 0; i < dataset.number_of_children(); ++i)
   {
     const conduit::Node &dom = dataset.child(i);
-    if(!has_comp && dom.has_path("fields/" + field_name + "/values/"+component))
+    if(!has_comp &&
+       dom.has_path("fields/" + field_name + "/values/" + component))
     {
       has_comp = true;
     }
   }
   // check to see if the field exists in any rank
-  has_comp= detail::at_least_one(has_comp);
+  has_comp = global_someone_agrees(has_comp);
   return has_comp;
 }
 
@@ -746,319 +754,6 @@
   return axis_name == "x" || axis_name == "y" || axis_name == "z";
 }
 
-int
-num_points(const conduit::Node &domain, const std::string &topo_name)
-{
-  int res = 0;
-
-  const conduit::Node &n_topo = domain["topologies/" + topo_name];
-
-  const std::string c_name = n_topo["coordset"].as_string();
-  const conduit::Node n_coords = domain["coordsets/" + c_name];
-  const std::string c_type = n_coords["type"].as_string();
-
-  if(c_type == "uniform")
-  {
-    res = n_coords["dims/i"].to_int32();
-    if(n_coords.has_path("dims/j"))
-    {
-      res *= n_coords["dims/j"].to_int32();
-    }
-    if(n_coords.has_path("dims/k"))
-    {
-      res *= n_coords["dims/k"].to_int32();
-    }
-  }
-
-  if(c_type == "rectilinear")
-  {
-    res = n_coords["values/x"].dtype().number_of_elements();
-
-    if(n_coords.has_path("values/y"))
-    {
-      res *= n_coords["values/y"].dtype().number_of_elements();
-    }
-
-    if(n_coords.has_path("values/z"))
-    {
-      res *= n_coords["values/z"].dtype().number_of_elements();
-    }
-  }
-
-  if(c_type == "explicit")
-  {
-    res = n_coords["values/x"].dtype().number_of_elements();
-  }
-
-  return res;
-}
-
-int
-num_cells(const conduit::Node &domain, const std::string &topo_name)
-{
-  const conduit::Node &n_topo = domain["topologies/" + topo_name];
-  const std::string topo_type = n_topo["type"].as_string();
-
-  int res = -1;
-
-  if(topo_type == "unstructured")
-  {
-    const std::string shape = n_topo["elements/shape"].as_string();
-    const int conn_size =
-        n_topo["elements/connectivity"].dtype().number_of_elements();
-    const int per_cell = detail::get_num_indices(shape);
-    res = conn_size / per_cell;
-  }
-
-  if(topo_type == "points")
-  {
-    return num_points(domain, topo_name);
-  }
-
-  const std::string c_name = n_topo["coordset"].as_string();
-  const conduit::Node n_coords = domain["coordsets/" + c_name];
-
-  if(topo_type == "uniform")
-  {
-    res = n_coords["dims/i"].to_int32() - 1;
-    if(n_coords.has_path("dims/j"))
-    {
-      res *= n_coords["dims/j"].to_int32() - 1;
-    }
-    if(n_coords.has_path("dims/k"))
-    {
-      res *= n_coords["dims/k"].to_int32() - 1;
-    }
-  }
-
-  if(topo_type == "rectilinear")
-  {
-    res = n_coords["values/x"].dtype().number_of_elements() - 1;
-
-    if(n_coords.has_path("values/y"))
-    {
-      res *= n_coords["values/y"].dtype().number_of_elements() - 1;
-    }
-
-    if(n_coords.has_path("values/z"))
-    {
-      res *= n_coords["values/z"].dtype().number_of_elements() - 1;
-    }
-  }
-
-  if(topo_type == "structured")
-  {
-    res = n_topo["elements/dims/i"].to_int32() - 1;
-    if(n_topo.has_path("elements/dims/j"))
-    {
-      res *= n_topo["elements/dims/j"].to_int32() - 1;
-    }
-    if(n_topo.has_path("elements/dims/k"))
-    {
-      res *= n_topo["elements/dims/k"].to_int32() - 1;
-    }
-  }
-
-  return res;
-}
-
-conduit::Node
-field_histogram(const conduit::Node &dataset,
-                const std::string &field,
-                const double &min_val,
-                const double &max_val,
-                const int &num_bins)
-{
-
-  double *bins = new double[num_bins]();
-
-  for(int i = 0; i < dataset.number_of_children(); ++i)
-  {
-    const conduit::Node &dom = dataset.child(i);
-    if(dom.has_path("fields/" + field))
-    {
-      const std::string path = "fields/" + field + "/values";
-      conduit::Node res;
-      res = array_histogram(dom[path], min_val, max_val, num_bins);
-
-      double *dom_hist = res["value"].value();
-#ifdef ASCENT_USE_OPENMP
-#pragma omp parallel for
-#endif
-      for(int bin_index = 0; bin_index < num_bins; ++bin_index)
-      {
-        bins[bin_index] += dom_hist[bin_index];
-      }
-    }
-  }
-  conduit::Node res;
-
-#ifdef ASCENT_MPI_ENABLED
-  double *global_bins = new double[num_bins];
-
-  MPI_Comm mpi_comm = MPI_Comm_f2c(flow::Workspace::default_mpi_comm());
-  MPI_Allreduce(bins, global_bins, num_bins, MPI_INT, MPI_SUM, mpi_comm);
-
-  delete[] bins;
-  bins = global_bins;
-#endif
-  res["value"].set(bins, num_bins);
-  res["min_val"] = min_val;
-  res["max_val"] = max_val;
-  res["num_bins"] = num_bins;
-  delete[] bins;
-  return res;
-}
-
-// returns a Node containing the min, max and dim for x,y,z given a topology
-conduit::Node
-global_bounds(const conduit::Node &dataset, const std::string &topo_name)
-{
-  double min_coords[3] = {std::numeric_limits<double>::max(),
-                          std::numeric_limits<double>::max(),
-                          std::numeric_limits<double>::max()};
-  double max_coords[3] = {std::numeric_limits<double>::lowest(),
-                          std::numeric_limits<double>::lowest(),
-                          std::numeric_limits<double>::lowest()};
-  const std::string axes[3][3] = {
-      {"x", "i", "dx"}, {"y", "j", "dy"}, {"z", "k", "dz"}};
-  for(int dom_index = 0; dom_index < dataset.number_of_children(); ++dom_index)
-  {
-    const conduit::Node &dom = dataset.child(dom_index);
-    const conduit::Node &n_topo = dom["topologies/" + topo_name];
-    const std::string topo_type = n_topo["type"].as_string();
-    const std::string coords_name = n_topo["coordset"].as_string();
-    const conduit::Node &n_coords = dom["coordsets/" + coords_name];
-
-    if(topo_type == "uniform")
-    {
-      int num_dims = n_coords["dims"].number_of_children();
-      for(int i = 0; i < num_dims; ++i)
-      {
-        double origin = n_coords["origin/" + axes[i][0]].to_float64();
-        int dim = n_coords["dims/" + axes[i][1]].to_int();
-        double spacing = n_coords["spacing/" + axes[i][2]].to_float64();
-
-        min_coords[i] = std::min(min_coords[i], origin);
-        max_coords[i] = std::max(min_coords[i], origin + (dim - 1) * spacing);
-      }
-    }
-    else if(topo_type == "rectilinear" || topo_type == "structured" ||
-            topo_type == "unstructured")
-    {
-      int num_dims = n_coords["values"].number_of_children();
-      for(int i = 0; i < num_dims; ++i)
-      {
-        const std::string axis_path = "values/" + axes[i][0];
-        min_coords[i] = std::min(
-            min_coords[i], array_min(n_coords[axis_path])["value"].as_double());
-        max_coords[i] = std::max(
-            max_coords[i], array_max(n_coords[axis_path])["value"].as_double());
-      }
-    }
-    else
-    {
-      ASCENT_ERROR("The Architect: unknown topology type: '" << topo_type
-                                                             << "'");
-    }
-  }
-#ifdef ASCENT_MPI_ENABLED
-  MPI_Comm mpi_comm = MPI_Comm_f2c(flow::Workspace::default_mpi_comm());
-  MPI_Allreduce(MPI_IN_PLACE, min_coords, 3, MPI_DOUBLE, MPI_MIN, mpi_comm);
-  MPI_Allreduce(MPI_IN_PLACE, max_coords, 3, MPI_DOUBLE, MPI_MAX, mpi_comm);
-#endif
-  conduit::Node res;
-  res["max_coords"].set(max_coords, 3);
-  res["min_coords"].set(min_coords, 3);
-  return res;
-}
-
-// get the association and topology and ensure they are the same
-conduit::Node
-global_topo_and_assoc(const conduit::Node &dataset,
-                      const std::vector<std::string> var_names)
-{
-  std::string assoc_str;
-  std::string topo_name;
-  for(int dom_index = 0; dom_index < dataset.number_of_children(); ++dom_index)
-  {
-    const conduit::Node &dom = dataset.child(dom_index);
-    for(const std::string &var_name : var_names)
-    {
-      if(dom.has_path("fields/" + var_name))
-      {
-        const std::string cur_assoc_str =
-            dom["fields/" + var_name + "/association"].as_string();
-        if(assoc_str.empty())
-        {
-          assoc_str = cur_assoc_str;
-        }
-        else if(assoc_str != cur_assoc_str)
-        {
-          ASCENT_ERROR("All Binning fields must have the same association.");
-        }
-
-        const std::string cur_topo_name =
-            dom["fields/" + var_name + "/topology"].as_string();
-        if(topo_name.empty())
-        {
-          topo_name = cur_topo_name;
-        }
-        else if(topo_name != cur_topo_name)
-        {
-          ASCENT_ERROR("All Binning fields must have the same topology.");
-        }
-      }
-    }
-  }
-#ifdef ASCENT_MPI_ENABLED
-  int rank;
-  MPI_Comm mpi_comm = MPI_Comm_f2c(flow::Workspace::default_mpi_comm());
-  MPI_Comm_rank(mpi_comm, &rank);
-
-  struct MaxLoc
-  {
-    double size;
-    int rank;
-  };
-
-  // there is no MPI_INT_INT so shove the "small" size into double
-  MaxLoc maxloc = {(double)topo_name.length(), rank};
-  MaxLoc maxloc_res;
-  MPI_Allreduce(&maxloc, &maxloc_res, 1, MPI_DOUBLE_INT, MPI_MAXLOC, mpi_comm);
-
-  conduit::Node msg;
-  msg["assoc_str"] = assoc_str;
-  msg["topo_name"] = topo_name;
-  conduit::relay::mpi::broadcast_using_schema(msg, maxloc_res.rank, mpi_comm);
-
-  if(assoc_str != msg["assoc_str"].as_string())
-  {
-    ASCENT_ERROR("All Binning fields must have the same association.");
-  }
-  if(topo_name != msg["topo_name"].as_string())
-  {
-    ASCENT_ERROR("All Binning fields must have the same topology.");
-  }
-#endif
-  if(assoc_str.empty())
-  {
-    ASCENT_ERROR("Could not determine the associate from the given "
-                 "reduction_var and axes. Try supplying a field.");
-  }
-  else if(assoc_str != "vertex" && assoc_str != "element")
-  {
-    ASCENT_ERROR("Unknown association: '"
-                 << assoc_str
-                 << "'. Binning only supports vertex and element association.");
-  }
-
-  conduit::Node res;
-  res["topo_name"] = topo_name;
-  res["assoc_str"] = assoc_str;
-  return res;
-}
-
 // returns -1 if value lies outside the range
 int
 get_bin_index(const conduit::float64 value, const conduit::Node &axis)
@@ -1069,7 +764,7 @@
     // rectilinear
     const conduit::float64 *bins_begin = axis["bins"].value();
     const conduit::float64 *bins_end =
-        bins_begin + axis["bins"].dtype().number_of_elements() - 1;
+        bins_begin + axis["bins"].dtype().number_of_elements();
     // first element greater than value
     const conduit::float64 *res = std::upper_bound(bins_begin, bins_end, value);
     if(clamp)
@@ -1080,7 +775,7 @@
       }
       else if(res >= bins_end)
       {
-        return bins_end - bins_begin - 1;
+        return bins_end - bins_begin - 2;
       }
     }
     else if(res <= bins_begin || res >= bins_end)
@@ -1090,23 +785,23 @@
     return (res - 1) - bins_begin;
   }
   // uniform
-  const double inv_delta =
-      axis["num_bins"].to_float64() /
-      (axis["max_val"].to_float64() - axis["min_val"].to_float64());
-  const int bin_index =
-      static_cast<int>((value - axis["min_val"].to_float64()) * inv_delta);
+  const double num_bins = axis["num_bins"].to_float64();
+  const double max_val = axis["max_val"].to_float64();
+  const double min_val = axis["min_val"].to_float64();
+  const double inv_delta = num_bins / (max_val - min_val);
+  const int bin_index = static_cast<int>((value - min_val) * inv_delta);
   if(clamp)
   {
     if(bin_index < 0)
     {
       return 0;
     }
-    else if(bin_index >= axis["num_bins"].as_int32())
-    {
-      return axis["num_bins"].as_int32() - 1;
-    }
-  }
-  else if(bin_index < 0 || bin_index >= axis["num_bins"].as_int32())
+    else if(bin_index >= num_bins)
+    {
+      return num_bins - 1;
+    }
+  }
+  else if(bin_index < 0 || bin_index >= num_bins)
   {
     return -1;
   }
@@ -1151,10 +846,6 @@
   // homes maps each datapoint (or cell) to an index in bins
   res.set(conduit::DataType::c_int(homes_size));
   int *homes = res.value();
-  for(int i = 0; i < homes_size; ++i)
-  {
-    homes[i] = 0;
-  }
 
   int stride = 1;
   for(int axis_index = 0; axis_index < num_axes; ++axis_index)
@@ -1167,6 +858,9 @@
       if(dom[values_path].dtype().is_float32())
       {
         const conduit::float32_array values = dom[values_path].value();
+#ifdef ASCENT_USE_OPENMP
+#pragma omp parallel for
+#endif
         for(int i = 0; i < values.number_of_elements(); ++i)
         {
           const int bin_index = get_bin_index(values[i], axis);
@@ -1183,6 +877,9 @@
       else
       {
         const conduit::float64_array values = dom[values_path].value();
+#ifdef ASCENT_USE_OPENMP
+#pragma omp parallel for
+#endif
         for(int i = 0; i < values.number_of_elements(); ++i)
         {
           const int bin_index = get_bin_index(values[i], axis);
@@ -1200,6 +897,9 @@
     else if(is_xyz(axis_name))
     {
       int coord = axis_name[0] - 'x';
+#ifdef ASCENT_USE_OPENMP
+#pragma omp parallel for
+#endif
       for(int i = 0; i < homes_size; ++i)
       {
         conduit::Node n_loc;
@@ -1275,6 +975,155 @@
   }
 }
 
+// get the association and topology and ensure they are the same
+conduit::Node
+global_topo_and_assoc(const conduit::Node &dataset,
+                      const std::vector<std::string> var_names)
+{
+  std::string assoc_str;
+  std::string topo_name;
+  for(int dom_index = 0; dom_index < dataset.number_of_children(); ++dom_index)
+  {
+    const conduit::Node &dom = dataset.child(dom_index);
+    for(const std::string &var_name : var_names)
+    {
+      if(dom.has_path("fields/" + var_name))
+      {
+        const std::string cur_assoc_str =
+            dom["fields/" + var_name + "/association"].as_string();
+        if(assoc_str.empty())
+        {
+          assoc_str = cur_assoc_str;
+        }
+        else if(assoc_str != cur_assoc_str)
+        {
+          ASCENT_ERROR("All Binning fields must have the same association.");
+        }
+
+        const std::string cur_topo_name =
+            dom["fields/" + var_name + "/topology"].as_string();
+        if(topo_name.empty())
+        {
+          topo_name = cur_topo_name;
+        }
+        else if(topo_name != cur_topo_name)
+        {
+          ASCENT_ERROR("All Binning fields must have the same topology.");
+        }
+      }
+    }
+  }
+#ifdef ASCENT_MPI_ENABLED
+  int rank;
+  MPI_Comm mpi_comm = MPI_Comm_f2c(flow::Workspace::default_mpi_comm());
+  MPI_Comm_rank(mpi_comm, &rank);
+
+  struct MaxLoc
+  {
+    double size;
+    int rank;
+  };
+
+  // there is no MPI_INT_INT so shove the "small" size into double
+  MaxLoc maxloc = {(double)topo_name.length(), rank};
+  MaxLoc maxloc_res;
+  MPI_Allreduce(&maxloc, &maxloc_res, 1, MPI_DOUBLE_INT, MPI_MAXLOC, mpi_comm);
+
+  conduit::Node msg;
+  msg["assoc_str"] = assoc_str;
+  msg["topo_name"] = topo_name;
+  conduit::relay::mpi::broadcast_using_schema(msg, maxloc_res.rank, mpi_comm);
+
+  if(assoc_str != msg["assoc_str"].as_string())
+  {
+    ASCENT_ERROR("All Binning fields must have the same association.");
+  }
+  if(topo_name != msg["topo_name"].as_string())
+  {
+    ASCENT_ERROR("All Binning fields must have the same topology.");
+  }
+#endif
+  if(assoc_str.empty())
+  {
+    ASCENT_ERROR("Could not determine the associate from the given "
+                 "reduction_var and axes. Try supplying a field.");
+  }
+  else if(assoc_str != "vertex" && assoc_str != "element")
+  {
+    ASCENT_ERROR("Unknown association: '"
+                 << assoc_str
+                 << "'. Binning only supports vertex and element association.");
+  }
+
+  conduit::Node res;
+  res["topo_name"] = topo_name;
+  res["assoc_str"] = assoc_str;
+  return res;
+}
+
+// returns a Node containing the min, max and dim for x,y,z given a topology
+conduit::Node
+global_bounds(const conduit::Node &dataset, const std::string &topo_name)
+{
+  double min_coords[3] = {std::numeric_limits<double>::max(),
+                          std::numeric_limits<double>::max(),
+                          std::numeric_limits<double>::max()};
+  double max_coords[3] = {std::numeric_limits<double>::lowest(),
+                          std::numeric_limits<double>::lowest(),
+                          std::numeric_limits<double>::lowest()};
+  const std::string axes[3][3] = {
+      {"x", "i", "dx"}, {"y", "j", "dy"}, {"z", "k", "dz"}};
+  for(int dom_index = 0; dom_index < dataset.number_of_children(); ++dom_index)
+  {
+    const conduit::Node &dom = dataset.child(dom_index);
+    const conduit::Node &n_topo = dom["topologies/" + topo_name];
+    const std::string topo_type = n_topo["type"].as_string();
+    const std::string coords_name = n_topo["coordset"].as_string();
+    const conduit::Node &n_coords = dom["coordsets/" + coords_name];
+
+    if(topo_type == "uniform")
+    {
+      int num_dims = n_coords["dims"].number_of_children();
+      for(int i = 0; i < num_dims; ++i)
+      {
+        double origin = n_coords["origin/" + axes[i][0]].to_float64();
+        int dim = n_coords["dims/" + axes[i][1]].to_int();
+        double spacing = n_coords["spacing/" + axes[i][2]].to_float64();
+
+        min_coords[i] = std::min(min_coords[i], origin);
+        max_coords[i] = std::max(min_coords[i], origin + (dim - 1) * spacing);
+      }
+    }
+    else if(topo_type == "rectilinear" || topo_type == "structured" ||
+            topo_type == "unstructured")
+    {
+      int num_dims = n_coords["values"].number_of_children();
+      for(int i = 0; i < num_dims; ++i)
+      {
+        const std::string axis_path = "values/" + axes[i][0];
+        min_coords[i] = std::min(
+            min_coords[i], array_min(n_coords[axis_path])["value"].as_double());
+        max_coords[i] = std::max(
+            max_coords[i], array_max(n_coords[axis_path])["value"].as_double());
+      }
+    }
+    else
+    {
+      ASCENT_ERROR("The Architect: unknown topology type: '" << topo_type
+                                                             << "'");
+    }
+  }
+#ifdef ASCENT_MPI_ENABLED
+  MPI_Comm mpi_comm = MPI_Comm_f2c(flow::Workspace::default_mpi_comm());
+  MPI_Allreduce(MPI_IN_PLACE, min_coords, 3, MPI_DOUBLE, MPI_MIN, mpi_comm);
+  MPI_Allreduce(MPI_IN_PLACE, max_coords, 3, MPI_DOUBLE, MPI_MAX, mpi_comm);
+#endif
+  conduit::Node res;
+  res["max_coords"].set(max_coords, 3);
+  res["min_coords"].set(min_coords, 3);
+  return res;
+}
+
 // reduction_op: sum, min, max, avg, pdf, std, var, rms
 conduit::Node
 binning(const conduit::Node &dataset,
@@ -1398,8 +1247,8 @@
     else if(dom.has_path("fields/" + reduction_var))
     {
       const std::string comp_path = component == "" ? "" : "/" + component;
-      const std::string values_path
-        = "fields/" + reduction_var + "/values" + comp_path;
+      const std::string values_path =
+          "fields/" + reduction_var + "/values" + comp_path;
 
       if(dom[values_path].dtype().is_float32())
       {
@@ -1611,203 +1460,6 @@
   return res;
 }
 
-void
-paint_binning(const conduit::Node &binning, conduit::Node &dataset)
-{
-  const conduit::Node &bin_axes = binning["attrs/bin_axes/value"];
-
-  // get assoc_str and topo_name
-  std::vector<std::string> axis_names = bin_axes.child_names();
-  bool all_xyz = true;
-  for(const std::string &axis_name : axis_names)
-  {
-    all_xyz &= is_xyz(axis_name);
-  }
-  std::string topo_name;
-  std::string assoc_str;
-  if(all_xyz)
-  {
-    // pick the first topology from the first domain and use the association
-    // from the binning
-    topo_name = dataset.child(0)["topologies"].child(0).name();
-    assoc_str = binning["attrs/association/value"].as_string();
-  }
-  else
-  {
-    const conduit::Node &topo_and_assoc =
-        global_topo_and_assoc(dataset, axis_names);
-    topo_name = topo_and_assoc["topo_name"].as_string();
-    assoc_str = topo_and_assoc["assoc_str"].as_string();
-  }
-
-  const double *bins = binning["attrs/value/value"].as_double_ptr();
-
-  for(int dom_index = 0; dom_index < dataset.number_of_children(); ++dom_index)
-  {
-    conduit::Node &dom = dataset.child(dom_index);
-
-    conduit::Node n_homes;
-    populate_homes(dom, bin_axes, topo_name, assoc_str, n_homes);
-    if(n_homes.has_path("error"))
-    {
-      ASCENT_INFO("Binning: not painting domain "
-                  << dom_index << " because field: '"
-                  << n_homes["error/field_name"].to_string()
-                  << "' was not found.");
-      continue;
-    }
-    const int *homes = n_homes.as_int_ptr();
-    const int homes_size = n_homes.dtype().number_of_elements();
-
-    std::string reduction_var =
-        binning["attrs/reduction_var/value"].as_string();
-    if(reduction_var.empty())
-    {
-      reduction_var = "cnt";
-    }
-    const std::string field_name =
-        "painted_" + reduction_var + "_" +
-        binning["attrs/reduction_op/value"].as_string();
-    dom["fields/" + field_name + "/association"] = assoc_str;
-    dom["fields/" + field_name + "/topology"] = topo_name;
-    dom["fields/" + field_name + "/values"].set(
-        conduit::DataType::float64(homes_size));
-    conduit::float64_array values =
-        dom["fields/" + field_name + "/values"].value();
-#ifdef ASCENT_USE_OPENMP
-#pragma omp parallel for
-#endif
-    for(int i = 0; i < homes_size; ++i)
-    {
-      values[i] = bins[homes[i]];
-    }
-  }
-
-  conduit::Node info;
-  if(!conduit::blueprint::verify("mesh", dataset, info))
-  {
-    info.print();
-    ASCENT_ERROR(
-        "Failed to verify mesh after painting binning back on the mesh.");
-  }
-}
-
-void
-binning_mesh(const conduit::Node &binning, conduit::Node &mesh)
-{
-  int num_axes = binning["attrs/bin_axes/value"].number_of_children();
-
-  if(num_axes > 3)
-  {
-    ASCENT_ERROR(
-        "Binning mesh: can only construct meshes with 3 or fewer axes.");
-  }
-
-  const std::string axes[3][3] = {
-      {"x", "i", "dx"}, {"y", "j", "dy"}, {"z", "k", "dz"}};
-  // create coordinate set turn uniform axes to rectiliear
-  mesh["coordsets/binning_coords/type"] = "rectilinear";
-  for(int i = 0; i < num_axes; ++i)
-  {
-    const conduit::Node &axis = binning["attrs/bin_axes/value"].child(i);
-    if(axis.has_path("bins"))
-    {
-      // rectilinear
-      mesh["coordsets/binning_coords/values/" + axes[i][0]] = axis["bins"];
-    }
-    else
-    {
-      // uniform
-      const int dim = axis["num_bins"].as_int32() + 1;
-      const double delta =
-          (axis["max_val"].to_float64() - axis["min_val"].to_float64()) /
-          (dim - 1);
-      mesh["coordsets/binning_coords/values/" + axes[i][0]].set(
-          conduit::DataType::c_double(dim));
-      double *bins =
-          mesh["coordsets/binning_coords/values/" + axes[i][0]].value();
-      for(int j = 0; j < dim; ++j)
-      {
-        bins[j] = axis["min_val"].to_float64() + j * delta;
-      }
-    }
-  }
-
-  // create topology
-  mesh["topologies/binning_topo/type"] = "rectilinear";
-  mesh["topologies/binning_topo/coordset"] = "binning_coords";
-
-  // create field
-  std::string reduction_var = binning["attrs/reduction_var/value"].as_string();
-  if(reduction_var.empty())
-  {
-    reduction_var = "cnt";
-  }
-  const std::string field_name =
-      reduction_var + "_" + binning["attrs/reduction_op/value"].as_string();
-  mesh["fields/" + field_name + "/association"] = "element";
-  mesh["fields/" + field_name + "/topology"] = "binning_topo";
-  mesh["fields/" + field_name + "/values"].set(binning["attrs/value/value"]);
-
-  conduit::Node info;
-  if(!conduit::blueprint::verify("mesh", mesh, info))
-  {
-    info.print();
-    ASCENT_ERROR("Failed to create valid binning mesh.");
-  }
-}
-
-conduit::Node
-field_entropy(const conduit::Node &hist)
->>>>>>> 2ee58cc6
-{
-  std::vector<std::string> names = dataset.child(0)["topologies"].child_names();
-  std::stringstream ss;
-  ss << "[";
-  for(int i = 0; i < names.size(); ++i)
-  {
-    ss << names[i];
-    if(i < names.size() - 1)
-    {
-      ss << ", ";
-    }
-  }
-  ss << "]";
-  return ss.str();
-}
-
-<<<<<<< HEAD
-std::string
-known_fields(const conduit::Node &dataset)
-{
-  std::vector<std::string> names = dataset.child(0)["fields"].child_names();
-  std::stringstream ss;
-  ss << "[";
-  for(int i = 0; i < names.size(); ++i)
-=======
-#ifdef ASCENT_USE_OPENMP
-#pragma omp parallel for reduction(+ : entropy)
-#endif
-  for(int b = 0; b < num_bins; ++b)
->>>>>>> 2ee58cc6
-  {
-    ss << names[i];
-    if(i < names.size() - 1)
-    {
-      ss << ", ";
-    }
-  }
-  ss << "]";
-  return ss.str();
-}
-
-// TODO If someone names their fields x,y,z things will go wrong
-bool
-is_xyz(const std::string &axis_name)
-{
-  return axis_name == "x" || axis_name == "y" || axis_name == "z";
-}
-
 int
 num_points(const conduit::Node &domain, const std::string &topo_name)
 {
@@ -1815,20 +1467,11 @@
 
   const conduit::Node &n_topo = domain["topologies/" + topo_name];
 
-<<<<<<< HEAD
   const std::string c_name = n_topo["coordset"].as_string();
   const conduit::Node n_coords = domain["coordsets/" + c_name];
   const std::string c_type = n_coords["type"].as_string();
 
   if(c_type == "uniform")
-=======
-  double *pdf = new double[num_bins]();
-
-#ifdef ASCENT_USE_OPENMP
-#pragma omp parallel for
-#endif
-  for(int b = 0; b < num_bins; ++b)
->>>>>>> 2ee58cc6
   {
     res = n_coords["dims/i"].to_int32();
     if(n_coords.has_path("dims/j"))
@@ -1841,37 +1484,15 @@
     }
   }
 
-<<<<<<< HEAD
   if(c_type == "rectilinear")
   {
     res = n_coords["values/x"].dtype().number_of_elements();
-=======
-  conduit::Node res;
-  res["value"].set(pdf, num_bins);
-  res["min_val"] = min_val;
-  res["max_val"] = max_val;
-  res["num_bins"] = num_bins;
-  delete[] pdf;
-  return res;
-}
-
-conduit::Node
-field_cdf(const conduit::Node &hist)
-{
-  const double *hist_bins = hist["attrs/value/value"].value();
-  const int num_bins = hist["attrs/num_bins/value"].to_int32();
-  double min_val = hist["attrs/min_val/value"].to_float64();
-  double max_val = hist["attrs/max_val/value"].to_float64();
-
-  double sum = array_sum(hist["attrs/value/value"])["value"].to_float64();
->>>>>>> 2ee58cc6
 
     if(n_coords.has_path("values/y"))
     {
       res *= n_coords["values/y"].dtype().number_of_elements();
     }
 
-<<<<<<< HEAD
     if(n_coords.has_path("values/z"))
     {
       res *= n_coords["values/z"].dtype().number_of_elements();
@@ -1879,38 +1500,15 @@
   }
 
   if(c_type == "explicit")
-=======
-  double *cdf = new double[num_bins]();
-
-  // TODO can this be parallel?
-  for(int b = 0; b < num_bins; ++b)
->>>>>>> 2ee58cc6
   {
     res = n_coords["values/x"].dtype().number_of_elements();
   }
 
-<<<<<<< HEAD
   return res;
 }
 
 int
 num_cells(const conduit::Node &domain, const std::string &topo_name)
-=======
-  conduit::Node res;
-  res["value"].set(cdf, num_bins);
-  res["min_val"] = min_val;
-  res["max_val"] = max_val;
-  res["num_bins"] = num_bins;
-  delete[] cdf;
-  return res;
-}
-
-// this only makes sense on a count histogram
-conduit::Node
-quantile(const conduit::Node &cdf,
-         const double val,
-         const std::string &interpolation)
->>>>>>> 2ee58cc6
 {
   const conduit::Node &n_topo = domain["topologies/" + topo_name];
   const std::string topo_type = n_topo["type"].as_string();
@@ -1926,7 +1524,6 @@
     res = conn_size / per_cell;
   }
 
-<<<<<<< HEAD
   if(topo_type == "points")
   {
     return num_points(domain, topo_name);
@@ -1939,31 +1536,12 @@
   {
     res = n_coords["dims/i"].to_int32() - 1;
     if(n_coords.has_path("dims/j"))
-=======
-  for(; cdf_bins[bin] < val; ++bin)
-    ;
-  // we overshot
-  if(cdf_bins[bin] > val)
-    --bin;
-  // i and j are the bin boundaries
-  double i = min_val + bin * (max_val - min_val) / num_bins;
-  double j = min_val + (bin + 1) * (max_val - min_val) / num_bins;
-
-  if(interpolation == "linear")
-  {
-    if(cdf_bins[bin + 1] - cdf_bins[bin] == 0)
->>>>>>> 2ee58cc6
     {
       res *= n_coords["dims/j"].to_int32() - 1;
     }
     if(n_coords.has_path("dims/k"))
     {
-<<<<<<< HEAD
       res *= n_coords["dims/k"].to_int32() - 1;
-=======
-      res["value"] = i + (j - i) * (val - cdf_bins[bin]) /
-                             (cdf_bins[bin + 1] - cdf_bins[bin]);
->>>>>>> 2ee58cc6
     }
   }
 
@@ -1984,7 +1562,6 @@
 
   if(topo_type == "structured")
   {
-<<<<<<< HEAD
     res = n_topo["elements/dims/i"].to_int32() - 1;
     if(n_topo.has_path("elements/dims/j"))
     {
@@ -1994,24 +1571,17 @@
     {
       res *= n_topo["elements/dims/k"].to_int32() - 1;
     }
-=======
-    res["value"] = (val - i < j - val) ? i : j;
->>>>>>> 2ee58cc6
   }
 
   return res;
 }
 
 conduit::Node
-<<<<<<< HEAD
 field_histogram(const conduit::Node &dataset,
                 const std::string &field,
                 const double &min_val,
                 const double &max_val,
                 const int &num_bins)
-=======
-field_nan_count(const conduit::Node &dataset, const std::string &field)
->>>>>>> 2ee58cc6
 {
 
   double *bins = new double[num_bins]();
@@ -2050,759 +1620,6 @@
   res["min_val"] = min_val;
   res["max_val"] = max_val;
   res["num_bins"] = num_bins;
-  delete[] bins;
-  return res;
-}
-
-// returns a Node containing the min, max and dim for x,y,z given a topology
-conduit::Node
-<<<<<<< HEAD
-global_bounds(const conduit::Node &dataset, const std::string &topo_name)
-=======
-field_inf_count(const conduit::Node &dataset, const std::string &field)
->>>>>>> 2ee58cc6
-{
-  double min_coords[3] = {std::numeric_limits<double>::max(),
-                          std::numeric_limits<double>::max(),
-                          std::numeric_limits<double>::max()};
-  double max_coords[3] = {std::numeric_limits<double>::lowest(),
-                          std::numeric_limits<double>::lowest(),
-                          std::numeric_limits<double>::lowest()};
-  const std::string axes[3][3] = {
-      {"x", "i", "dx"}, {"y", "j", "dy"}, {"z", "k", "dz"}};
-  for(int dom_index = 0; dom_index < dataset.number_of_children(); ++dom_index)
-  {
-    const conduit::Node &dom = dataset.child(dom_index);
-    const conduit::Node &n_topo = dom["topologies/" + topo_name];
-    const std::string topo_type = n_topo["type"].as_string();
-    const std::string coords_name = n_topo["coordset"].as_string();
-    const conduit::Node &n_coords = dom["coordsets/" + coords_name];
-
-    if(topo_type == "uniform")
-    {
-      int num_dims = n_coords["dims"].number_of_children();
-      for(int i = 0; i < num_dims; ++i)
-      {
-        double origin = n_coords["origin/" + axes[i][0]].to_float64();
-        int dim = n_coords["dims/" + axes[i][1]].to_int();
-        double spacing = n_coords["spacing/" + axes[i][2]].to_float64();
-
-<<<<<<< HEAD
-        min_coords[i] = std::min(min_coords[i], origin);
-        max_coords[i] = std::max(min_coords[i], origin + (dim - 1) * spacing);
-      }
-    }
-    else if(topo_type == "rectilinear" || topo_type == "structured" ||
-            topo_type == "unstructured")
-=======
-  for(int i = 0; i < dataset.number_of_children(); ++i)
-  {
-    const conduit::Node &dom = dataset.child(i);
-    if(dom.has_path("fields/" + field))
->>>>>>> 2ee58cc6
-    {
-      int num_dims = n_coords["values"].number_of_children();
-      for(int i = 0; i < num_dims; ++i)
-      {
-        const std::string axis_path = "values/" + axes[i][0];
-        min_coords[i] = std::min(
-            min_coords[i], array_min(n_coords[axis_path])["value"].as_double());
-        max_coords[i] = std::max(
-            max_coords[i], array_max(n_coords[axis_path])["value"].as_double());
-      }
-    }
-    else
-    {
-      ASCENT_ERROR("The Architect: unknown topology type: '" << topo_type
-                                                             << "'");
-    }
-  }
-#ifdef ASCENT_MPI_ENABLED
-  MPI_Comm mpi_comm = MPI_Comm_f2c(flow::Workspace::default_mpi_comm());
-  MPI_Allreduce(MPI_IN_PLACE, min_coords, 3, MPI_DOUBLE, MPI_MIN, mpi_comm);
-  MPI_Allreduce(MPI_IN_PLACE, max_coords, 3, MPI_DOUBLE, MPI_MAX, mpi_comm);
-#endif
-  conduit::Node res;
-  res["max_coords"].set(max_coords, 3);
-  res["min_coords"].set(min_coords, 3);
-  return res;
-}
-
-// get the association and topology and ensure they are the same
-conduit::Node
-<<<<<<< HEAD
-global_topo_and_assoc(const conduit::Node &dataset,
-                      const std::vector<std::string> field_names,
-                      bool required)
-=======
-field_min(const conduit::Node &dataset, const std::string &field)
->>>>>>> 2ee58cc6
-{
-  std::string assoc_str;
-  std::string topo_name;
-  for(int dom_index = 0; dom_index < dataset.number_of_children(); ++dom_index)
-  {
-<<<<<<< HEAD
-    const conduit::Node &dom = dataset.child(dom_index);
-    for(const std::string &field_name : field_names)
-=======
-    const conduit::Node &dom = dataset.child(i);
-    if(dom.has_path("fields/" + field))
->>>>>>> 2ee58cc6
-    {
-      if(dom.has_path("fields/" + field_name))
-      {
-        const std::string cur_assoc_str =
-            dom["fields/" + field_name + "/association"].as_string();
-        if(assoc_str.empty())
-        {
-          assoc_str = cur_assoc_str;
-        }
-        else if(assoc_str != cur_assoc_str)
-        {
-          ASCENT_ERROR("All fields must have the same association.");
-        }
-
-        const std::string cur_topo_name =
-            dom["fields/" + field_name + "/topology"].as_string();
-        if(topo_name.empty())
-        {
-          topo_name = cur_topo_name;
-        }
-        else if(topo_name != cur_topo_name)
-        {
-          ASCENT_ERROR("All fields must have the same topology.");
-        }
-      }
-    }
-  }
-#ifdef ASCENT_MPI_ENABLED
-  int rank;
-  MPI_Comm mpi_comm = MPI_Comm_f2c(flow::Workspace::default_mpi_comm());
-  MPI_Comm_rank(mpi_comm, &rank);
-
-  struct MaxLoc
-  {
-    double size;
-    int rank;
-  };
-
-  // there is no MPI_INT_INT so shove the "small" size into double
-  MaxLoc maxloc = {(double)topo_name.length(), rank};
-  MaxLoc maxloc_res;
-  MPI_Allreduce(&maxloc, &maxloc_res, 1, MPI_DOUBLE_INT, MPI_MAXLOC, mpi_comm);
-
-  conduit::Node msg;
-  msg["assoc_str"] = assoc_str;
-  msg["topo_name"] = topo_name;
-  conduit::relay::mpi::broadcast_using_schema(msg, maxloc_res.rank, mpi_comm);
-
-  if(assoc_str != msg["assoc_str"].as_string())
-  {
-    ASCENT_ERROR("All fields must have the same association.");
-  }
-  if(topo_name != msg["topo_name"].as_string())
-  {
-    ASCENT_ERROR("All fields must have the same topology.");
-  }
-#endif
-  if(required && assoc_str.empty())
-  {
-    ASCENT_ERROR("Could not find required association and topology for the "
-                 "given fields.");
-  }
-  else if(!assoc_str.empty() && assoc_str != "vertex" && assoc_str != "element")
-  {
-    ASCENT_ERROR("Unknown association: '"
-                 << assoc_str
-                 << "'. Only supports vertex and element association");
-  }
-
-  conduit::Node res;
-  res["topo_name"] = topo_name;
-  res["assoc_str"] = assoc_str;
-  return res;
-}
-
-// returns -1 if value lies outside the range
-int
-get_bin_index(const conduit::float64 value, const conduit::Node &axis)
-{
-  const bool clamp = axis["clamp"].to_uint8();
-  if(axis.has_path("bins"))
-  {
-    // rectilinear
-    const conduit::float64 *bins_begin = axis["bins"].value();
-    const conduit::float64 *bins_end =
-        bins_begin + axis["bins"].dtype().number_of_elements() - 1;
-    // first element greater than value
-    const conduit::float64 *res = std::upper_bound(bins_begin, bins_end, value);
-    if(clamp)
-    {
-      if(res <= bins_begin)
-      {
-        return 0;
-      }
-      else if(res >= bins_end)
-      {
-        return bins_end - bins_begin - 1;
-      }
-    }
-    else if(res <= bins_begin || res >= bins_end)
-    {
-      return -1;
-    }
-    return (res - 1) - bins_begin;
-  }
-  // uniform
-  const double inv_delta =
-      axis["num_bins"].to_float64() /
-      (axis["max_val"].to_float64() - axis["min_val"].to_float64());
-  const int bin_index =
-      static_cast<int>((value - axis["min_val"].to_float64()) * inv_delta);
-  if(clamp)
-  {
-    if(bin_index < 0)
-    {
-      return 0;
-    }
-    else if(bin_index >= axis["num_bins"].as_int32())
-    {
-      return axis["num_bins"].as_int32() - 1;
-    }
-  }
-  else if(bin_index < 0 || bin_index >= axis["num_bins"].as_int32())
-  {
-    return -1;
-  }
-  return bin_index;
-}
-
-void
-populate_homes(const conduit::Node &dom,
-               const conduit::Node &bin_axes,
-               const std::string &topo_name,
-               const std::string &assoc_str,
-               conduit::Node &res)
-{
-  int num_axes = bin_axes.number_of_children();
-
-  // ensure this domain has the necessary fields
-  for(int axis_index = 0; axis_index < num_axes; ++axis_index)
-  {
-    const conduit::Node &axis = bin_axes.child(axis_index);
-    const std::string axis_name = axis.name();
-    if(!dom.has_path("fields/" + axis_name) && !is_xyz(axis_name))
-    {
-      // return an error and skip the domain in binning
-      conduit::Node res;
-      res["error/field_name"] = axis_name;
-      return;
-    }
-  }
-
-  // Calculate the size of homes
-  conduit::index_t homes_size = 0;
-  if(assoc_str == "vertex")
-  {
-    homes_size = num_points(dom, topo_name);
-  }
-  else if(assoc_str == "element")
-  {
-    homes_size = num_cells(dom, topo_name);
-  }
-
-  // each domain has a homes array
-  // homes maps each datapoint (or cell) to an index in bins
-  res.set(conduit::DataType::c_int(homes_size));
-  int *homes = res.value();
-  for(int i = 0; i < homes_size; ++i)
-  {
-    homes[i] = 0;
-  }
-
-  int stride = 1;
-  for(int axis_index = 0; axis_index < num_axes; ++axis_index)
-  {
-    const conduit::Node &axis = bin_axes.child(axis_index);
-    const std::string axis_name = axis.name();
-    if(dom.has_path("fields/" + axis_name))
-    {
-      std::string values_path = "fields/" + axis_name + "/values";
-      if(dom[values_path].dtype().is_float32())
-      {
-        const conduit::float32_array values = dom[values_path].value();
-#ifdef ASCENT_USE_OPENMP
-#pragma omp parallel for
-#endif
-        for(int i = 0; i < values.number_of_elements(); ++i)
-        {
-          const int bin_index = get_bin_index(values[i], axis);
-          if(bin_index != -1)
-          {
-            homes[i] += bin_index * stride;
-          }
-          else
-          {
-            homes[i] = -1;
-          }
-        }
-      }
-      else
-      {
-        const conduit::float64_array values = dom[values_path].value();
-#ifdef ASCENT_USE_OPENMP
-#pragma omp parallel for
-#endif
-        for(int i = 0; i < values.number_of_elements(); ++i)
-        {
-          const int bin_index = get_bin_index(values[i], axis);
-          if(bin_index != -1)
-          {
-            homes[i] += bin_index * stride;
-          }
-          else
-          {
-            homes[i] = -1;
-          }
-        }
-      }
-    }
-    else if(is_xyz(axis_name))
-    {
-      int coord = axis_name[0] - 'x';
-#ifdef ASCENT_USE_OPENMP
-#pragma omp parallel for
-#endif
-      for(int i = 0; i < homes_size; ++i)
-      {
-        conduit::Node n_loc;
-        if(assoc_str == "vertex")
-        {
-          n_loc = vert_location(dom, i, topo_name);
-        }
-        else if(assoc_str == "element")
-        {
-          n_loc = element_location(dom, i, topo_name);
-        }
-        const double *loc = n_loc.value();
-        const int bin_index = get_bin_index(loc[coord], axis);
-        if(bin_index != -1)
-        {
-          homes[i] += bin_index * stride;
-        }
-        else
-        {
-          homes[i] = -1;
-        }
-      }
-    }
-
-    if(bin_axes.child(axis_index).has_path("num_bins"))
-    {
-      // uniform axis
-      stride *= bin_axes.child(axis_index)["num_bins"].as_int32();
-    }
-    else
-    {
-      // rectilinear axis
-      stride *=
-          bin_axes.child(axis_index)["bins"].dtype().number_of_elements() - 1;
-    }
-  }
-}
-
-void
-update_bin(double *bins,
-           const int i,
-           const double value,
-           const std::string &reduction_op)
-{
-  if(reduction_op == "cnt" || reduction_op == "pdf")
-  {
-    bins[i] += 1;
-  }
-  else if(reduction_op == "min")
-  {
-    // have to keep track of count anyways in order to detect which bins are
-    // empty
-    bins[2 * i] = std::min(bins[2 * i], value);
-    bins[2 * i + 1] += 1;
-  }
-  else if(reduction_op == "max")
-  {
-    bins[2 * i] = std::max(bins[2 * i], value);
-    bins[2 * i + 1] += 1;
-  }
-  else if(reduction_op == "avg" || reduction_op == "sum")
-  {
-    bins[2 * i] += value;
-    bins[2 * i + 1] += 1;
-  }
-  else if(reduction_op == "rms")
-  {
-    bins[2 * i] += value * value;
-    bins[2 * i + 1] += 1;
-  }
-  else if(reduction_op == "var" || reduction_op == "std")
-  {
-    bins[3 * i] += value * value;
-    bins[3 * i + 1] += value;
-    bins[3 * i + 2] += 1;
-  }
-}
-
-// reduction_op: cnt, sum, min, max, avg, pdf, std, var, rms
-conduit::Node
-binning(const conduit::Node &dataset,
-        conduit::Node &bin_axes,
-        const std::string &reduction_var,
-        const std::string &reduction_op,
-        const double empty_bin_val)
-{
-  // for now only support reductions on scalars
-  if(!is_xyz(reduction_var) && !is_scalar_field(dataset, reduction_var))
-  {
-    ASCENT_ERROR("Binning: reduction variable '"
-                 << reduction_var
-                 << "' must be a scalar field in the dataset or x/y/z.");
-  }
-  std::vector<std::string> var_names = bin_axes.child_names();
-  var_names.push_back(reduction_var);
-  const conduit::Node &topo_and_assoc =
-      global_topo_and_assoc(dataset, var_names);
-  const std::string topo_name = topo_and_assoc["topo_name"].as_string();
-  const std::string assoc_str = topo_and_assoc["assoc_str"].as_string();
-
-  const conduit::Node &bounds = global_bounds(dataset, topo_name);
-  const double *min_coords = bounds["min_coords"].value();
-  const double *max_coords = bounds["max_coords"].value();
-  const std::string axes[3][3] = {
-      {"x", "i", "dx"}, {"y", "j", "dy"}, {"z", "k", "dz"}};
-  // populate min_val, max_val, num_bins for x,y,z
-  for(int axis_num = 0; axis_num < 3; ++axis_num)
-  {
-    if(bin_axes.has_path(axes[axis_num][0]))
-    {
-      conduit::Node &axis = bin_axes[axes[axis_num][0]];
-
-      if(axis.has_path("bins"))
-      {
-        // rectilinear binning was specified
-        continue;
-      }
-
-      if(min_coords[axis_num] == std::numeric_limits<double>::max())
-      {
-        ASCENT_ERROR("Could not finds bounds for axis: "
-                     << axes[axis_num][0]
-                     << ". It probably doesn't exist in the topology: "
-                     << topo_name);
-      }
-
-      if(!axis.has_path("min_val"))
-      {
-        axis["min_val"] = min_coords[axis_num];
-      }
-
-      if(!axis.has_path("max_val"))
-      {
-        // We add 1 because the last bin isn't inclusive
-        axis["max_val"] = max_coords[axis_num] + 1.0;
-      }
-
-      if(!axis.has_path("num_bins"))
-      {
-        axis["num_bins"] = 256;
-      }
-    }
-  }
-
-  int num_axes = bin_axes.number_of_children();
-
-  // populate min_val, max_val, num_bins for other axis fields
-  for(int axis_index = 0; axis_index < num_axes; ++axis_index)
-  {
-    conduit::Node &axis = bin_axes.child(axis_index);
-    const std::string axis_name = axis.name();
-    if(!is_xyz(axis_name) && !axis.has_path("bins"))
-    {
-      if(!axis.has_path("min_val"))
-      {
-        axis["min_val"] = field_min(dataset, axis_name)["value"];
-      }
-      if(!axis.has_path("max_val"))
-      {
-        axis["max_val"] =
-            field_max(dataset, axis_name)["value"].to_float64() + 1.0;
-      }
-      if(!axis.has_path("num_bins"))
-      {
-        axis["num_bins"] =
-            axis["max_val"].to_int32() - axis["min_val"].to_int32();
-      }
-    }
-  }
-
-  // create bins
-  size_t num_bins = 1;
-  for(int axis_index = 0; axis_index < num_axes; ++axis_index)
-  {
-    if(bin_axes.child(axis_index).has_path("num_bins"))
-    {
-      // uniform axis
-      num_bins *= bin_axes.child(axis_index)["num_bins"].as_int32();
-    }
-    else
-    {
-      // rectilinear axis
-      num_bins *=
-          bin_axes.child(axis_index)["bins"].dtype().number_of_elements() - 1;
-    }
-  }
-  // number of variables held per bin (e.g. sum and cnt for average)
-  int num_bin_vars = 2;
-  if(reduction_op == "cnt" || reduction_op == "pdf")
-  {
-    num_bin_vars = 1;
-  }
-  else if(reduction_op == "var" || reduction_op == "std")
-  {
-    num_bin_vars = 3;
-  }
-  const int bins_size = num_bins * num_bin_vars;
-  double *bins = new double[bins_size]();
-
-  for(int dom_index = 0; dom_index < dataset.number_of_children(); ++dom_index)
-  {
-    const conduit::Node &dom = dataset.child(dom_index);
-
-    conduit::Node n_homes;
-    populate_homes(dom, bin_axes, topo_name, assoc_str, n_homes);
-    if(n_homes.has_path("error"))
-    {
-      ASCENT_INFO("Binning: not binning domain "
-                  << dom_index << " because field: '"
-                  << n_homes["error/field_name"].to_string()
-                  << "' was not found.");
-      continue;
-    }
-    const int *homes = n_homes.as_int_ptr();
-    const int homes_size = n_homes.dtype().number_of_elements();
-
-    // update bins
-    if(dom.has_path("fields/" + reduction_var))
-    {
-      const std::string values_path = "fields/" + reduction_var + "/values";
-      if(dom[values_path].dtype().is_float32())
-      {
-        const conduit::float32_array values = dom[values_path].value();
-#ifdef ASCENT_USE_OPENMP
-#pragma omp parallel for
-#endif
-        for(int i = 0; i < homes_size; ++i)
-        {
-          if(homes[i] != -1)
-          {
-            update_bin(bins, homes[i], values[i], reduction_op);
-          }
-        }
-      }
-      else
-      {
-        const conduit::float64_array values = dom[values_path].value();
-#ifdef ASCENT_USE_OPENMP
-#pragma omp parallel for
-#endif
-        for(int i = 0; i < homes_size; ++i)
-        {
-          if(homes[i] != -1)
-          {
-            update_bin(bins, homes[i], values[i], reduction_op);
-          }
-        }
-      }
-    }
-    else if(is_xyz(reduction_var))
-    {
-      int coord = reduction_var[0] - 'x';
-#ifdef ASCENT_USE_OPENMP
-#pragma omp parallel for
-#endif
-      for(int i = 0; i < homes_size; ++i)
-      {
-        conduit::Node n_loc;
-        if(assoc_str == "vertex")
-        {
-          n_loc = vert_location(dom, i, topo_name);
-        }
-        else if(assoc_str == "element")
-        {
-          n_loc = element_location(dom, i, topo_name);
-        }
-        const double *loc = n_loc.value();
-        if(homes[i] != -1)
-        {
-          update_bin(bins, homes[i], loc[coord], reduction_op);
-        }
-      }
-    }
-    else
-    {
-      ASCENT_ERROR("Field '" << reduction_var << "' not found in all domains");
-    }
-  }
-
-#ifdef ASCENT_MPI_ENABLED
-  MPI_Comm mpi_comm = MPI_Comm_f2c(flow::Workspace::default_mpi_comm());
-  double *global_bins = new double[bins_size];
-  if(reduction_op == "cnt" || reduction_op == "sum" || reduction_op == "pdf" ||
-     reduction_op == "avg" || reduction_op == "std" || reduction_op == "var" ||
-     reduction_op == "rms")
-  {
-    MPI_Allreduce(bins, global_bins, bins_size, MPI_DOUBLE, MPI_SUM, mpi_comm);
-  }
-  else if(reduction_op == "min")
-  {
-    MPI_Allreduce(bins, global_bins, bins_size, MPI_DOUBLE, MPI_MIN, mpi_comm);
-  }
-  else if(reduction_op == "max")
-  {
-    MPI_Allreduce(bins, global_bins, bins_size, MPI_DOUBLE, MPI_MAX, mpi_comm);
-  }
-  delete[] bins;
-  bins = global_bins;
-#endif
-
-  conduit::Node res;
-  res["value"].set(conduit::DataType::c_double(num_bins));
-  double *res_bins = res["value"].value();
-  if(reduction_op == "cnt")
-  {
-#ifdef ASCENT_USE_OPENMP
-#pragma omp parallel for
-#endif
-    for(int i = 0; i < num_bins; ++i)
-    {
-      res_bins[i] = bins[i];
-    }
-  }
-  else if(reduction_op == "pdf")
-  {
-    int n = 0;
-#ifdef ASCENT_USE_OPENMP
-#pragma omp parallel for reduction(+ : n)
-#endif
-    for(int i = 0; i < num_bins; ++i)
-    {
-      n += bins[i];
-    }
-#ifdef ASCENT_USE_OPENMP
-#pragma omp parallel for
-#endif
-    for(int i = 0; i < num_bins; ++i)
-    {
-      res_bins[i] = bins[i] / n;
-    }
-  }
-  else if(reduction_op == "sum" || reduction_op == "min" ||
-          reduction_op == "max")
-  {
-#ifdef ASCENT_USE_OPENMP
-#pragma omp parallel for
-#endif
-    for(int i = 0; i < num_bins; ++i)
-    {
-      if(bins[2 * i + 1] == 0)
-      {
-        res_bins[i] = empty_bin_val;
-      }
-      else
-      {
-        res_bins[i] = bins[2 * i];
-      }
-    }
-  }
-  else if(reduction_op == "avg")
-  {
-#ifdef ASCENT_USE_OPENMP
-#pragma omp parallel for
-#endif
-    for(int i = 0; i < num_bins; ++i)
-    {
-      const double sumX = bins[2 * i];
-      const double n = bins[2 * i + 1];
-      if(n == 0)
-      {
-        res_bins[i] = empty_bin_val;
-      }
-      else
-      {
-        res_bins[i] = sumX / n;
-      }
-    }
-  }
-  else if(reduction_op == "rms")
-  {
-#ifdef ASCENT_USE_OPENMP
-#pragma omp parallel for
-#endif
-    for(int i = 0; i < num_bins; ++i)
-    {
-      const double sumX = bins[2 * i];
-      const double n = bins[2 * i + 1];
-      if(n == 0)
-      {
-        res_bins[i] = empty_bin_val;
-      }
-      else
-      {
-        res_bins[i] = std::sqrt(sumX / n);
-      }
-    }
-  }
-  else if(reduction_op == "var")
-  {
-#ifdef ASCENT_USE_OPENMP
-#pragma omp parallel for
-#endif
-    for(int i = 0; i < num_bins; ++i)
-    {
-      const double sumX2 = bins[3 * i];
-      const double sumX = bins[3 * i + 1];
-      const double n = bins[3 * i + 2];
-      if(n == 0)
-      {
-        res_bins[i] = empty_bin_val;
-      }
-      else
-      {
-        res_bins[i] = (sumX2 / n) - std::pow(sumX / n, 2);
-      }
-    }
-  }
-  else if(reduction_op == "std")
-  {
-#ifdef ASCENT_USE_OPENMP
-#pragma omp parallel for
-#endif
-    for(int i = 0; i < num_bins; ++i)
-    {
-      const double sumX2 = bins[3 * i];
-      const double sumX = bins[3 * i + 1];
-      const double n = bins[3 * i + 2];
-      if(n == 0)
-      {
-        res_bins[i] = empty_bin_val;
-      }
-      else
-      {
-        res_bins[i] = std::sqrt((sumX2 / n) - std::pow(sumX / n, 2));
-      }
-    }
-  }
-  res["bin_axes"] = bin_axes;
-  res["association"] = assoc_str;
   delete[] bins;
   return res;
 }
@@ -3203,12 +2020,6 @@
   const std::string assoc_str =
       dataset.child(0)["fields/" + field + "/association"].as_string();
 
-<<<<<<< HEAD
-=======
-  const std::string assoc_str =
-      dataset.child(0)["fields/" + field + "/association"].as_string();
-
->>>>>>> 2ee58cc6
   conduit::Node loc;
   if(assoc_str == "vertex")
   {
@@ -3409,15 +2220,6 @@
       state = dom["state/" + var_name];
     }
   }
-<<<<<<< HEAD
-
-  // TODO: make sure everyone has this
-  if(!has_state)
-  {
-    ASCENT_ERROR("Unable to retrieve state variable '" << var_name << "'");
-  }
-=======
->>>>>>> 2ee58cc6
   return state;
 }
 
