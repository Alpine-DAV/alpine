--- conflicted
+++ resolved
@@ -60,6 +60,7 @@
 #include <cstring>
 #include <limits>
 #include <unordered_set>
+#include <memory.h>
 
 #include <flow_workspace.hpp>
 
@@ -1493,7 +1494,6 @@
                                                              << "'");
     }
   }
-<<<<<<< HEAD
 #ifdef ASCENT_MPI_ENABLED
   MPI_Comm mpi_comm = MPI_Comm_f2c(flow::Workspace::default_mpi_comm());
   MPI_Allreduce(MPI_IN_PLACE, min_coords, 3, MPI_DOUBLE, MPI_MIN, mpi_comm);
@@ -1503,46 +1503,10 @@
   res["max_coords"].set(max_coords, 3);
   res["min_coords"].set(min_coords, 3);
   return res;
-=======
 }
 
 void
-update_bin(double *bins,
-           const int i,
-           const double value,
-           const std::string &reduction_op)
-{
-  if(reduction_op == "min")
-  {
-    bins[i] = std::min(bins[i], value);
-  }
-  else if(reduction_op == "max")
-  {
-    bins[i] = std::max(bins[i], value);
-  }
-  else if(reduction_op == "avg" || reduction_op == "sum" ||
-          reduction_op == "pdf")
-  {
-    bins[2 * i] += value;
-    bins[2 * i + 1] += 1;
-  }
-  else if(reduction_op == "rms")
-  {
-    bins[2 * i] += value * value;
-    bins[2 * i + 1] += 1;
-  }
-  else if(reduction_op == "var" || reduction_op == "std")
-  {
-    bins[3 * i] += value * value;
-    bins[3 * i + 1] += value;
-    bins[3 * i + 2] += 1;
-  }
->>>>>>> 851b0bbd
-}
-
-void init_bins(double *bins,
-               const int size,
-               const std::string reduction_op)
+init_bins(double *bins, const int size, const std::string reduction_op)
 {
   if(reduction_op != "max" && reduction_op != "min")
   {
@@ -1567,7 +1531,6 @@
   {
     bins[i] = init_val;
   }
-
 }
 
 // reduction_op: sum, min, max, avg, pdf, std, var, rms
@@ -1655,30 +1618,9 @@
   {
     num_bin_vars = 3;
   }
-  else if(reduction_op == "min" || reduction_op == "max")
-  {
-    num_bin_vars = 1;
-  }
   const int bins_size = num_bins * num_bin_vars;
   double *bins = new double[bins_size]();
-<<<<<<< HEAD
-  if(reduction_op == "min")
-  {
-    for(size_t i = 0; i < num_bins; ++i)
-    {
-      bins[i] = std::numeric_limits<double>::max();
-    }
-  }
-  else if(reduction_op == "max")
-  {
-    for(size_t i = 0; i < num_bins; ++i)
-    {
-      bins[i] = std::numeric_limits<double>::lowest();
-    }
-  }
-=======
-  init_bins(bins, bins_size, reduction_op);
->>>>>>> 851b0bbd
+  init_bins(bins, num_bins, reduction_op);
 
   for(int dom_index = 0; dom_index < dataset.number_of_children(); ++dom_index)
   {
@@ -1701,9 +1643,9 @@
     // update bins
     if(reduction_var.empty())
     {
-//#ifdef ASCENT_USE_OPENMP
-//#pragma omp parallel for
-//#endif
+      //#ifdef ASCENT_USE_OPENMP
+      //#pragma omp parallel for
+      //#endif
       for(int i = 0; i < homes_size; ++i)
       {
         if(homes[i] != -1)
@@ -1721,9 +1663,9 @@
       if(dom[values_path].dtype().is_float32())
       {
         const conduit::float32_array values = dom[values_path].value();
-//#ifdef ASCENT_USE_OPENMP
-//#pragma omp parallel for
-//#endif
+        //#ifdef ASCENT_USE_OPENMP
+        //#pragma omp parallel for
+        //#endif
         for(int i = 0; i < homes_size; ++i)
         {
           if(homes[i] != -1)
@@ -1735,9 +1677,9 @@
       else
       {
         const conduit::float64_array values = dom[values_path].value();
-//#ifdef ASCENT_USE_OPENMP
-//#pragma omp parallel for
-//#endif
+        //#ifdef ASCENT_USE_OPENMP
+        //#pragma omp parallel for
+        //#endif
         for(int i = 0; i < homes_size; ++i)
         {
           if(homes[i] != -1)
@@ -1750,17 +1692,11 @@
     else if(is_xyz(reduction_var))
     {
       int coord = reduction_var[0] - 'x';
-<<<<<<< HEAD
-#ifdef ASCENT_USE_OPENMP
-#pragma omp parallel for
-#endif
       std::unique_ptr<Topology> t = topologyFactory(topo_name, dom);
       std::array<conduit::float64, 3> loc;
-=======
-//#ifdef ASCENT_USE_OPENMP
-//#pragma omp parallel for
-//#endif
->>>>>>> 851b0bbd
+      //#ifdef ASCENT_USE_OPENMP
+      //#pragma omp parallel for
+      //#endif
       for(int i = 0; i < homes_size; ++i)
       {
         if(assoc_str == "vertex")
@@ -1845,42 +1781,8 @@
       }
     }
   }
-  else if(reduction_op == "min")
-  {
-#ifdef ASCENT_USE_OPENMP
-#pragma omp parallel for
-#endif
-    for(int i = 0; i < num_bins; ++i)
-    {
-      if(bins[i] == std::numeric_limits<double>::max())
-      {
-        res_bins[i] = empty_bin_val;
-      }
-      else
-      {
-        res_bins[i] = bins[i];
-      }
-    }
-  }
-  else if(reduction_op == "max")
-  {
-#ifdef ASCENT_USE_OPENMP
-#pragma omp parallel for
-#endif
-    for(int i = 0; i < num_bins; ++i)
-    {
-      if(bins[i] == std::numeric_limits<double>::lowest())
-      {
-        res_bins[i] = empty_bin_val;
-      }
-      else
-      {
-        res_bins[i] = bins[i];
-      }
-    }
-
-  }
-  else if(reduction_op == "sum")
+  else if(reduction_op == "sum" || reduction_op == "min" ||
+          reduction_op == "max")
   {
 #ifdef ASCENT_USE_OPENMP
 #pragma omp parallel for
@@ -2647,7 +2549,6 @@
   return state;
 }
 
-<<<<<<< HEAD
 std::string
 field_assoc(const conduit::Node &dataset, const std::string &field_name)
 {
@@ -2823,26 +2724,70 @@
   {
     const conduit::Node &domain = dataset.child(i);
     if(!domain.has_path("topologies/" + topo_name))
-=======
-void paint_nestsets(const std::string nestset_name,
-                    conduit::Node &dom,
-                    conduit::Node &field)
-{
-  if(!dom.has_path("nestsets/"+nestset_name))
+    {
+      continue;
+    }
+
+    rank_has = true;
+    const conduit::Node &n_topo = domain["topologies/" + topo_name];
+
+    const std::string c_name = n_topo["coordset"].as_string();
+    const conduit::Node n_coords = domain["coordsets/" + c_name];
+    const std::string c_type = n_coords["type"].as_string();
+
+    if(c_type == "uniform")
+    {
+      if(n_coords.has_path("dims/k"))
+      {
+        is_3d = true;
+      }
+      break;
+    }
+
+    if(c_type == "rectilinear" || c_type == "explicit")
+    {
+      if(n_coords.has_path("values/z"))
+      {
+        is_3d = true;
+      }
+      break;
+    }
+  }
+
+  bool my_vote = rank_has && is_3d;
+  bool vote_3d = global_someone_agrees(my_vote);
+  my_vote = rank_has && !is_3d;
+  bool vote_2d = global_someone_agrees(my_vote);
+
+  if(vote_2d && vote_3d)
+  {
+    ASCENT_ERROR("There is disagreement about the spatial dims"
+                 << "of the topoloy '" << topo_name << "'");
+  }
+
+  return vote_3d ? 3 : 2;
+}
+
+void
+paint_nestsets(const std::string nestset_name,
+               conduit::Node &dom,
+               conduit::Node &field)
+{
+  if(!dom.has_path("nestsets/" + nestset_name))
   {
     ASCENT_ERROR("No nestset with that name");
   }
 
-  conduit::Node &nestset = dom["nestsets/"+nestset_name];
+  conduit::Node &nestset = dom["nestsets/" + nestset_name];
   const std::string topo_name = nestset["topology"].as_string();
-  const conduit::Node &topo = dom["topologies/"+topo_name];
+  const conduit::Node &topo = dom["topologies/" + topo_name];
 
   if(topo["type"].as_string() == "unstructured")
   {
     ASCENT_ERROR("Paint nestsets: cannot paint on unstructured topology");
   }
 
-  int el_dims[3] = {1,1,1};
+  int el_dims[3] = {1, 1, 1};
   bool is_3d = false;
 
   if(topo["type"].as_string() == "structured")
@@ -2854,12 +2799,11 @@
       is_3d = true;
       el_dims[2] = topo["elements/dims/k"].to_int32();
     }
-
   }
   else
   {
     const std::string coord_name = topo["coordset"].as_string();
-    const conduit::Node &coords = dom["coordsets/"+coord_name];
+    const conduit::Node &coords = dom["coordsets/" + coord_name];
     if(coords["type"].as_string() == "uniform")
     {
       el_dims[0] = coords["dims/i"].as_int32() - 1;
@@ -2903,7 +2847,8 @@
     if(fsize != field_size)
     {
       ASCENT_ERROR("Paint: field given is allocated, but does not"
-                   <<" match the expected size "<<fsize<<" "<<field_size);
+                   << " match the expected size " << fsize << " "
+                   << field_size);
     }
     levels = field["values"].value();
   }
@@ -2925,154 +2870,10 @@
   {
     const conduit::Node &window = nestset["windows"].child(i);
     if(window["domain_type"].as_string() != "child")
->>>>>>> 851b0bbd
     {
       continue;
     }
 
-<<<<<<< HEAD
-    rank_has = true;
-    const conduit::Node &n_topo = domain["topologies/" + topo_name];
-
-    const std::string c_name = n_topo["coordset"].as_string();
-    const conduit::Node n_coords = domain["coordsets/" + c_name];
-    const std::string c_type = n_coords["type"].as_string();
-
-    if(c_type == "uniform")
-    {
-      if(n_coords.has_path("dims/k"))
-      {
-        is_3d = true;
-      }
-      break;
-    }
-
-    if(c_type == "rectilinear" || c_type == "explicit")
-    {
-      if(n_coords.has_path("values/z"))
-      {
-        is_3d = true;
-      }
-      break;
-    }
-  }
-
-  bool my_vote = rank_has && is_3d;
-  bool vote_3d = global_someone_agrees(my_vote);
-  my_vote = rank_has && !is_3d;
-  bool vote_2d = global_someone_agrees(my_vote);
-
-  if(vote_2d && vote_3d)
-  {
-    ASCENT_ERROR("There is disagreement about the spatial dims"
-                 << "of the topoloy '" << topo_name << "'");
-  }
-
-  return vote_3d ? 3 : 2;
-}
-
-std::string
-field_topology(const conduit::Node &dataset, const std::string &field_name)
-{
-  std::string topo_name;
-  const int num_domains = dataset.number_of_children();
-  for(int i = 0; i < num_domains; ++i)
-  {
-    const conduit::Node &dom = dataset.child(i);
-    if(dom.has_path("fields/" + field_name))
-    {
-      topo_name = dom["fields/" + field_name + "/topology"].as_string();
-      break;
-    }
-  }
-
-#if defined(ASCENT_MPI_ENABLED)
-  int rank;
-  MPI_Comm mpi_comm = MPI_Comm_f2c(flow::Workspace::default_mpi_comm());
-  MPI_Comm_rank(mpi_comm, &rank);
-
-  struct MaxLoc
-  {
-    double size;
-    int rank;
-  };
-
-  // there is no MPI_INT_INT so shove the "small" size into double
-  MaxLoc maxloc = {(double)topo_name.length(), rank};
-  MaxLoc maxloc_res;
-  MPI_Allreduce(&maxloc, &maxloc_res, 1, MPI_DOUBLE_INT, MPI_MAXLOC, mpi_comm);
-
-  conduit::Node msg;
-  msg["topo"] = topo_name;
-  conduit::relay::mpi::broadcast_using_schema(msg, maxloc_res.rank, mpi_comm);
-
-  if(!msg["topo"].dtype().is_string())
-  {
-    ASCENT_ERROR("failed to broadcast topo name");
-  }
-  topo_name = msg["topo"].as_string();
-#endif
-  return topo_name;
-}
-
-// double or float for a topology in a given domain
-std::string
-coord_dtype(const std::string &topo_name, const conduit::Node &domain)
-{
-  // ok, so we can have a mix of uniform and non-uniform
-  // coords, where non-uniform coords have arrays
-  // if we only have unirform, the double,
-  // if some have arrays, then go with whatever
-  // that is.
-  bool is_float = false;
-  bool has_array = false;
-  bool error = false;
-
-  const std::string topo_path = "topologies/" + topo_name;
-  std::string type_name;
-
-  if(domain.has_path(topo_path))
-  {
-    std::string coord_name = domain[topo_path + "/coordset"].as_string();
-    const conduit::Node &n_coords = domain["coordsets/" + coord_name];
-    const std::string coords_type = n_coords["type"].as_string();
-    if(coords_type != "uniform")
-    {
-      has_array = true;
-
-      if(n_coords["values/x"].dtype().is_float32())
-      {
-        is_float = true;
-      }
-      else if(!n_coords["values/x"].dtype().is_float64())
-      {
-        is_float = false;
-        type_name = n_coords["/values/x"].dtype().name();
-        error = true;
-      }
-    }
-  }
-  else
-  {
-    ASCENT_ERROR("Could not determine the data type of topology '"
-                 << topo_name << "' in domain '" << domain.name()
-                 << "' because it was not found there.");
-  }
-
-  if(error)
-  {
-
-    ASCENT_ERROR("Coords array from topo '" << topo_name
-                                            << "' is neither float or double."
-                                            << " type is '" << type_name << "'."
-                                            << " Contact someone.");
-  }
-
-  bool my_vote = has_array && is_float;
-
-  return my_vote ? "float" : "double";
-}
-=======
     int origin[3];
     origin[0] = window["origin/i"].to_int32();
     origin[1] = window["origin/j"].to_int32();
@@ -3132,7 +2933,108 @@
   }
 
 } // paint
->>>>>>> 851b0bbd
+
+std::string
+field_topology(const conduit::Node &dataset, const std::string &field_name)
+{
+  std::string topo_name;
+  const int num_domains = dataset.number_of_children();
+  for(int i = 0; i < num_domains; ++i)
+  {
+    const conduit::Node &dom = dataset.child(i);
+    if(dom.has_path("fields/" + field_name))
+    {
+      topo_name = dom["fields/" + field_name + "/topology"].as_string();
+      break;
+    }
+  }
+
+#if defined(ASCENT_MPI_ENABLED)
+  int rank;
+  MPI_Comm mpi_comm = MPI_Comm_f2c(flow::Workspace::default_mpi_comm());
+  MPI_Comm_rank(mpi_comm, &rank);
+
+  struct MaxLoc
+  {
+    double size;
+    int rank;
+  };
+
+  // there is no MPI_INT_INT so shove the "small" size into double
+  MaxLoc maxloc = {(double)topo_name.length(), rank};
+  MaxLoc maxloc_res;
+  MPI_Allreduce(&maxloc, &maxloc_res, 1, MPI_DOUBLE_INT, MPI_MAXLOC, mpi_comm);
+
+  conduit::Node msg;
+  msg["topo"] = topo_name;
+  conduit::relay::mpi::broadcast_using_schema(msg, maxloc_res.rank, mpi_comm);
+
+  if(!msg["topo"].dtype().is_string())
+  {
+    ASCENT_ERROR("failed to broadcast topo name");
+  }
+  topo_name = msg["topo"].as_string();
+#endif
+  return topo_name;
+}
+
+// double or float for a topology in a given domain
+std::string
+coord_dtype(const std::string &topo_name, const conduit::Node &domain)
+{
+  // ok, so we can have a mix of uniform and non-uniform
+  // coords, where non-uniform coords have arrays
+  // if we only have unirform, the double,
+  // if some have arrays, then go with whatever
+  // that is.
+  bool is_float = false;
+  bool has_array = false;
+  bool error = false;
+
+  const std::string topo_path = "topologies/" + topo_name;
+  std::string type_name;
+
+  if(domain.has_path(topo_path))
+  {
+    std::string coord_name = domain[topo_path + "/coordset"].as_string();
+    const conduit::Node &n_coords = domain["coordsets/" + coord_name];
+    const std::string coords_type = n_coords["type"].as_string();
+    if(coords_type != "uniform")
+    {
+      has_array = true;
+
+      if(n_coords["values/x"].dtype().is_float32())
+      {
+        is_float = true;
+      }
+      else if(!n_coords["values/x"].dtype().is_float64())
+      {
+        is_float = false;
+        type_name = n_coords["/values/x"].dtype().name();
+        error = true;
+      }
+    }
+  }
+  else
+  {
+    ASCENT_ERROR("Could not determine the data type of topology '"
+                 << topo_name << "' in domain '" << domain.name()
+                 << "' because it was not found there.");
+  }
+
+  if(error)
+  {
+
+    ASCENT_ERROR("Coords array from topo '" << topo_name
+                                            << "' is neither float or double."
+                                            << " type is '" << type_name << "'."
+                                            << " Contact someone.");
+  }
+
+  bool my_vote = has_array && is_float;
+
+  return my_vote ? "float" : "double";
+}
 
 //-----------------------------------------------------------------------------
 };
