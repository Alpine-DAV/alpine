//~~~~~~~~~~~~~~~~~~~~~~~~~~~~~~~~~~~~~~~~~~~~~~~~~~~~~~~~~~~~~~~~~~~~~~~~~~~//
// Copyright (c) 2015-2019, Lawrence Livermore National Security, LLC.
//
// Produced at the Lawrence Livermore National Laboratory
//
// LLNL-CODE-716457
//
// All rights reserved.
//
// This file is part of Ascent.
//
// For details, see: http://ascent.readthedocs.io/.
//
// Please also read ascent/LICENSE
//
// Redistribution and use in source and binary forms, with or without
// modification, are permitted provided that the following conditions are met:
//
// * Redistributions of source code must retain the above copyright notice,
//   this list of conditions and the disclaimer below.
//
// * Redistributions in binary form must reproduce the above copyright notice,
//   this list of conditions and the disclaimer (as noted below) in the
//   documentation and/or other materials provided with the distribution.
//
// * Neither the name of the LLNS/LLNL nor the names of its contributors may
//   be used to endorse or promote products derived from this software without
//   specific prior written permission.
//
// THIS SOFTWARE IS PROVIDED BY THE COPYRIGHT HOLDERS AND CONTRIBUTORS "AS IS"
// AND ANY EXPRESS OR IMPLIED WARRANTIES, INCLUDING, BUT NOT LIMITED TO, THE
// IMPLIED WARRANTIES OF MERCHANTABILITY AND FITNESS FOR A PARTICULAR PURPOSE
// ARE DISCLAIMED. IN NO EVENT SHALL LAWRENCE LIVERMORE NATIONAL SECURITY,
// LLC, THE U.S. DEPARTMENT OF ENERGY OR CONTRIBUTORS BE LIABLE FOR ANY
// DIRECT, INDIRECT, INCIDENTAL, SPECIAL, EXEMPLARY, OR CONSEQUENTIAL
// DAMAGES  (INCLUDING, BUT NOT LIMITED TO, PROCUREMENT OF SUBSTITUTE GOODS
// OR SERVICES; LOSS OF USE, DATA, OR PROFITS; OR BUSINESS INTERRUPTION)
// HOWEVER CAUSED AND ON ANY THEORY OF LIABILITY, WHETHER IN CONTRACT,
// STRICT LIABILITY, OR TORT (INCLUDING NEGLIGENCE OR OTHERWISE) ARISING
// IN ANY WAY OUT OF THE USE OF THIS SOFTWARE, EVEN IF ADVISED OF THE
// POSSIBILITY OF SUCH DAMAGE.
//
//~~~~~~~~~~~~~~~~~~~~~~~~~~~~~~~~~~~~~~~~~~~~~~~~~~~~~~~~~~~~~~~~~~~~~~~~~~~//

//-----------------------------------------------------------------------------
///
/// file: ascent_blueprint_architect.hpp
///
//-----------------------------------------------------------------------------

#ifndef ASCENT_BLUEPRINT_ARCHITECT
#define ASCENT_BLUEPRINT_ARCHITECT

#include <ascent.hpp>
#include <conduit.hpp>

//-----------------------------------------------------------------------------
// -- begin ascent:: --
//-----------------------------------------------------------------------------
namespace ascent
{

//-----------------------------------------------------------------------------
// -- begin ascent::runtime --
//-----------------------------------------------------------------------------
namespace runtime
{

//-----------------------------------------------------------------------------
// -- begin ascent::runtime::expressions --
//-----------------------------------------------------------------------------
namespace expressions
{

//-----------------------------------------------------------------------------
// -- begin ascent::runtime::expressions::detail --
//-----------------------------------------------------------------------------
namespace detail
{
int get_num_vertices(const std::string &shape_type);
}
//-----------------------------------------------------------------------------
// -- end ascent::runtime::expressions::detail --
//-----------------------------------------------------------------------------

class Topology
{

public:
  Topology(const std::string &topo_name,
           const conduit::Node &domain,
           const size_t num_dims);
  virtual ~Topology()
  {
  }
  virtual std::array<conduit::float64, 3>
  vertex_location(const size_t index) const = 0;
  virtual std::array<conduit::float64, 3>
  element_location(const size_t index) const = 0;
  virtual size_t get_num_points() const;
  virtual size_t get_num_cells() const;

  const conduit::Node &domain;
  const std::string topo_name;
  const std::string topo_type;
  const std::string coords_name;
  const std::string coords_type;
  const size_t num_dims;

protected:
  size_t num_points;
  size_t num_cells;
};

// T is either float32 or float64
// N is the number of dimensions
template <typename T, size_t N>
class PointTopology : public Topology
{
  static_assert(N >= 1 && N <= 3,
                "Number of Topology dimensions must be between 1 and 3.");

public:
  PointTopology(const std::string &topo_name, const conduit::Node &domain);
  virtual std::array<conduit::float64, 3>
  vertex_location(const size_t index) const;
  virtual std::array<conduit::float64, 3>
  element_location(const size_t index) const;
  virtual size_t get_num_cells() const;

private:
  // uniform coords data
  std::array<size_t, N> dims;
  std::array<T, N> origin;
  std::array<T, N> spacing;
  // rectilinear or explicit coords data
  std::array<conduit::DataArray<T>, N> coords;
};

template <typename T, size_t N>
class UniformTopology : public Topology
{
  static_assert(N >= 1 && N <= 3,
                "Number of Topology dimensions must be between 1 and 3.");

public:
  UniformTopology(const std::string &topo_name, const conduit::Node &domain);
  virtual std::array<conduit::float64, 3>
  vertex_location(const size_t index) const;
  virtual std::array<conduit::float64, 3>
  element_location(const size_t index) const;

private:
  std::array<size_t, N> dims;
  std::array<T, N> origin;
  std::array<T, N> spacing;
};

template <typename T, size_t N>
class RectilinearTopology : public Topology
{
  static_assert(N >= 1 && N <= 3,
                "Number of Topology dimensions must be between 1 and 3.");

public:
  RectilinearTopology(const std::string &topo_name,
                      const conduit::Node &domain);
  virtual std::array<conduit::float64, 3>
  vertex_location(const size_t index) const;
  virtual std::array<conduit::float64, 3>
  element_location(const size_t index) const;

private:
  std::array<conduit::DataArray<T>, N> coords;
};

template <typename T, size_t N>
class StructuredTopology : public Topology
{
  static_assert(N >= 1 && N <= 3,
                "Number of Topology dimensions must be between 1 and 3.");

public:
  StructuredTopology(const std::string &topo_name, const conduit::Node &domain);
  virtual std::array<conduit::float64, 3>
  vertex_location(const size_t index) const;
  virtual std::array<conduit::float64, 3>
  element_location(const size_t index) const;

private:
  std::array<size_t, N> dims;
  std::array<conduit::DataArray<T>, N> coords;
};

// TODO only supports single shape topologies
template <typename T, size_t N>
class UnstructuredTopology : public Topology
{
  static_assert(N >= 1 && N <= 3,
                "Number of Topology dimensions must be between 1 and 3.");

public:
  UnstructuredTopology(const std::string &topo_name,
                       const conduit::Node &domain);
  virtual std::array<conduit::float64, 3>
  vertex_location(const size_t index) const;
  virtual std::array<conduit::float64, 3>
  element_location(const size_t index) const;
  virtual size_t get_num_points() const;

private:
  std::array<conduit::DataArray<T>, N> coords;
  conduit::DataArray<conduit::int32> connectivity;
  std::string shape;
  // single shape
  size_t shape_size;
  // polygonal
  conduit::DataArray<conduit::int32> sizes;
  conduit::DataArray<conduit::int32> offsets;
  // polyhedral
  conduit::DataArray<conduit::int32> polyhedral_sizes;
  conduit::DataArray<conduit::int32> polyhedral_offsets;
  conduit::DataArray<conduit::int32> polyhedral_connectivity;
  std::string polyhedral_shape;
  // polyhedra consisting of single shapes
  size_t polyhedral_shape_size;
};

std::unique_ptr<Topology> topologyFactory(const std::string &topo_name,
                                          const conduit::Node &domain);

conduit::Node field_max(const conduit::Node &dataset,
                        const std::string &field_name);

conduit::Node field_min(const conduit::Node &dataset,
                        const std::string &field_name);

conduit::Node field_sum(const conduit::Node &dataset,
                        const std::string &field_name);

conduit::Node field_avg(const conduit::Node &dataset,
                        const std::string &field_name);

conduit::Node field_nan_count(const conduit::Node &dataset,
                              const std::string &field_name);

conduit::Node field_inf_count(const conduit::Node &dataset,
                              const std::string &field_name);

conduit::Node field_histogram(const conduit::Node &dataset,
                              const std::string &field,
                              const double &min_val,
                              const double &max_val,
                              const int &num_bins);

conduit::Node field_entropy(const conduit::Node &hist);

conduit::Node field_pdf(const conduit::Node &hist);
conduit::Node field_cdf(const conduit::Node &hist);

conduit::Node global_bounds(const conduit::Node &dataset,
                            const conduit::Node &field_names);

conduit::Node binning(const conduit::Node &dataset,
                      conduit::Node &bin_axes,
                      const std::string &reduction_var,
                      const std::string &reduction_op,
                      const double empty_bin_val,
                      const std::string &component);

void paint_binning(const conduit::Node &binning,
                   conduit::Node &dataset,
                   const std::string &field_name,
                   const std::string &topo_name,
                   const std::string &assoc_str,
                   const double default_value);

void binning_mesh(const conduit::Node &binning,
                  conduit::Node &mesh,
                  const std::string &field_name);

conduit::Node get_state_var(const conduit::Node &dataset,
                            const std::string &var_name);

bool is_scalar_field(const conduit::Node &dataset,
                     const std::string &field_name);

// field exists on at least one rank. Does not check that
// all ranks with that topology have this field(maybe it should).
bool has_field(const conduit::Node &dataset, const std::string &field_name);

// topology exists on at least one rank
bool has_topology(const conduit::Node &dataset, const std::string &topo_name);

std::string known_topos(const conduit::Node &dataset);

std::string known_fields(const conduit::Node &dataset);

bool has_component(const conduit::Node &dataset,
                   const std::string &field_name,
                   const std::string &component);

std::string possible_components(const conduit::Node &dataset,
                                const std::string &field_name);

bool is_xyz(const std::string &axis_name);

conduit::Node quantile(const conduit::Node &cdf,
                       const double val,
                       const std::string &interpolation);

<<<<<<< HEAD
// assumes that the field exists
std::string field_assoc(const conduit::Node &dataset,
                        const std::string &field_name);

// double or float, checks for global consistency
std::string field_type(const conduit::Node &dataset,
                       const std::string &field_name);
//
// double or float
std::string coord_dtype(const std::string &topo_name,
                        const conduit::Node &domain);

// double or float, checks for global consistency
std::string global_coord_dtype(const std::string &topo_name,
                               const conduit::Node &dataset);

// topo_types = [points, uniform, rectilinear, curvilinear, unstructured]
// expects that a topology does exist or else it will return none
void topology_types(const conduit::Node &dataset,
                    const std::string &topo_name,
                    int topo_types[5]);

// assumes that the topology exists, globally checks for constistency
int spatial_dims(const conduit::Node &dataset, const std::string &topo_name);

// get the dimensionality for a topology in a domain
int topo_dim(const std::string &topo_name, const conduit::Node &dom);

// finds then name of a topology using the field name. topology might not
// exist on this rank.
std::string field_topology(const conduit::Node &dataset,
                           const std::string &field_name);

=======
// if the field node is empty, we will allocate space
void paint_nestsets(const std::string nestset_name,
                    conduit::Node &dom,
                    conduit::Node &field); // field to paint on
>>>>>>> 851b0bbd
};
//-----------------------------------------------------------------------------
// -- end ascent::runtime::expressions--
//-----------------------------------------------------------------------------

//-----------------------------------------------------------------------------
};
//-----------------------------------------------------------------------------
// -- end ascent::runtime --
//-----------------------------------------------------------------------------

//-----------------------------------------------------------------------------
};
//-----------------------------------------------------------------------------
// -- end ascent:: --
//-----------------------------------------------------------------------------

#endif
//-----------------------------------------------------------------------------
// -- end header ifdef guard
//-----------------------------------------------------------------------------<|MERGE_RESOLUTION|>--- conflicted
+++ resolved
@@ -309,7 +309,6 @@
                        const double val,
                        const std::string &interpolation);
 
-<<<<<<< HEAD
 // assumes that the field exists
 std::string field_assoc(const conduit::Node &dataset,
                         const std::string &field_name);
@@ -343,12 +342,10 @@
 std::string field_topology(const conduit::Node &dataset,
                            const std::string &field_name);
 
-=======
 // if the field node is empty, we will allocate space
 void paint_nestsets(const std::string nestset_name,
                     conduit::Node &dom,
                     conduit::Node &field); // field to paint on
->>>>>>> 851b0bbd
 };
 //-----------------------------------------------------------------------------
 // -- end ascent::runtime::expressions--
