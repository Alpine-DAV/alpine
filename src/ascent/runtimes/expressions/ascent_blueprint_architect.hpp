//~~~~~~~~~~~~~~~~~~~~~~~~~~~~~~~~~~~~~~~~~~~~~~~~~~~~~~~~~~~~~~~~~~~~~~~~~~~//
// Copyright (c) 2015-2019, Lawrence Livermore National Security, LLC.
//
// Produced at the Lawrence Livermore National Laboratory
//
// LLNL-CODE-716457
//
// All rights reserved.
//
// This file is part of Ascent.
//
// For details, see: http://ascent.readthedocs.io/.
//
// Please also read ascent/LICENSE
//
// Redistribution and use in source and binary forms, with or without
// modification, are permitted provided that the following conditions are met:
//
// * Redistributions of source code must retain the above copyright notice,
//   this list of conditions and the disclaimer below.
//
// * Redistributions in binary form must reproduce the above copyright notice,
//   this list of conditions and the disclaimer (as noted below) in the
//   documentation and/or other materials provided with the distribution.
//
// * Neither the name of the LLNS/LLNL nor the names of its contributors may
//   be used to endorse or promote products derived from this software without
//   specific prior written permission.
//
// THIS SOFTWARE IS PROVIDED BY THE COPYRIGHT HOLDERS AND CONTRIBUTORS "AS IS"
// AND ANY EXPRESS OR IMPLIED WARRANTIES, INCLUDING, BUT NOT LIMITED TO, THE
// IMPLIED WARRANTIES OF MERCHANTABILITY AND FITNESS FOR A PARTICULAR PURPOSE
// ARE DISCLAIMED. IN NO EVENT SHALL LAWRENCE LIVERMORE NATIONAL SECURITY,
// LLC, THE U.S. DEPARTMENT OF ENERGY OR CONTRIBUTORS BE LIABLE FOR ANY
// DIRECT, INDIRECT, INCIDENTAL, SPECIAL, EXEMPLARY, OR CONSEQUENTIAL
// DAMAGES  (INCLUDING, BUT NOT LIMITED TO, PROCUREMENT OF SUBSTITUTE GOODS
// OR SERVICES; LOSS OF USE, DATA, OR PROFITS; OR BUSINESS INTERRUPTION)
// HOWEVER CAUSED AND ON ANY THEORY OF LIABILITY, WHETHER IN CONTRACT,
// STRICT LIABILITY, OR TORT (INCLUDING NEGLIGENCE OR OTHERWISE) ARISING
// IN ANY WAY OUT OF THE USE OF THIS SOFTWARE, EVEN IF ADVISED OF THE
// POSSIBILITY OF SUCH DAMAGE.
//
//~~~~~~~~~~~~~~~~~~~~~~~~~~~~~~~~~~~~~~~~~~~~~~~~~~~~~~~~~~~~~~~~~~~~~~~~~~~//

//-----------------------------------------------------------------------------
///
/// file: ascent_blueprint_architect.hpp
///
//-----------------------------------------------------------------------------

#ifndef ASCENT_BLUEPRINT_ARCHITECT
#define ASCENT_BLUEPRINT_ARCHITECT

#include <ascent.hpp>
#include <conduit.hpp>
// TODO this is temporary
#include <ascent_exports.h>

//-----------------------------------------------------------------------------
// -- begin ascent:: --
//-----------------------------------------------------------------------------
namespace ascent
{

//-----------------------------------------------------------------------------
// -- begin ascent::runtime --
//-----------------------------------------------------------------------------
namespace runtime
{

//-----------------------------------------------------------------------------
// -- begin ascent::runtime::expressions--
//-----------------------------------------------------------------------------
namespace expressions
{

conduit::Node vert_location(const conduit::Node &domain,
                            const int &index,
                            const std::string &topo_name = "");

conduit::Node element_location(const conduit::Node &domain,
                               const int &index,
                               const std::string &topo_name = "");

conduit::Node field_max(const conduit::Node &dataset,
                        const std::string &field_name);

conduit::Node field_min(const conduit::Node &dataset,
                        const std::string &field_name);

conduit::Node field_sum(const conduit::Node &dataset,
                        const std::string &field_name);

conduit::Node field_avg(const conduit::Node &dataset,
                        const std::string &field_name);

conduit::Node field_nan_count(const conduit::Node &dataset,
                              const std::string &field_name);

conduit::Node field_inf_count(const conduit::Node &dataset,
                              const std::string &field_name);

conduit::Node field_histogram(const conduit::Node &dataset,
                              const std::string &field,
                              const double &min_val,
                              const double &max_val,
                              const int &num_bins);

conduit::Node field_entropy(const conduit::Node &hist);

conduit::Node field_pdf(const conduit::Node &hist);
conduit::Node field_cdf(const conduit::Node &hist);

conduit::Node global_bounds(const conduit::Node &dataset,
                            const conduit::Node &field_names);

conduit::Node binning(const conduit::Node &dataset,
                      conduit::Node &bin_axes,
                      const std::string &reduction_var,
                      const std::string &reduction_op,
<<<<<<< HEAD
                      const double empty_bin_val);

void paint_binning(const conduit::Node &binning,
                   conduit::Node &dataset,
                   const std::string &field_name,
                   const std::string &topo_name,
                   const std::string &assoc_str);

void binning_mesh(const conduit::Node &binning,
                  conduit::Node &mesh,
                  const std::string &field_name);
=======
                      const double empty_bin_val,
                      const std::string &component);

void ASCENT_API paint_binning(const conduit::Node &binning,
                              conduit::Node &dataset);

void ASCENT_API binning_mesh(const conduit::Node &binning, conduit::Node &mesh);
>>>>>>> 2ee58cc6

conduit::Node get_state_var(const conduit::Node &dataset,
                            const std::string &var_name);

bool is_scalar_field(const conduit::Node &dataset,
                     const std::string &field_name);

<<<<<<< HEAD
// field exists on at least one rank. Does not check that
// all ranks with that topology have this field(maybe it should).
bool has_field(const conduit::Node &dataset, const std::string &field_name);
bool is_xyz(const std::string &axis_name);

// topology exists on at least one rank
bool has_topology(const conduit::Node &dataset, const std::string &topo_name);

std::string known_topos(const conduit::Node &dataset);

std::string known_fields(const conduit::Node &dataset);
=======
bool has_field(const conduit::Node &dataset, const std::string &field_name);

bool has_component(const conduit::Node &dataset,
                   const std::string &field_name,
                   const std::string &component);

std::string
possible_components(const conduit::Node &dataset,
                    const std::string &field_name);

bool is_xyz(const std::string &axis_name);
>>>>>>> 2ee58cc6

conduit::Node quantile(const conduit::Node &cdf,
                       const double val,
                       const std::string &interpolation);

// assumes that the field exists
std::string field_assoc(const conduit::Node &dataset,
                        const std::string &field_name);

// double or float, checks for global consistency
std::string field_type(const conduit::Node &dataset,
                       const std::string &field_name);

// double or float, checks for global consistency
std::string coord_type(const conduit::Node &dataset,
                       const std::string &topo_name);

// topo_types = [points, uniform, rectilinear, curvilinear, unstructured]
// expects that a topology does exist or else it will return none
void topology_types(const conduit::Node &dataset,
                    const std::string &topo_name,
                    int topo_types[5]);

// assumes that the topology exists
int num_cells(const conduit::Node &domain, const std::string &topo_name);
// assumes that the topology exists
int num_points(const conduit::Node &domain, const std::string &topo_name);

// assumes that the topology exists, globally checks for constistency
int spatial_dims(const conduit::Node &dataset, const std::string &topo_name);

// get the dimensionality for a topology in a domain
int topo_dim(const std::string &topo_name, const conduit::Node &dom);

// finds then name of a topology using the field name. topology might not
// exist on this rank.
std::string field_topology(const conduit::Node &dataset,
                           const std::string &field_name);

// finds the associate and topology of a vector of fields and ensures they are
// the same.
conduit::Node global_topo_and_assoc(const conduit::Node &dataset,
                                    const std::vector<std::string> field_names,
                                    bool required = true);
};
//-----------------------------------------------------------------------------
// -- end ascent::runtime::expressions--
//-----------------------------------------------------------------------------

//-----------------------------------------------------------------------------
};
//-----------------------------------------------------------------------------
// -- end ascent::runtime --
//-----------------------------------------------------------------------------

//-----------------------------------------------------------------------------
};
//-----------------------------------------------------------------------------
// -- end ascent:: --
//-----------------------------------------------------------------------------

#endif
//-----------------------------------------------------------------------------
// -- end header ifdef guard
//-----------------------------------------------------------------------------<|MERGE_RESOLUTION|>--- conflicted
+++ resolved
@@ -118,8 +118,8 @@
                       conduit::Node &bin_axes,
                       const std::string &reduction_var,
                       const std::string &reduction_op,
-<<<<<<< HEAD
-                      const double empty_bin_val);
+                      const double empty_bin_val,
+                      const std::string &component);
 
 void paint_binning(const conduit::Node &binning,
                    conduit::Node &dataset,
@@ -130,15 +130,6 @@
 void binning_mesh(const conduit::Node &binning,
                   conduit::Node &mesh,
                   const std::string &field_name);
-=======
-                      const double empty_bin_val,
-                      const std::string &component);
-
-void ASCENT_API paint_binning(const conduit::Node &binning,
-                              conduit::Node &dataset);
-
-void ASCENT_API binning_mesh(const conduit::Node &binning, conduit::Node &mesh);
->>>>>>> 2ee58cc6
 
 conduit::Node get_state_var(const conduit::Node &dataset,
                             const std::string &var_name);
@@ -146,11 +137,9 @@
 bool is_scalar_field(const conduit::Node &dataset,
                      const std::string &field_name);
 
-<<<<<<< HEAD
 // field exists on at least one rank. Does not check that
 // all ranks with that topology have this field(maybe it should).
 bool has_field(const conduit::Node &dataset, const std::string &field_name);
-bool is_xyz(const std::string &axis_name);
 
 // topology exists on at least one rank
 bool has_topology(const conduit::Node &dataset, const std::string &topo_name);
@@ -158,19 +147,15 @@
 std::string known_topos(const conduit::Node &dataset);
 
 std::string known_fields(const conduit::Node &dataset);
-=======
-bool has_field(const conduit::Node &dataset, const std::string &field_name);
 
 bool has_component(const conduit::Node &dataset,
                    const std::string &field_name,
                    const std::string &component);
 
-std::string
-possible_components(const conduit::Node &dataset,
-                    const std::string &field_name);
+std::string possible_components(const conduit::Node &dataset,
+                                const std::string &field_name);
 
 bool is_xyz(const std::string &axis_name);
->>>>>>> 2ee58cc6
 
 conduit::Node quantile(const conduit::Node &cdf,
                        const double val,
@@ -213,8 +198,7 @@
 // finds the associate and topology of a vector of fields and ensures they are
 // the same.
 conduit::Node global_topo_and_assoc(const conduit::Node &dataset,
-                                    const std::vector<std::string> field_names,
-                                    bool required = true);
+                                    const std::vector<std::string> field_names);
 };
 //-----------------------------------------------------------------------------
 // -- end ascent::runtime::expressions--
