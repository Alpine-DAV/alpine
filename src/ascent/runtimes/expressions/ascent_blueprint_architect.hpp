//~~~~~~~~~~~~~~~~~~~~~~~~~~~~~~~~~~~~~~~~~~~~~~~~~~~~~~~~~~~~~~~~~~~~~~~~~~~//
// Copyright (c) 2015-2019, Lawrence Livermore National Security, LLC.
//
// Produced at the Lawrence Livermore National Laboratory
//
// LLNL-CODE-716457
//
// All rights reserved.
//
// This file is part of Ascent.
//
// For details, see: http://ascent.readthedocs.io/.
//
// Please also read ascent/LICENSE
//
// Redistribution and use in source and binary forms, with or without
// modification, are permitted provided that the following conditions are met:
//
// * Redistributions of source code must retain the above copyright notice,
//   this list of conditions and the disclaimer below.
//
// * Redistributions in binary form must reproduce the above copyright notice,
//   this list of conditions and the disclaimer (as noted below) in the
//   documentation and/or other materials provided with the distribution.
//
// * Neither the name of the LLNS/LLNL nor the names of its contributors may
//   be used to endorse or promote products derived from this software without
//   specific prior written permission.
//
// THIS SOFTWARE IS PROVIDED BY THE COPYRIGHT HOLDERS AND CONTRIBUTORS "AS IS"
// AND ANY EXPRESS OR IMPLIED WARRANTIES, INCLUDING, BUT NOT LIMITED TO, THE
// IMPLIED WARRANTIES OF MERCHANTABILITY AND FITNESS FOR A PARTICULAR PURPOSE
// ARE DISCLAIMED. IN NO EVENT SHALL LAWRENCE LIVERMORE NATIONAL SECURITY,
// LLC, THE U.S. DEPARTMENT OF ENERGY OR CONTRIBUTORS BE LIABLE FOR ANY
// DIRECT, INDIRECT, INCIDENTAL, SPECIAL, EXEMPLARY, OR CONSEQUENTIAL
// DAMAGES  (INCLUDING, BUT NOT LIMITED TO, PROCUREMENT OF SUBSTITUTE GOODS
// OR SERVICES; LOSS OF USE, DATA, OR PROFITS; OR BUSINESS INTERRUPTION)
// HOWEVER CAUSED AND ON ANY THEORY OF LIABILITY, WHETHER IN CONTRACT,
// STRICT LIABILITY, OR TORT (INCLUDING NEGLIGENCE OR OTHERWISE) ARISING
// IN ANY WAY OUT OF THE USE OF THIS SOFTWARE, EVEN IF ADVISED OF THE
// POSSIBILITY OF SUCH DAMAGE.
//
//~~~~~~~~~~~~~~~~~~~~~~~~~~~~~~~~~~~~~~~~~~~~~~~~~~~~~~~~~~~~~~~~~~~~~~~~~~~//

//-----------------------------------------------------------------------------
///
/// file: ascent_blueprint_architect.hpp
///
//-----------------------------------------------------------------------------

#ifndef ASCENT_BLUEPRINT_ARCHITECT
#define ASCENT_BLUEPRINT_ARCHITECT

#include <ascent.hpp>
#include <conduit.hpp>
#include <memory>

//-----------------------------------------------------------------------------
// -- begin ascent:: --
//-----------------------------------------------------------------------------
namespace ascent
{

//-----------------------------------------------------------------------------
// -- begin ascent::runtime --
//-----------------------------------------------------------------------------
namespace runtime
{

//-----------------------------------------------------------------------------
// -- begin ascent::runtime::expressions --
//-----------------------------------------------------------------------------
namespace expressions
{

//-----------------------------------------------------------------------------
// -- begin ascent::runtime::expressions::detail --
//-----------------------------------------------------------------------------
namespace detail
{
int get_num_vertices(const std::string &shape_type);
}
//-----------------------------------------------------------------------------
// -- end ascent::runtime::expressions::detail --
//-----------------------------------------------------------------------------

class Topology
{

public:
  Topology(const std::string &topo_name,
           const conduit::Node &domain,
           const size_t num_dims);
  virtual ~Topology()
  {
  }
  virtual std::array<conduit::float64, 3>
  vertex_location(const size_t index) const = 0;
  virtual std::array<conduit::float64, 3>
  element_location(const size_t index) const = 0;
  virtual size_t get_num_points() const;
  virtual size_t get_num_cells() const;

  const conduit::Node &domain;
  const std::string topo_name;
  const std::string topo_type;
  const std::string coords_name;
  const std::string coords_type;
  const size_t num_dims;

protected:
  size_t num_points;
  size_t num_cells;
};

// T is either float32 or float64
// N is the number of dimensions
template <typename T, size_t N>
class PointTopology : public Topology
{
  static_assert(N >= 1 && N <= 3,
                "Number of Topology dimensions must be between 1 and 3.");

public:
  PointTopology(const std::string &topo_name, const conduit::Node &domain);
  virtual std::array<conduit::float64, 3>
  vertex_location(const size_t index) const;
  virtual std::array<conduit::float64, 3>
  element_location(const size_t index) const;
  virtual size_t get_num_cells() const;

private:
  // uniform coords data
  std::array<size_t, N> dims;
  std::array<T, N> origin;
  std::array<T, N> spacing;
  // rectilinear or explicit coords data
  std::array<conduit::DataArray<T>, N> coords;
};

template <typename T, size_t N>
class UniformTopology : public Topology
{
  static_assert(N >= 1 && N <= 3,
                "Number of Topology dimensions must be between 1 and 3.");

public:
  UniformTopology(const std::string &topo_name, const conduit::Node &domain);
  virtual std::array<conduit::float64, 3>
  vertex_location(const size_t index) const;
  virtual std::array<conduit::float64, 3>
  element_location(const size_t index) const;

private:
  std::array<size_t, N> dims;
  std::array<T, N> origin;
  std::array<T, N> spacing;
};

template <typename T, size_t N>
class RectilinearTopology : public Topology
{
  static_assert(N >= 1 && N <= 3,
                "Number of Topology dimensions must be between 1 and 3.");

public:
  RectilinearTopology(const std::string &topo_name,
                      const conduit::Node &domain);
  virtual std::array<conduit::float64, 3>
  vertex_location(const size_t index) const;
  virtual std::array<conduit::float64, 3>
  element_location(const size_t index) const;

private:
  std::array<conduit::DataArray<T>, N> coords;
};

template <typename T, size_t N>
class StructuredTopology : public Topology
{
  static_assert(N >= 1 && N <= 3,
                "Number of Topology dimensions must be between 1 and 3.");

public:
  StructuredTopology(const std::string &topo_name, const conduit::Node &domain);
  virtual std::array<conduit::float64, 3>
  vertex_location(const size_t index) const;
  virtual std::array<conduit::float64, 3>
  element_location(const size_t index) const;

private:
  std::array<size_t, N> dims;
  std::array<conduit::DataArray<T>, N> coords;
};

// TODO only supports single shape topologies
template <typename T, size_t N>
class UnstructuredTopology : public Topology
{
  static_assert(N >= 1 && N <= 3,
                "Number of Topology dimensions must be between 1 and 3.");

public:
  UnstructuredTopology(const std::string &topo_name,
                       const conduit::Node &domain);
  virtual std::array<conduit::float64, 3>
  vertex_location(const size_t index) const;
  virtual std::array<conduit::float64, 3>
  element_location(const size_t index) const;
  virtual size_t get_num_points() const;

private:
  std::array<conduit::DataArray<T>, N> coords;
  conduit::DataArray<conduit::int32> connectivity;
  std::string shape;
  // single shape
  size_t shape_size;
  // polygonal
  conduit::DataArray<conduit::int32> sizes;
  conduit::DataArray<conduit::int32> offsets;
  // polyhedral
  conduit::DataArray<conduit::int32> polyhedral_sizes;
  conduit::DataArray<conduit::int32> polyhedral_offsets;
  conduit::DataArray<conduit::int32> polyhedral_connectivity;
  std::string polyhedral_shape;
  // polyhedra consisting of single shapes
  size_t polyhedral_shape_size;
};

std::unique_ptr<Topology> topologyFactory(const std::string &topo_name,
                                          const conduit::Node &domain);

conduit::Node field_max(const conduit::Node &dataset,
                        const std::string &field_name);

conduit::Node field_min(const conduit::Node &dataset,
                        const std::string &field_name);

conduit::Node field_sum(const conduit::Node &dataset,
                        const std::string &field_name);

conduit::Node field_avg(const conduit::Node &dataset,
                        const std::string &field_name);

conduit::Node field_nan_count(const conduit::Node &dataset,
                              const std::string &field_name);

conduit::Node field_inf_count(const conduit::Node &dataset,
                              const std::string &field_name);

conduit::Node field_histogram(const conduit::Node &dataset,
                              const std::string &field,
                              const double &min_val,
                              const double &max_val,
                              const int &num_bins);

conduit::Node field_entropy(const conduit::Node &hist);

conduit::Node field_pdf(const conduit::Node &hist);
conduit::Node field_cdf(const conduit::Node &hist);

conduit::Node global_bounds(const conduit::Node &dataset,
                            const std::string &topo_name);

conduit::Node binning(const conduit::Node &dataset,
                      conduit::Node &bin_axes,
                      const std::string &reduction_var,
                      const std::string &reduction_op,
                      const double empty_val,
                      const std::string &component,
                      const std::string &topo_name,
                      const std::string &assoc_str);

<<<<<<< HEAD
void paint_binning(const conduit::Node &binning,
                   conduit::Node &dataset,
                   const std::string &field_name,
                   const std::string &topo_name,
                   const std::string &assoc_str,
                   const double default_value);

void binning_mesh(const conduit::Node &binning,
                  conduit::Node &mesh,
                  const std::string &field_name);
=======
void ASCENT_API paint_binning(const conduit::Node &binning,
                              conduit::Node &dataset,
                              const std::string field_name = "");

void ASCENT_API binning_mesh(const conduit::Node &binning,
                             conduit::Node &mesh,
                             const std::string field_name = "");
>>>>>>> 14e3d59a

conduit::Node get_state_var(const conduit::Node &dataset,
                            const std::string &var_name);

bool is_scalar_field(const conduit::Node &dataset,
                     const std::string &field_name);

// field exists on at least one rank. Does not check that
// all ranks with that topology have this field(maybe it should).
bool has_field(const conduit::Node &dataset, const std::string &field_name);

// topology exists on at least one rank
bool has_topology(const conduit::Node &dataset, const std::string &topo_name);

<<<<<<< HEAD
std::string known_topos(const conduit::Node &dataset);

std::string known_fields(const conduit::Node &dataset);
=======
std::set<std::string> topology_names(const conduit::Node &dataset);

//std::string known_topos(const conduit::Node &dataset);
>>>>>>> 14e3d59a

bool has_component(const conduit::Node &dataset,
                   const std::string &field_name,
                   const std::string &component);

std::string possible_components(const conduit::Node &dataset,
                                const std::string &field_name);

bool is_xyz(const std::string &axis_name);

conduit::Node quantile(const conduit::Node &cdf,
                       const double val,
                       const std::string &interpolation);

// assumes that the field exists
std::string field_assoc(const conduit::Node &dataset,
                        const std::string &field_name);

// double or float, checks for global consistency
std::string field_type(const conduit::Node &dataset,
                       const std::string &field_name);
//
// double or float
std::string coord_dtype(const std::string &topo_name,
                        const conduit::Node &domain);

// double or float, checks for global consistency
std::string global_coord_dtype(const std::string &topo_name,
                               const conduit::Node &dataset);

// topo_types = [points, uniform, rectilinear, curvilinear, unstructured]
// expects that a topology does exist or else it will return none
void topology_types(const conduit::Node &dataset,
                    const std::string &topo_name,
                    int topo_types[5]);

// assumes that the topology exists, globally checks for constistency
int spatial_dims(const conduit::Node &dataset, const std::string &topo_name);

// get the dimensionality for a topology in a domain
int topo_dim(const std::string &topo_name, const conduit::Node &dom);

// finds then name of a topology using the field name. topology might not
// exist on this rank.
std::string field_topology(const conduit::Node &dataset,
                           const std::string &field_name);

// if the field node is empty, we will allocate space
void paint_nestsets(const std::string nestset_name,
                    const std::string topo_name,
                    conduit::Node &dom,
                    conduit::Node &field); // field to paint on

// get the global topology and association if possible and check them against
// the ones supplied
conduit::Node
final_topo_and_assoc(const conduit::Node &dataset,
                     const conduit::Node &bin_axes,
                     const std::string &topo_name,
                     const std::string &assoc_str);
};
//-----------------------------------------------------------------------------
// -- end ascent::runtime::expressions--
//-----------------------------------------------------------------------------

//-----------------------------------------------------------------------------
};
//-----------------------------------------------------------------------------
// -- end ascent::runtime --
//-----------------------------------------------------------------------------

//-----------------------------------------------------------------------------
};
//-----------------------------------------------------------------------------
// -- end ascent:: --
//-----------------------------------------------------------------------------

#endif
//-----------------------------------------------------------------------------
// -- end header ifdef guard
//-----------------------------------------------------------------------------<|MERGE_RESOLUTION|>--- conflicted
+++ resolved
@@ -53,7 +53,8 @@
 
 #include <ascent.hpp>
 #include <conduit.hpp>
-#include <memory>
+// TODO this is temporary
+#include <ascent_exports.h>
 
 //-----------------------------------------------------------------------------
 // -- begin ascent:: --
@@ -68,167 +69,18 @@
 {
 
 //-----------------------------------------------------------------------------
-// -- begin ascent::runtime::expressions --
+// -- begin ascent::runtime::expressions--
 //-----------------------------------------------------------------------------
 namespace expressions
 {
 
-//-----------------------------------------------------------------------------
-// -- begin ascent::runtime::expressions::detail --
-//-----------------------------------------------------------------------------
-namespace detail
-{
-int get_num_vertices(const std::string &shape_type);
-}
-//-----------------------------------------------------------------------------
-// -- end ascent::runtime::expressions::detail --
-//-----------------------------------------------------------------------------
+conduit::Node vert_location(const conduit::Node &domain,
+                            const int &index,
+                            const std::string &topo_name = "");
 
-class Topology
-{
-
-public:
-  Topology(const std::string &topo_name,
-           const conduit::Node &domain,
-           const size_t num_dims);
-  virtual ~Topology()
-  {
-  }
-  virtual std::array<conduit::float64, 3>
-  vertex_location(const size_t index) const = 0;
-  virtual std::array<conduit::float64, 3>
-  element_location(const size_t index) const = 0;
-  virtual size_t get_num_points() const;
-  virtual size_t get_num_cells() const;
-
-  const conduit::Node &domain;
-  const std::string topo_name;
-  const std::string topo_type;
-  const std::string coords_name;
-  const std::string coords_type;
-  const size_t num_dims;
-
-protected:
-  size_t num_points;
-  size_t num_cells;
-};
-
-// T is either float32 or float64
-// N is the number of dimensions
-template <typename T, size_t N>
-class PointTopology : public Topology
-{
-  static_assert(N >= 1 && N <= 3,
-                "Number of Topology dimensions must be between 1 and 3.");
-
-public:
-  PointTopology(const std::string &topo_name, const conduit::Node &domain);
-  virtual std::array<conduit::float64, 3>
-  vertex_location(const size_t index) const;
-  virtual std::array<conduit::float64, 3>
-  element_location(const size_t index) const;
-  virtual size_t get_num_cells() const;
-
-private:
-  // uniform coords data
-  std::array<size_t, N> dims;
-  std::array<T, N> origin;
-  std::array<T, N> spacing;
-  // rectilinear or explicit coords data
-  std::array<conduit::DataArray<T>, N> coords;
-};
-
-template <typename T, size_t N>
-class UniformTopology : public Topology
-{
-  static_assert(N >= 1 && N <= 3,
-                "Number of Topology dimensions must be between 1 and 3.");
-
-public:
-  UniformTopology(const std::string &topo_name, const conduit::Node &domain);
-  virtual std::array<conduit::float64, 3>
-  vertex_location(const size_t index) const;
-  virtual std::array<conduit::float64, 3>
-  element_location(const size_t index) const;
-
-private:
-  std::array<size_t, N> dims;
-  std::array<T, N> origin;
-  std::array<T, N> spacing;
-};
-
-template <typename T, size_t N>
-class RectilinearTopology : public Topology
-{
-  static_assert(N >= 1 && N <= 3,
-                "Number of Topology dimensions must be between 1 and 3.");
-
-public:
-  RectilinearTopology(const std::string &topo_name,
-                      const conduit::Node &domain);
-  virtual std::array<conduit::float64, 3>
-  vertex_location(const size_t index) const;
-  virtual std::array<conduit::float64, 3>
-  element_location(const size_t index) const;
-
-private:
-  std::array<conduit::DataArray<T>, N> coords;
-};
-
-template <typename T, size_t N>
-class StructuredTopology : public Topology
-{
-  static_assert(N >= 1 && N <= 3,
-                "Number of Topology dimensions must be between 1 and 3.");
-
-public:
-  StructuredTopology(const std::string &topo_name, const conduit::Node &domain);
-  virtual std::array<conduit::float64, 3>
-  vertex_location(const size_t index) const;
-  virtual std::array<conduit::float64, 3>
-  element_location(const size_t index) const;
-
-private:
-  std::array<size_t, N> dims;
-  std::array<conduit::DataArray<T>, N> coords;
-};
-
-// TODO only supports single shape topologies
-template <typename T, size_t N>
-class UnstructuredTopology : public Topology
-{
-  static_assert(N >= 1 && N <= 3,
-                "Number of Topology dimensions must be between 1 and 3.");
-
-public:
-  UnstructuredTopology(const std::string &topo_name,
-                       const conduit::Node &domain);
-  virtual std::array<conduit::float64, 3>
-  vertex_location(const size_t index) const;
-  virtual std::array<conduit::float64, 3>
-  element_location(const size_t index) const;
-  virtual size_t get_num_points() const;
-
-private:
-  std::array<conduit::DataArray<T>, N> coords;
-  conduit::DataArray<conduit::int32> connectivity;
-  std::string shape;
-  // single shape
-  size_t shape_size;
-  // polygonal
-  conduit::DataArray<conduit::int32> sizes;
-  conduit::DataArray<conduit::int32> offsets;
-  // polyhedral
-  conduit::DataArray<conduit::int32> polyhedral_sizes;
-  conduit::DataArray<conduit::int32> polyhedral_offsets;
-  conduit::DataArray<conduit::int32> polyhedral_connectivity;
-  std::string polyhedral_shape;
-  // polyhedra consisting of single shapes
-  size_t polyhedral_shape_size;
-};
-
-std::unique_ptr<Topology> topologyFactory(const std::string &topo_name,
-                                          const conduit::Node &domain);
+conduit::Node element_location(const conduit::Node &domain,
+                               const int &index,
+                               const std::string &topo_name = "");
 
 conduit::Node field_max(const conduit::Node &dataset,
                         const std::string &field_name);
@@ -266,23 +118,9 @@
                       conduit::Node &bin_axes,
                       const std::string &reduction_var,
                       const std::string &reduction_op,
-                      const double empty_val,
-                      const std::string &component,
-                      const std::string &topo_name,
-                      const std::string &assoc_str);
+                      const double empty_bin_val,
+                      const std::string &component);
 
-<<<<<<< HEAD
-void paint_binning(const conduit::Node &binning,
-                   conduit::Node &dataset,
-                   const std::string &field_name,
-                   const std::string &topo_name,
-                   const std::string &assoc_str,
-                   const double default_value);
-
-void binning_mesh(const conduit::Node &binning,
-                  conduit::Node &mesh,
-                  const std::string &field_name);
-=======
 void ASCENT_API paint_binning(const conduit::Node &binning,
                               conduit::Node &dataset,
                               const std::string field_name = "");
@@ -290,7 +128,6 @@
 void ASCENT_API binning_mesh(const conduit::Node &binning,
                              conduit::Node &mesh,
                              const std::string field_name = "");
->>>>>>> 14e3d59a
 
 conduit::Node get_state_var(const conduit::Node &dataset,
                             const std::string &var_name);
@@ -298,29 +135,22 @@
 bool is_scalar_field(const conduit::Node &dataset,
                      const std::string &field_name);
 
-// field exists on at least one rank. Does not check that
-// all ranks with that topology have this field(maybe it should).
 bool has_field(const conduit::Node &dataset, const std::string &field_name);
 
 // topology exists on at least one rank
 bool has_topology(const conduit::Node &dataset, const std::string &topo_name);
 
-<<<<<<< HEAD
-std::string known_topos(const conduit::Node &dataset);
-
-std::string known_fields(const conduit::Node &dataset);
-=======
 std::set<std::string> topology_names(const conduit::Node &dataset);
 
 //std::string known_topos(const conduit::Node &dataset);
->>>>>>> 14e3d59a
 
 bool has_component(const conduit::Node &dataset,
                    const std::string &field_name,
                    const std::string &component);
 
-std::string possible_components(const conduit::Node &dataset,
-                                const std::string &field_name);
+std::string
+possible_components(const conduit::Node &dataset,
+                    const std::string &field_name);
 
 bool is_xyz(const std::string &axis_name);
 
@@ -328,47 +158,12 @@
                        const double val,
                        const std::string &interpolation);
 
-// assumes that the field exists
-std::string field_assoc(const conduit::Node &dataset,
-                        const std::string &field_name);
-
-// double or float, checks for global consistency
-std::string field_type(const conduit::Node &dataset,
-                       const std::string &field_name);
-//
-// double or float
-std::string coord_dtype(const std::string &topo_name,
-                        const conduit::Node &domain);
-
-// double or float, checks for global consistency
-std::string global_coord_dtype(const std::string &topo_name,
-                               const conduit::Node &dataset);
-
-// topo_types = [points, uniform, rectilinear, curvilinear, unstructured]
-// expects that a topology does exist or else it will return none
-void topology_types(const conduit::Node &dataset,
-                    const std::string &topo_name,
-                    int topo_types[5]);
-
-// assumes that the topology exists, globally checks for constistency
-int spatial_dims(const conduit::Node &dataset, const std::string &topo_name);
-
-// get the dimensionality for a topology in a domain
-int topo_dim(const std::string &topo_name, const conduit::Node &dom);
-
-// finds then name of a topology using the field name. topology might not
-// exist on this rank.
-std::string field_topology(const conduit::Node &dataset,
-                           const std::string &field_name);
-
 // if the field node is empty, we will allocate space
 void paint_nestsets(const std::string nestset_name,
                     const std::string topo_name,
                     conduit::Node &dom,
                     conduit::Node &field); // field to paint on
 
-// get the global topology and association if possible and check them against
-// the ones supplied
 conduit::Node
 final_topo_and_assoc(const conduit::Node &dataset,
                      const conduit::Node &bin_axes,
