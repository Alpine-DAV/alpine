--- conflicted
+++ resolved
@@ -198,7 +198,6 @@
   GlobalIndexType ysize = high[1] - low[1] + 1;
   GlobalIndexType zsize = high[2] - low[2] + 1;
 
-
   int dnx = (low[0] == s_data_size[0]) ? 0 : o_ghosts[0] - n_ghosts[0];
   int dny = (low[1] == s_data_size[1]) ? 0 : o_ghosts[1] - n_ghosts[1];
   int dnz = (low[2] == s_data_size[2]) ? 0 : o_ghosts[2] - n_ghosts[2];
@@ -236,6 +235,8 @@
   output.resize(1);
   output[0] = make_local_block((FunctionType*)n_block_data, n_low, n_high, threshold);
 
+  sLocalData = (FunctionType*)n_block_data;
+
   delete[] inputs[0].buffer();
   return 0;
 }
@@ -243,10 +244,10 @@
 int pre_proc(std::vector<BabelFlow::Payload> &inputs,
              std::vector<BabelFlow::Payload> &output, BabelFlow::TaskId task) {
 
-  return ParallelMergeTree::DownSizeGhosts(inputs, output, task);
+  //return ParallelMergeTree::DownSizeGhosts(inputs, output, task);
   //printf("this is where the preprocessing supposed to happend for Task %d\n", task);
-  //output = inputs;
-  //return 1;
+  output = inputs;
+  return 1;
 }
 
 
@@ -368,7 +369,7 @@
   i["output_port"] = "true";  // true -- means filter, false -- means extract
 }
 
-#define IN_SCALAR
+//#define INPUT_SCALAR
 
 void ascent::runtime::filters::BabelFlow::execute() {
 
@@ -424,53 +425,72 @@
     else
       ASCENT_ERROR("BabelFlow filter could not find coordsets/coords/type");
 
-<<<<<<< HEAD
-    // get the data handle
-    conduit::Node& field_node = data_node[p["field_path"].as_string()];
-    conduit::DataArray<float> array = field_node["values"].as_float32_array();
-
-    // get the parameters
-    MPI_Comm comm = MPI_Comm_f2c(p["mpi_comm"].as_int());
-    int rank;
-=======
     int rank = 0;
 #ifdef ASCENT_MPI_ENABLED
     MPI_Comm comm = MPI_Comm_f2c(flow::Workspace::default_mpi_comm());
->>>>>>> 927625f7
     MPI_Comm_rank(comm, &rank);
 #endif
 
     //data_node["coordsets/coords"].print();
     //data_node["topologies"].print();
+
+    const int ndims = data_node.has_path("coordsets/coords/dims/k") ? 3 : 2;
+
+    // NOTE: when field is a vector the coords/spacing has dx/dy/dz
+    int32_t dims[ndims];
+    dims[0] = data_node["coordsets/coords/dims/i"].value();
+    dims[1] = data_node["coordsets/coords/dims/j"].value();
+    if(ndims > 2)
+      dims[2] = data_node["coordsets/coords/dims/k"].value();
+
+// #ifdef INPUT_SCALAR
+    int32_t spacing[ndims];
+    for(int i=0; i < ndims; i++) spacing[i] = 1;
+
+    if(data_node.has_path("coordsets/coords/spacing")){
+      spacing[0] = data_node["coordsets/coords/spacing/x"].value();
+      spacing[1] = data_node["coordsets/coords/spacing/y"].value();
+      if(ndims > 2)
+        spacing[2] = data_node["coordsets/coords/spacing/z"].value();
+    }
+
+    int32_t origin[ndims];
+    origin[0] = data_node["coordsets/coords/origin/x"].value();
+    origin[1] = data_node["coordsets/coords/origin/y"].value();
     
-    // NOTE: when field is a vector the coords/spacing has dx/dy/dz
-    int32_t dims[3] = {data_node["coordsets/coords/dims/i"].value(),data_node["coordsets/coords/dims/j"].value(),data_node["coordsets/coords/dims/k"].value()};
-
-#ifdef IN_SCALAR
-    int32_t spacing[3] = {data_node["coordsets/coords/spacing/x"].value(),data_node["coordsets/coords/spacing/y"].value(),data_node["coordsets/coords/spacing/z"].value()};
-    int32_t origin[3] = {data_node["coordsets/coords/origin/x"].value(),data_node["coordsets/coords/origin/y"].value(),data_node["coordsets/coords/origin/z"].value()};
-#else
-    double spacing[3] = {data_node["coordsets/coords/spacing/dx"].value(),data_node["coordsets/coords/spacing/dy"].value(),data_node["coordsets/coords/spacing/dz"].value()};
-    double origin[3] = {data_node["coordsets/coords/origin/x"].value(),data_node["coordsets/coords/origin/y"].value(),data_node["coordsets/coords/origin/z"].value()};
-#endif
-
-    int32_t low[3];
-    int32_t high[3];
-
-    int32_t global_low[3];
-    int32_t global_high[3];
-    int32_t data_size[3];
-
-    int32_t n_blocks[3];
-    std::cout<<"----------"<<rank<<"----------"<<std::endl;
-
-    // TODO check dimensionality
-    for(int i=0; i<3; i++){
+    if(ndims > 2)
+      origin[2] = data_node["coordsets/coords/origin/z"].value();
+// #else
+//     double spacing[ndims] = {data_node["coordsets/coords/spacing/dx"].value(),data_node["coordsets/coords/spacing/dy"].value(),data_node["coordsets/coords/spacing/dz"].value()};
+//     double origin[ndims] = {data_node["coordsets/coords/origin/x"].value(),data_node["coordsets/coords/origin/y"].value(),data_node["coordsets/coords/origin/z"].value()};
+// #endif
+
+    // Inputs of PMT assume 3D dataset
+    int32_t low[3] = {0,0,0};
+    int32_t high[3] = {1,1,1};
+
+    int32_t global_low[3] = {0,0,0};
+    int32_t global_high[3] = {1,1,1};
+    int32_t data_size[3] = {1,1,1};
+
+    int32_t n_blocks[3] = {1,1,1};
+
+    for(int i=0;i<ndims;i++){
+      if(p.has_path("in_ghosts"))
+        ParallelMergeTree::o_ghosts[i] = p["in_ghosts"].as_int64();
+      else
+        ParallelMergeTree::o_ghosts[i] = 1;
+
+      ParallelMergeTree::n_ghosts[i] = 1;
+    }
+
+    for(int i=0; i<ndims; i++){
       low[i] = origin[i]/spacing[i];
-      high[i] = low[i] + dims[i];
+      high[i] = low[i] + dims[i] -1;
+
       MPI_Allreduce(&low[i], &global_low[i], 1, MPI_INT, MPI_MIN, comm);
       MPI_Allreduce(&high[i], &global_high[i], 1, MPI_INT, MPI_MAX, comm);
-      data_size[i] = global_high[i]-global_low[i];
+      data_size[i] = global_high[i]-global_low[i]+1;
 
       // normalize box
       low[i] -= global_low[i];
@@ -478,12 +498,22 @@
 
       n_blocks[i] = std::ceil(data_size[i]*1.0/dims[i]);
     }
-<<<<<<< HEAD
-    int32_t fanin = p["fanin"].as_int32();
-    FunctionType threshold = p["threshold"].as_float();
-    int32_t gen_field = p["gen_segment"].as_int32();
-=======
-
+
+    // int32_t dn[3], dp[3];
+    // dn[0] = (low[0] == data_size[0]) ? 0 : ParallelMergeTree::o_ghosts[0] - ParallelMergeTree::n_ghosts[0];
+    // dn[1] = (low[1] == data_size[1]) ? 0 : ParallelMergeTree::o_ghosts[1] - ParallelMergeTree::n_ghosts[1];
+    // dn[2] = (low[2] == data_size[2]) ? 0 : ParallelMergeTree::o_ghosts[2] - ParallelMergeTree::n_ghosts[2];
+    // dp[0] = (high[0] == data_size[0] - 1) ? 0 : ParallelMergeTree::o_ghosts[3] - ParallelMergeTree::n_ghosts[3];
+    // dp[1] = (high[1] == data_size[1] - 1) ? 0 : ParallelMergeTree::o_ghosts[4] - ParallelMergeTree::n_ghosts[4];
+    // dp[2] = (high[2] == data_size[2] - 1) ? 0 : ParallelMergeTree::o_ghosts[5] - ParallelMergeTree::n_ghosts[5];
+
+    // for(int i=0; i<ndims; i++){
+    //   low[i] += dn[i];
+    //   high[i] -= dp[i];
+    // }
+    
+
+#if 0
     std::cout<<"----------"<<rank<<"----------"<<std::endl;
 
     // Reduce all of the local sums into the global sum
@@ -501,33 +531,34 @@
 
     //data_node["fields/"].print();
     std::cout<<"----------------------"<<std::endl;
-
-    for(int i=0;i<3;i++){
-      ParallelMergeTree::o_ghosts[i] = 2;
-      ParallelMergeTree::n_ghosts[i] = 1;
-    }
+#endif
+
     //std::cout << p["field"].as_string() <<std::endl;
 
     //std::cout << "dtype " << data_node["fields/something/values"].dtype().print() <<std::endl;
     // get the data handle
-#ifdef IN_SCALAR
-    conduit::DataArray<double> array_mag = data_node["fields/mag/values"].as_float64_array();
-#else
-    conduit::DataArray<double> array_x = data_node["fields/something/values/x"].as_float64_array();
-    conduit::DataArray<double> array_y = data_node["fields/something/values/y"].as_float64_array();
-    conduit::DataArray<double> array_z = data_node["fields/something/values/z"].as_float64_array();
-#endif
+
+    conduit::Node& fields_root_node = data_node["fields"];
+    conduit::Node& field_node = fields_root_node[p["field"].as_string()];
+
+// #ifdef INPUT_SCALAR
+    conduit::DataArray<double> array_mag = field_node["values"].as_float64_array();
+// #else
+//     conduit::DataArray<double> array_x = data_node["fields/something/values/x"].as_float64_array();
+//     conduit::DataArray<double> array_y = data_node["fields/something/values/y"].as_float64_array();
+//     conduit::DataArray<double> array_z = data_node["fields/something/values/z"].as_float64_array();
+// #endif
     //printf("NUMBER OF E %d\n", array_x.number_of_elements());
 
-#ifndef IN_SCALAR
-    FunctionType* array = new FunctionType[array_x.number_of_elements()]; 
-    for(int i=0; i < array_x.number_of_elements(); i++)
-      array[i] = std::sqrt(array_x[i]*array_x[i] + array_y[i]*array_y[i] + array_z[i]*array_z[i]);
-
-    assert((dims[0]*dims[1]*dims[2]) == array_x.number_of_elements());
-#else
+// #ifndef INPUT_SCALAR
+//     FunctionType* array = new FunctionType[array_x.number_of_elements()]; 
+//     for(int i=0; i < array_x.number_of_elements(); i++)
+//       array[i] = std::sqrt(array_x[i]*array_x[i] + array_y[i]*array_y[i] + array_z[i]*array_z[i]);
+
+//     //assert((dims[0]*dims[1]*dims[2]) == array_x.number_of_elements());
+// #else
     FunctionType* array = reinterpret_cast<FunctionType *>(array_mag.data_ptr());
-#endif
+//#endif
 
     //conduit::DataArray<float> array = data_node[p["data_path"].as_string()].as_float32_array();
 
@@ -552,9 +583,9 @@
     // } else {
     //   task_id = p["task_id"].as_int32();
     // }
-    int32_t fanin = 2; //p["fanin"].as_int32();
-    FunctionType threshold = -FLT_MAX;//0.0;//-999999.9; //p["threshold"].as_float();
->>>>>>> 927625f7
+    int64_t fanin = p["fanin"].as_int64();
+    FunctionType threshold = p["threshold"].as_float64();
+    int64_t gen_field = p["gen_segment"].as_int64();
 
     // create ParallelMergeTree instance and run
     ParallelMergeTree pmt(array, 
@@ -571,7 +602,6 @@
     pmt.Initialize();
     pmt.Execute();
 
-<<<<<<< HEAD
     if (gen_field) {
       // Generate new field 'segment'
       data_node["fields/segment/association"] = field_node["association"].as_string();
@@ -607,10 +637,6 @@
     }
     
     set_output<DataObject>(d_input);
-=======
-    //delete [] array;
-
->>>>>>> 927625f7
   } else {
     return;
   }
