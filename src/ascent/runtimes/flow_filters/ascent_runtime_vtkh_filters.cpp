//~~~~~~~~~~~~~~~~~~~~~~~~~~~~~~~~~~~~~~~~~~~~~~~~~~~~~~~~~~~~~~~~~~~~~~~~~~~//
// Copyright (c) 2015-2019, Lawrence Livermore National Security, LLC.
//
// Produced at the Lawrence Livermore National Laboratory //
// LLNL-CODE-716457
//
// All rights reserved.
//
// This file is part of Ascent.
//
// For details, see: http://ascent.readthedocs.io/.
//
// Please also read ascent/LICENSE
//
// Redistribution and use in source and binary forms, with or without
// modification, are permitted provided that the following conditions are met:
//
// * Redistributions of source code must retain the above copyright notice,
//   this list of conditions and the disclaimer below.
//
// * Redistributions in binary form must reproduce the above copyright notice,
//   this list of conditions and the disclaimer (as noted below) in the
//   documentation and/or other materials provided with the distribution.
//
// * Neither the name of the LLNS/LLNL nor the names of its contributors may
//   be used to endorse or promote products derived from this software without
//   specific prior written permission.
//
// THIS SOFTWARE IS PROVIDED BY THE COPYRIGHT HOLDERS AND CONTRIBUTORS "AS IS"
// AND ANY EXPRESS OR IMPLIED WARRANTIES, INCLUDING, BUT NOT LIMITED TO, THE
// IMPLIED WARRANTIES OF MERCHANTABILITY AND FITNESS FOR A PARTICULAR PURPOSE
// ARE DISCLAIMED. IN NO EVENT SHALL LAWRENCE LIVERMORE NATIONAL SECURITY,
// LLC, THE U.S. DEPARTMENT OF ENERGY OR CONTRIBUTORS BE LIABLE FOR ANY
// DIRECT, INDIRECT, INCIDENTAL, SPECIAL, EXEMPLARY, OR CONSEQUENTIAL
// DAMAGES  (INCLUDING, BUT NOT LIMITED TO, PROCUREMENT OF SUBSTITUTE GOODS
// OR SERVICES; LOSS OF USE, DATA, OR PROFITS; OR BUSINESS INTERRUPTION)
// HOWEVER CAUSED AND ON ANY THEORY OF LIABILITY, WHETHER IN CONTRACT,
// STRICT LIABILITY, OR TORT (INCLUDING NEGLIGENCE OR OTHERWISE) ARISING
// IN ANY WAY OUT OF THE USE OF THIS SOFTWARE, EVEN IF ADVISED OF THE
// POSSIBILITY OF SUCH DAMAGE.
//
//~~~~~~~~~~~~~~~~~~~~~~~~~~~~~~~~~~~~~~~~~~~~~~~~~~~~~~~~~~~~~~~~~~~~~~~~~~~//


//-----------------------------------------------------------------------------
///
/// file: ascent_runtime_vtkh_filters.cpp
///
//-----------------------------------------------------------------------------

#include "ascent_runtime_vtkh_filters.hpp"

//-----------------------------------------------------------------------------
// thirdparty includes
//-----------------------------------------------------------------------------

// conduit includes
#include <conduit.hpp>
#include <conduit_relay.hpp>
#include <conduit_blueprint.hpp>

//-----------------------------------------------------------------------------
// ascent includes
//-----------------------------------------------------------------------------
#include <ascent_logging.hpp>
#include <ascent_string_utils.hpp>
#include <ascent_runtime_param_check.hpp>
#include <ascent_runtime_utils.hpp>
#include <flow_graph.hpp>
#include <flow_workspace.hpp>
#include <ascent_data_object.hpp>

// mpi
#ifdef ASCENT_MPI_ENABLED
#include <mpi.h>
#endif

#if defined(ASCENT_VTKM_ENABLED)
#include <vtkh/vtkh.hpp>
#include <vtkh/DataSet.hpp>
#include <vtkh/rendering/RayTracer.hpp>
#include <vtkh/rendering/Scene.hpp>
#include <vtkh/rendering/MeshRenderer.hpp>
#include <vtkh/rendering/PointRenderer.hpp>
#include <vtkh/rendering/VolumeRenderer.hpp>
#include <vtkh/rendering/ScalarRenderer.hpp>
#include <vtkh/filters/Clip.hpp>
#include <vtkh/filters/ClipField.hpp>
#include <vtkh/filters/CompositeVector.hpp>
#include <vtkh/filters/Gradient.hpp>
#include <vtkh/filters/GhostStripper.hpp>
#include <vtkh/filters/IsoVolume.hpp>
#include <vtkh/filters/MarchingCubes.hpp>
#include <vtkh/filters/NoOp.hpp>
#include <vtkh/filters/Lagrangian.hpp>
#include <vtkh/filters/Log.hpp>
#include <vtkh/filters/ParticleAdvection.hpp>
#include <vtkh/filters/Recenter.hpp>
#include <vtkh/filters/Slice.hpp>
#include <vtkh/filters/Statistics.hpp>
#include <vtkh/filters/Threshold.hpp>
#include <vtkh/filters/VectorMagnitude.hpp>
#include <vtkh/filters/VectorComponent.hpp>
#include <vtkh/filters/Histogram.hpp>
#include <vtkh/filters/HistSampling.hpp>
#include <vtkm/cont/DataSet.h>

#include <ascent_vtkh_data_adapter.hpp>
#include <ascent_runtime_conduit_to_vtkm_parsing.hpp>
#endif

#include <stdio.h>

using namespace conduit;
using namespace std;

using namespace flow;

//-----------------------------------------------------------------------------
// -- begin ascent:: --
//-----------------------------------------------------------------------------
namespace ascent
{

//-----------------------------------------------------------------------------
// -- begin ascent::runtime --
//-----------------------------------------------------------------------------
namespace runtime
{

//-----------------------------------------------------------------------------
// -- begin ascent::runtime::filters --
//-----------------------------------------------------------------------------
namespace filters
{

//-----------------------------------------------------------------------------
// -- begin ascent::runtime::filters::detail --
//-----------------------------------------------------------------------------

VTKHMarchingCubes::VTKHMarchingCubes()
:Filter()
{
// empty
}

//-----------------------------------------------------------------------------
VTKHMarchingCubes::~VTKHMarchingCubes()
{
// empty
}

//-----------------------------------------------------------------------------
void
VTKHMarchingCubes::declare_interface(Node &i)
{
    i["type_name"]   = "vtkh_marchingcubes";
    i["port_names"].append() = "in";
    i["output_port"] = "true";
}

//-----------------------------------------------------------------------------
bool
VTKHMarchingCubes::verify_params(const conduit::Node &params,
                                 conduit::Node &info)
{
    info.reset();

    bool res = check_string("field",params, info, true);
    bool has_values = check_numeric("iso_values",params, info, false);
    bool has_levels = check_numeric("levels",params, info, false);

    if(!has_values && !has_levels)
    {
        info["errors"].append() = "Missing required numeric parameter. Contour must"
                                  " specify 'iso_values' or 'levels'.";
        res = false;
    }

    std::vector<std::string> valid_paths;
    valid_paths.push_back("field");
    valid_paths.push_back("levels");
    valid_paths.push_back("iso_values");
    valid_paths.push_back("use_contour_tree");
    std::string surprises = surprise_check(valid_paths, params);

    if(surprises != "")
    {
      res = false;
      info["errors"].append() = surprises;
    }

    return res;
}

//-----------------------------------------------------------------------------
void
VTKHMarchingCubes::execute()
{

    if(!input(0).check_type<DataObject>())
    {
        ASCENT_ERROR("vtkh_vector_magnitude input must be a data object");
    }

    DataObject *data_object = input<DataObject>(0);
    std::shared_ptr<VTKHCollection> collection = data_object->as_vtkh_collection();

    std::string field_name = params()["field"].as_string();
    if(!collection->has_field(field_name))
    {
      ASCENT_ERROR("Unknown field '"<<field_name<<"'");
    }

    std::string topo_name = collection->field_topology(field_name);

    vtkh::DataSet &data = collection->dataset_by_topology(topo_name);
    vtkh::MarchingCubes marcher;

    marcher.SetInput(&data);
    marcher.SetField(field_name);

    if(params().has_path("iso_values"))
    {
      const Node &n_iso_vals = params()["iso_values"];

      // convert to contig doubles
      Node n_iso_vals_dbls;
      n_iso_vals.to_float64_array(n_iso_vals_dbls);

      marcher.SetIsoValues(n_iso_vals_dbls.as_double_ptr(),
                           n_iso_vals_dbls.dtype().number_of_elements());
    }
    else
    {
      marcher.SetLevels(params()["levels"].to_int32());
      if(params().has_path("use_contour_tree"))
      {
        std::string use = params()["use_contour_tree"].as_string();
        if(use == "true")
        {
          marcher.SetUseContourTree(true);
        }
      }
    }

    marcher.Update();

    vtkh::DataSet *iso_output = marcher.GetOutput();
    // we need to pass through the rest of the topologies, untouched,
    // and add the result of this operation
    VTKHCollection *new_coll = collection->copy_without_topology(topo_name);
    new_coll->add(*iso_output, topo_name);
    // re wrap in data object
    DataObject *res =  new DataObject(new_coll);
    delete iso_output;
    set_output<DataObject>(res);
}

//-----------------------------------------------------------------------------
VTKHVectorMagnitude::VTKHVectorMagnitude()
:Filter()
{
// empty
}

//-----------------------------------------------------------------------------
VTKHVectorMagnitude::~VTKHVectorMagnitude()
{
// empty
}

//-----------------------------------------------------------------------------
void
VTKHVectorMagnitude::declare_interface(Node &i)
{
    i["type_name"]   = "vtkh_vector_magnitude";
    i["port_names"].append() = "in";
    i["output_port"] = "true";
}

//-----------------------------------------------------------------------------
bool
VTKHVectorMagnitude::verify_params(const conduit::Node &params,
                                 conduit::Node &info)
{
    info.reset();

    bool res = check_string("field",params, info, true);
    res = check_string("output_name",params, info, false) && res;

    std::vector<std::string> valid_paths;
    valid_paths.push_back("field");
    valid_paths.push_back("output_name");
    std::string surprises = surprise_check(valid_paths, params);

    if(surprises != "")
    {
      res = false;
      info["errors"].append() = surprises;
    }

    return res;
}

//-----------------------------------------------------------------------------
void
VTKHVectorMagnitude::execute()
{

    if(!input(0).check_type<DataObject>())
    {
        ASCENT_ERROR("vtkh_vector_magnitude input must be a data object");
    }

    DataObject *data_object = input<DataObject>(0);
    std::shared_ptr<VTKHCollection> collection = data_object->as_vtkh_collection();

    std::string field_name = params()["field"].as_string();
    if(!collection->has_field(field_name))
    {
      ASCENT_ERROR("Unknown field '"<<field_name<<"'");
    }

    std::string topo_name = collection->field_topology(field_name);

    vtkh::DataSet &data = collection->dataset_by_topology(topo_name);

    vtkh::VectorMagnitude mag;

    mag.SetInput(&data);
    mag.SetField(field_name);
    if(params().has_path("output_name"))
    {
      std::string output_name = params()["output_name"].as_string();
      mag.SetResultName(output_name);
    }

    mag.Update();

    vtkh::DataSet *mag_output = mag.GetOutput();

    // we need to pass through the rest of the topologies, untouched,
    // and add the result of this operation
    VTKHCollection *new_coll = collection->copy_without_topology(topo_name);
    new_coll->add(*mag_output, topo_name);
    // re wrap in data object
    DataObject *res =  new DataObject(new_coll);
    delete mag_output;
    set_output<DataObject>(res);
}

//-----------------------------------------------------------------------------
VTKH3Slice::VTKH3Slice()
:Filter()
{
// empty
}

//-----------------------------------------------------------------------------
VTKH3Slice::~VTKH3Slice()
{
// empty
}

//-----------------------------------------------------------------------------
void
VTKH3Slice::declare_interface(Node &i)
{
    i["type_name"]   = "vtkh_3slice";
    i["port_names"].append() = "in";
    i["output_port"] = "true";
}

//-----------------------------------------------------------------------------
bool
VTKH3Slice::verify_params(const conduit::Node &params,
                         conduit::Node &info)
{
    info.reset();
    bool res = true;
    std::vector<std::string> valid_paths;
    res &= check_string("topology",params, info, false);
    valid_paths.push_back("topology");

    res &= check_numeric("x_offset",params, info, false);
    res &= check_numeric("y_offset",params, info, false);
    res &= check_numeric("z_offset",params, info, false);
    res = check_string("topology",params, info, false) && res;

    valid_paths.push_back("x_offset");
    valid_paths.push_back("y_offset");
    valid_paths.push_back("z_offset");

    std::string surprises = surprise_check(valid_paths, params);
    if(surprises != "")
    {
       res = false;
       info["errors"].append() = surprises;
    }

    return res;
}

//-----------------------------------------------------------------------------
void
VTKH3Slice::execute()
{

    if(!input(0).check_type<DataObject>())
    {
        ASCENT_ERROR("VTKH3Slice input must be a data object");
    }

    DataObject *data_object = input<DataObject>(0);
    std::shared_ptr<VTKHCollection> collection = data_object->as_vtkh_collection();

    int num_topologies = collection->number_of_topologies();
    std::string topo_name;
    if(num_topologies > 1)
    {
      if(!params().has_path("topology"))
      {
        ASCENT_ERROR("VTKH3Slice: data set has multiple topologies "
                     <<"and no topology is specified.");
      }

      topo_name = params()["topology"].as_string();
      if(!collection->has_topology(topo_name))
      {
        std::stringstream ss;
        ss<<" possible topology names: ";
        std::vector<std::string> names = collection->topology_names();
        for(int i = 0; i < names.size(); ++i)
        {
          ss<<"'"<<names[i]<<"'";
          if(i != names.size() -1)
          {
            ss<<", ";
          }
        }
        ASCENT_ERROR("no topology named '"<<topo_name<<"'."
                     <<ss.str());

      }

      if(!collection->has_topology(topo_name))
      {
        ASCENT_ERROR("no topology named '"<<topo_name<<"'");

      }
    }
    else
    {
      topo_name = collection->topology_names()[0];
    }

    vtkh::DataSet &data = collection->dataset_by_topology(topo_name);

    vtkh::Slice slicer;

    slicer.SetInput(&data);

    using Vec3f = vtkm::Vec<vtkm::Float32,3>;
    vtkm::Bounds bounds = data.GetGlobalBounds();
    Vec3f center = bounds.Center();
    Vec3f x_point = center;
    Vec3f y_point = center;
    Vec3f z_point = center;

    //
    // We look for offsets for each slice plane.
    // Offset values are between -1 and 1 where -1 pushes the plane
    // to the min extent on the bounds and 1 pushes the plane to
    // the max extent
    //

    const float eps = 1e-5; // ensure that the slice is always inside the data set
    if(params().has_path("x_offset"))
    {
      float offset = params()["x_offset"].to_float32();
      std::max(-1.f, std::min(1.f, offset));
      float t = (offset + 1.f) / 2.f;
      t = std::max(0.f + eps, std::min(1.f - eps, t));
      x_point[0] = bounds.X.Min + t * (bounds.X.Max - bounds.X.Min);
    }

    if(params().has_path("y_offset"))
    {
      float offset = params()["y_offset"].to_float32();
      std::max(-1.f, std::min(1.f, offset));
      float t = (offset + 1.f) / 2.f;
      t = std::max(0.f + eps, std::min(1.f - eps, t));
      y_point[1] = bounds.Y.Min + t * (bounds.Y.Max - bounds.Y.Min);
    }

    if(params().has_path("z_offset"))
    {
      float offset = params()["z_offset"].to_float32();
      std::max(-1.f, std::min(1.f, offset));
      float t = (offset + 1.f) / 2.f;
      t = std::max(0.f + eps, std::min(1.f - eps, t));
      z_point[2] = bounds.Z.Min + t * (bounds.Z.Max - bounds.Z.Min);
    }

    Vec3f x_normal(1.f, 0.f, 0.f);
    Vec3f y_normal(0.f, 1.f, 0.f);
    Vec3f z_normal(0.f, 0.f, 1.f);


    slicer.AddPlane(x_point, x_normal);
    slicer.AddPlane(y_point, y_normal);
    slicer.AddPlane(z_point, z_normal);
    slicer.Update();

    vtkh::DataSet *slice_output = slicer.GetOutput();

    // we need to pass through the rest of the topologies, untouched,
    // and add the result of this operation
    VTKHCollection *new_coll = collection->copy_without_topology(topo_name);
    new_coll->add(*slice_output, topo_name);
    // re wrap in data object
    DataObject *res =  new DataObject(new_coll);
    delete slice_output;
    set_output<DataObject>(res);
}

//-----------------------------------------------------------------------------
VTKHSlice::VTKHSlice()
:Filter()
{
// empty
}

//-----------------------------------------------------------------------------
VTKHSlice::~VTKHSlice()
{
// empty
}

//-----------------------------------------------------------------------------
void
VTKHSlice::declare_interface(Node &i)
{
    i["type_name"]   = "vtkh_slice";
    i["port_names"].append() = "in";
    i["output_port"] = "true";
}

//-----------------------------------------------------------------------------
bool
VTKHSlice::verify_params(const conduit::Node &params,
                         conduit::Node &info)
{
    info.reset();

    bool res = true;


    if(params.has_path("point/x_offset") && params.has_path("point/x"))
    {
      info["errors"]
        .append() = "Cannot specify the plane point as both an offset and explicit point";
      res = false;
    }

    if(params.has_path("point/x"))
    {
      res &= check_numeric("point/x",params, info, true);
      res = check_numeric("point/y",params, info, true) && res;
      res = check_numeric("point/z",params, info, true) && res;
    }
    else if(params.has_path("point/x_offset"))
    {
      res &= check_numeric("point/x_offset",params, info, true);
      res = check_numeric("point/y_offset",params, info, true) && res;
      res = check_numeric("point/z_offset",params, info, true) && res;
    }
    else
    {
      info["errors"]
        .append() = "Slice must specify a point for the plane.";
      res = false;
    }

    res = check_string("topology",params, info, false) && res;

    res = check_numeric("normal/x",params, info, true) && res;
    res = check_numeric("normal/y",params, info, true) && res;
    res = check_numeric("normal/z",params, info, true) && res;

    std::vector<std::string> valid_paths;
    valid_paths.push_back("point/x");
    valid_paths.push_back("point/y");
    valid_paths.push_back("point/z");
    valid_paths.push_back("point/x_offset");
    valid_paths.push_back("point/y_offset");
    valid_paths.push_back("point/z_offset");
    valid_paths.push_back("normal/x");
    valid_paths.push_back("normal/y");
    valid_paths.push_back("normal/z");
    valid_paths.push_back("topology");


    std::string surprises = surprise_check(valid_paths, params);

    if(surprises != "")
    {
      res = false;
      info["errors"].append() = surprises;
    }

    return res;
}

//-----------------------------------------------------------------------------
void
VTKHSlice::execute()
{

    if(!input(0).check_type<DataObject>())
    {
        ASCENT_ERROR("VTKHSlice input must be a data object");
    }

    DataObject *data_object = input<DataObject>(0);
    std::shared_ptr<VTKHCollection> collection = data_object->as_vtkh_collection();

    int num_topologies = collection->number_of_topologies();
    std::string topo_name;
    if(num_topologies > 1)
    {
      if(!params().has_path("topology"))
      {
        ASCENT_ERROR("VTKHSlice: data set has multiple topologies "
                     <<"and no topology is specified.");
      }

      topo_name = params()["topology"].as_string();
      if(!collection->has_topology(topo_name))
      {
        std::stringstream ss;
        ss<<" possible topology names: ";
        std::vector<std::string> names = collection->topology_names();
        for(int i = 0; i < names.size(); ++i)
        {
          ss<<"'"<<names[i]<<"'";
          if(i != names.size() -1)
          {
            ss<<", ";
          }
        }
        ASCENT_ERROR("no topology named '"<<topo_name<<"'."
                     <<ss.str());
<<<<<<< HEAD
=======

>>>>>>> fe129c03
      }
    }
    else
    {
      topo_name = collection->topology_names()[0];
    }

    vtkh::DataSet &data = collection->dataset_by_topology(topo_name);
    vtkh::Slice slicer;

    slicer.SetInput(&data);

    const Node &n_point = params()["point"];
    const Node &n_normal = params()["normal"];

    using Vec3f = vtkm::Vec<vtkm::Float32,3>;
    vtkm::Bounds bounds = data.GetGlobalBounds();
    Vec3f point;

    const float eps = 1e-5; // ensure that the slice is always inside the data set


    if(n_point.has_path("x_offset"))
    {
      float offset = n_point["x_offset"].to_float32();
      std::max(-1.f, std::min(1.f, offset));
      float t = (offset + 1.f) / 2.f;
      t = std::max(0.f + eps, std::min(1.f - eps, t));
      point[0] = bounds.X.Min + t * (bounds.X.Max - bounds.X.Min);

      offset = n_point["y_offset"].to_float32();
      std::max(-1.f, std::min(1.f, offset));
      t = (offset + 1.f) / 2.f;
      t = std::max(0.f + eps, std::min(1.f - eps, t));
      point[1] = bounds.Y.Min + t * (bounds.Y.Max - bounds.Y.Min);

      offset = n_point["z_offset"].to_float32();
      std::max(-1.f, std::min(1.f, offset));
      t = (offset + 1.f) / 2.f;
      t = std::max(0.f + eps, std::min(1.f - eps, t));
      point[2] = bounds.Z.Min + t * (bounds.Z.Max - bounds.Z.Min);
    }
    else
    {
      point[0] = n_point["x"].to_float32();
      point[1] = n_point["y"].to_float32();
      point[2] = n_point["z"].to_float32();
    }

    vtkm::Vec<vtkm::Float32,3> v_normal(n_normal["x"].to_float32(),
                                        n_normal["y"].to_float32(),
                                        n_normal["z"].to_float32());

    slicer.AddPlane(point, v_normal);
    slicer.Update();

    vtkh::DataSet *slice_output = slicer.GetOutput();

    // we need to pass through the rest of the topologies, untouched,
    // and add the result of this operation
    VTKHCollection *new_coll = collection->copy_without_topology(topo_name);
    new_coll->add(*slice_output, topo_name);
    // re wrap in data object
    DataObject *res =  new DataObject(new_coll);
    delete slice_output;
    set_output<DataObject>(res);

}

//-----------------------------------------------------------------------------
VTKHGhostStripper::VTKHGhostStripper()
:Filter()
{
// empty
}

//-----------------------------------------------------------------------------
VTKHGhostStripper::~VTKHGhostStripper()
{
// empty
}

//-----------------------------------------------------------------------------
void
VTKHGhostStripper::declare_interface(Node &i)
{
    i["type_name"]   = "vtkh_ghost_stripper";
    i["port_names"].append() = "in";
    i["output_port"] = "true";
}

//-----------------------------------------------------------------------------
bool
VTKHGhostStripper::verify_params(const conduit::Node &params,
                             conduit::Node &info)
{
    info.reset();

    bool res = check_string("field",params, info, true);

    res = check_numeric("min_value",params, info, true) && res;
    res = check_numeric("max_value",params, info, true) && res;

    std::vector<std::string> valid_paths;
    valid_paths.push_back("field");
    valid_paths.push_back("min_value");
    valid_paths.push_back("max_value");
    std::string surprises = surprise_check(valid_paths, params);

    if(surprises != "")
    {
      res = false;
      info["errors"].append() = surprises;
    }

    return res;
}

//-----------------------------------------------------------------------------
void
VTKHGhostStripper::execute()
{

    if(!input(0).check_type<DataObject>())
    {
        ASCENT_ERROR("VTKHGhostStripper input must be a data object");
    }

    DataObject *data_object = input<DataObject>(0);
    std::shared_ptr<VTKHCollection> collection = data_object->as_vtkh_collection();

    // ask what topology this field is associated with and
    // get the right data set
    std::string field_name = params()["field"].as_string();

    std::string topo_name = collection->field_topology(field_name);

    bool field_exists = topo_name != "";
    // Check to see of the ghost field even exists
    bool do_strip = field_exists;

    if(do_strip)
    {
      vtkh::DataSet &data = collection->dataset_by_topology(topo_name);
      vtkh::GhostStripper stripper;

      stripper.SetInput(&data);
      stripper.SetField(field_name);

      const Node &n_min_val = params()["min_value"];
      const Node &n_max_val = params()["max_value"];

      int min_val = n_min_val.to_int32();
      int max_val = n_max_val.to_int32();

      stripper.SetMaxValue(max_val);
      stripper.SetMinValue(min_val);

      stripper.Update();

      vtkh::DataSet *stripper_output = stripper.GetOutput();

      // we need to pass through the rest of the topologies, untouched,
      // and add the result of this operation
      VTKHCollection *new_coll = collection->copy_without_topology(topo_name);
      new_coll->add(*stripper_output, topo_name);
      // re wrap in data object
      DataObject *res =  new DataObject(new_coll);
      delete stripper_output;
      set_output<DataObject>(res);
    }
    else
    {
      set_output<DataObject>(data_object);
    }
}

//-----------------------------------------------------------------------------
VTKHThreshold::VTKHThreshold()
:Filter()
{
// empty
}

//-----------------------------------------------------------------------------
VTKHThreshold::~VTKHThreshold()
{
// empty
}

//-----------------------------------------------------------------------------
void
VTKHThreshold::declare_interface(Node &i)
{
    i["type_name"]   = "vtkh_threshold";
    i["port_names"].append() = "in";
    i["output_port"] = "true";
}

//-----------------------------------------------------------------------------
bool
VTKHThreshold::verify_params(const conduit::Node &params,
                             conduit::Node &info)
{
    info.reset();

    bool res = check_string("field",params, info, true);

    res = check_numeric("min_value",params, info, true) && res;
    res = check_numeric("max_value",params, info, true) && res;

    std::vector<std::string> valid_paths;
    valid_paths.push_back("field");
    valid_paths.push_back("min_value");
    valid_paths.push_back("max_value");
    std::string surprises = surprise_check(valid_paths, params);

    if(surprises != "")
    {
      res = false;
      info["errors"].append() = surprises;
    }

    return res;
}


//-----------------------------------------------------------------------------
void
VTKHThreshold::execute()
{

    if(!input(0).check_type<DataObject>())
    {
        ASCENT_ERROR("vtkh_threshold input must be a data object");
    }

    DataObject *data_object = input<DataObject>(0);
    std::shared_ptr<VTKHCollection> collection = data_object->as_vtkh_collection();

    std::string field_name = params()["field"].as_string();
    if(!collection->has_field(field_name))
    {
      ASCENT_ERROR("Unknown field '"<<field_name<<"'");
    }

    std::string topo_name = collection->field_topology(field_name);

    vtkh::DataSet &data = collection->dataset_by_topology(topo_name);

    vtkh::Threshold thresher;

    thresher.SetInput(&data);
    thresher.SetField(field_name);

    const Node &n_min_val = params()["min_value"];
    const Node &n_max_val = params()["max_value"];

    // convert to contig doubles
    double min_val = n_min_val.to_float64();
    double max_val = n_max_val.to_float64();
    thresher.SetUpperThreshold(max_val);
    thresher.SetLowerThreshold(min_val);

    thresher.Update();

    vtkh::DataSet *thresh_output = thresher.GetOutput();

    // we need to pass through the rest of the topologies, untouched,
    // and add the result of this operation
    VTKHCollection *new_coll = collection->copy_without_topology(topo_name);
    new_coll->add(*thresh_output, topo_name);
    // re wrap in data object
    DataObject *res =  new DataObject(new_coll);
    delete thresh_output;
    set_output<DataObject>(res);
}

//-----------------------------------------------------------------------------
VTKHClip::VTKHClip()
:Filter()
{
// empty
}

//-----------------------------------------------------------------------------
VTKHClip::~VTKHClip()
{
// empty
}

//-----------------------------------------------------------------------------
void
VTKHClip::declare_interface(Node &i)
{
    i["type_name"] = "vtkh_clip";
    i["port_names"].append() = "in";
    i["output_port"] = "true";
}

//-----------------------------------------------------------------------------
bool
VTKHClip::verify_params(const conduit::Node &params,
                             conduit::Node &info)
{
    info.reset();
    bool res = true;

    bool type_present = false;

    if(params.has_child("sphere"))
    {
      type_present = true;
    }
    else if(params.has_child("box"))
    {
      type_present = true;
    }
    else if(params.has_child("plane"))
    {
      type_present = true;
    }

    if(!type_present)
    {
        info["errors"].append() = "Missing required parameter. Clip must specify a 'sphere', 'box', or 'plane'";
        res = false;
    }
    else
    {

      if(params.has_child("sphere"))
      {
         res = check_numeric("sphere/center/x",params, info, true) && res;
         res = check_numeric("sphere/center/y",params, info, true) && res;
         res = check_numeric("sphere/center/z",params, info, true) && res;
         res = check_numeric("sphere/radius",params, info, true) && res;

      }
      else if(params.has_child("box"))
      {
         res = check_numeric("box/min/x",params, info, true) && res;
         res = check_numeric("box/min/y",params, info, true) && res;
         res = check_numeric("box/min/z",params, info, true) && res;
         res = check_numeric("box/max/x",params, info, true) && res;
         res = check_numeric("box/max/y",params, info, true) && res;
         res = check_numeric("box/max/z",params, info, true) && res;
      }
      else if(params.has_child("plane"))
      {
         res = check_numeric("plane/point/x",params, info, true) && res;
         res = check_numeric("plane/point/y",params, info, true) && res;
         res = check_numeric("plane/point/z",params, info, true) && res;
         res = check_numeric("plane/normal/x",params, info, true) && res;
         res = check_numeric("plane/normal/y",params, info, true) && res;
         res = check_numeric("plane/normal/z",params, info, true) && res;
      }
    }

    res = check_string("invert",params, info, false) && res;
    res = check_string("topology",params, info, false) && res;

    std::vector<std::string> valid_paths;
    valid_paths.push_back("invert");
    valid_paths.push_back("sphere/center/x");
    valid_paths.push_back("sphere/center/y");
    valid_paths.push_back("sphere/center/z");
    valid_paths.push_back("sphere/radius");
    valid_paths.push_back("box/min/x");
    valid_paths.push_back("box/min/y");
    valid_paths.push_back("box/min/z");
    valid_paths.push_back("box/max/x");
    valid_paths.push_back("box/max/y");
    valid_paths.push_back("box/max/z");
    valid_paths.push_back("plane/point/x");
    valid_paths.push_back("plane/point/y");
    valid_paths.push_back("plane/point/z");
    valid_paths.push_back("plane/normal/x");
    valid_paths.push_back("plane/normal/y");
    valid_paths.push_back("plane/normal/z");
    std::string surprises = surprise_check(valid_paths, params);

    if(surprises != "")
    {
      res = false;
      info["errors"].append() = surprises;
    }

    return res;
}


//-----------------------------------------------------------------------------
void
VTKHClip::execute()
{
    if(!input(0).check_type<DataObject>())
    {
        ASCENT_ERROR("VTKHClip input must be a data object");
    }

    DataObject *data_object = input<DataObject>(0);
    std::shared_ptr<VTKHCollection> collection = data_object->as_vtkh_collection();

    int num_topologies = collection->number_of_topologies();
    std::string topo_name;
    if(num_topologies > 1)
    {
      if(!params().has_path("topology"))
      {
        ASCENT_ERROR("VTKHClip: data set has multiple topologies "
                     <<"and no topology is specified.");
      }

      topo_name = params()["topology"].as_string();
<<<<<<< HEAD
=======

>>>>>>> fe129c03
      if(!collection->has_topology(topo_name))
      {
        std::stringstream ss;
        ss<<" possible topology names: ";
        std::vector<std::string> names = collection->topology_names();
        for(int i = 0; i < names.size(); ++i)
        {
          ss<<"'"<<names[i]<<"'";
          if(i != names.size() -1)
          {
            ss<<", ";
          }
        }
        ASCENT_ERROR("no topology named '"<<topo_name<<"'."
                     <<ss.str());
<<<<<<< HEAD
=======

>>>>>>> fe129c03
      }
    }
    else
    {
      topo_name = collection->topology_names()[0];
    }

    vtkh::DataSet &data = collection->dataset_by_topology(topo_name);

    vtkh::Clip clipper;

    clipper.SetInput(&data);

    if(params().has_path("sphere"))
    {
      const Node &sphere = params()["sphere"];
      double center[3];

      center[0] = sphere["center/x"].to_float64();
      center[1] = sphere["center/y"].to_float64();
      center[2] = sphere["center/z"].to_float64();
      double radius = sphere["radius"].to_float64();
      clipper.SetSphereClip(center, radius);
    }
    else if(params().has_path("box"))
    {
      const Node &box = params()["box"];
      vtkm::Bounds bounds;
      bounds.X.Min= box["min/x"].to_float64();
      bounds.Y.Min= box["min/y"].to_float64();
      bounds.Z.Min= box["min/z"].to_float64();
      bounds.X.Max = box["max/x"].to_float64();
      bounds.Y.Max = box["max/y"].to_float64();
      bounds.Z.Max = box["max/z"].to_float64();
      clipper.SetBoxClip(bounds);
    }
    else if(params().has_path("plane"))
    {
      const Node &plane= params()["plane"];
      double point[3], normal[3];;

      point[0] = plane["point/x"].to_float64();
      point[1] = plane["point/y"].to_float64();
      point[2] = plane["point/z"].to_float64();
      normal[0] = plane["normal/x"].to_float64();
      normal[1] = plane["normal/y"].to_float64();
      normal[2] = plane["normal/z"].to_float64();
      clipper.SetPlaneClip(point, normal);
    }

    if(params().has_child("invert"))
    {
      std::string invert = params()["invert"].as_string();
      if(invert == "true")
      {
        clipper.SetInvertClip(true);
      }
    }

    clipper.Update();

    vtkh::DataSet *clip_output = clipper.GetOutput();

    // we need to pass through the rest of the topologies, untouched,
    // and add the result of this operation
    VTKHCollection *new_coll = collection->copy_without_topology(topo_name);
    new_coll->add(*clip_output, topo_name);
    // re wrap in data object
    DataObject *res =  new DataObject(new_coll);
    delete clip_output;
    set_output<DataObject>(res);
}

//-----------------------------------------------------------------------------
VTKHClipWithField::VTKHClipWithField()
:Filter()
{
// empty
}

//-----------------------------------------------------------------------------
VTKHClipWithField::~VTKHClipWithField()
{
// empty
}

//-----------------------------------------------------------------------------
void
VTKHClipWithField::declare_interface(Node &i)
{
    i["type_name"] = "vtkh_clip_with_field";
    i["port_names"].append() = "in";
    i["output_port"] = "true";
}

//-----------------------------------------------------------------------------
bool
VTKHClipWithField::verify_params(const conduit::Node &params,
                             conduit::Node &info)
{
    info.reset();
    bool res = check_numeric("clip_value",params, info, true);
    res = check_string("field",params, info, true) && res;
    res = check_string("invert",params, info, false) && res;

    std::vector<std::string> valid_paths;
    valid_paths.push_back("clip_value");
    valid_paths.push_back("invert");
    valid_paths.push_back("field");
    std::string surprises = surprise_check(valid_paths, params);

    if(surprises != "")
    {
      res = false;
      info["errors"].append() = surprises;
    }

    return res;
}


//-----------------------------------------------------------------------------
void
VTKHClipWithField::execute()
{

    if(!input(0).check_type<DataObject>())
    {
        ASCENT_ERROR("VTKHClipWithField input must be a data object");
    }

    DataObject *data_object = input<DataObject>(0);
    std::shared_ptr<VTKHCollection> collection = data_object->as_vtkh_collection();

    std::string field_name = params()["field"].as_string();
    if(!collection->has_field(field_name))
    {
      ASCENT_ERROR("Unknown field '"<<field_name<<"'");
    }

    std::string topo_name = collection->field_topology(field_name);

    vtkh::DataSet &data = collection->dataset_by_topology(topo_name);

    vtkh::ClipField clipper;

    clipper.SetInput(&data);

    if(params().has_child("invert"))
    {
      std::string invert = params()["invert"].as_string();
      if(invert == "true")
      {
        clipper.SetInvertClip(true);
      }
    }

    vtkm::Float64 clip_value = params()["clip_value"].to_float64();

    clipper.SetField(field_name);
    clipper.SetClipValue(clip_value);

    clipper.Update();

    vtkh::DataSet *clip_output = clipper.GetOutput();

    // we need to pass through the rest of the topologies, untouched,
    // and add the result of this operation
    VTKHCollection *new_coll = collection->copy_without_topology(topo_name);
    new_coll->add(*clip_output, topo_name);
    // re wrap in data object
    DataObject *res =  new DataObject(new_coll);
    delete clip_output;
    set_output<DataObject>(res);
}

//-----------------------------------------------------------------------------
VTKHIsoVolume::VTKHIsoVolume()
:Filter()
{
// empty
}

//-----------------------------------------------------------------------------
VTKHIsoVolume::~VTKHIsoVolume()
{
// empty
}

//-----------------------------------------------------------------------------
void
VTKHIsoVolume::declare_interface(Node &i)
{
    i["type_name"] = "vtkh_iso_volume";
    i["port_names"].append() = "in";
    i["output_port"] = "true";
}

//-----------------------------------------------------------------------------
bool
VTKHIsoVolume::verify_params(const conduit::Node &params,
                             conduit::Node &info)
{
    info.reset();

    bool res = check_numeric("min_value",params, info, true);
    res = check_numeric("max_value",params, info, true) && res;
    res = check_string("field",params, info, true) && res;

    std::vector<std::string> valid_paths;
    valid_paths.push_back("min_value");
    valid_paths.push_back("max_value");
    valid_paths.push_back("field");
    std::string surprises = surprise_check(valid_paths, params);

    if(surprises != "")
    {
      res = false;
      info["errors"].append() = surprises;
    }

    return res;
}


//-----------------------------------------------------------------------------
void
VTKHIsoVolume::execute()
{

    if(!input(0).check_type<DataObject>())
    {
        ASCENT_ERROR("VTKHIsoVolume input must be a data object");
    }

    DataObject *data_object = input<DataObject>(0);
    std::shared_ptr<VTKHCollection> collection = data_object->as_vtkh_collection();

    std::string field_name = params()["field"].as_string();
    if(!collection->has_field(field_name))
    {
      ASCENT_ERROR("Unknown field '"<<field_name<<"'");
    }

    std::string topo_name = collection->field_topology(field_name);

    vtkh::DataSet &data = collection->dataset_by_topology(topo_name);

    vtkh::IsoVolume clipper;

    clipper.SetInput(&data);

    vtkm::Range clip_range;
    clip_range.Min = params()["min_value"].to_float64();
    clip_range.Max = params()["max_value"].to_float64();

    clipper.SetField(field_name);
    clipper.SetRange(clip_range);

    clipper.Update();

    vtkh::DataSet *clip_output = clipper.GetOutput();

    // we need to pass through the rest of the topologies, untouched,
    // and add the result of this operation
    VTKHCollection *new_coll = collection->copy_without_topology(topo_name);
    new_coll->add(*clip_output, topo_name);
    // re wrap in data object
    DataObject *res =  new DataObject(new_coll);
    delete clip_output;
    set_output<DataObject>(res);
}
//-----------------------------------------------------------------------------

VTKHLagrangian::VTKHLagrangian()
:Filter()
{
// empty
}

//-----------------------------------------------------------------------------
VTKHLagrangian::~VTKHLagrangian()
{
// empty
}

//-----------------------------------------------------------------------------
void
VTKHLagrangian::declare_interface(Node &i)
{
    i["type_name"]   = "vtkh_lagrangian";
    i["port_names"].append() = "in";
    i["output_port"] = "true";
}

//-----------------------------------------------------------------------------
bool
VTKHLagrangian::verify_params(const conduit::Node &params,
                        conduit::Node &info)
{
    info.reset();

    bool res = check_string("field",params, info, true);
    res &= check_numeric("step_size", params, info, true);
    res &= check_numeric("write_frequency", params, info, true);
    res &= check_numeric("cust_res", params, info, true);
    res &= check_numeric("x_res", params, info, true);
    res &= check_numeric("y_res", params, info, true);
    res &= check_numeric("z_res", params, info, true);


    std::vector<std::string> valid_paths;
    valid_paths.push_back("field");
    valid_paths.push_back("step_size");
    valid_paths.push_back("write_frequency");
    valid_paths.push_back("cust_res");
    valid_paths.push_back("x_res");
    valid_paths.push_back("y_res");
    valid_paths.push_back("z_res");

    std::string surprises = surprise_check(valid_paths, params);

    if(surprises != "")
    {
      res = false;
      info["errors"].append() = surprises;
    }
    return res;
}


//-----------------------------------------------------------------------------
void
VTKHLagrangian::execute()
{
    if(!input(0).check_type<DataObject>())
    {
        ASCENT_ERROR("vtkh_lagrangian input must be a data object");
    }

    DataObject *data_object = input<DataObject>(0);
    std::shared_ptr<VTKHCollection> collection = data_object->as_vtkh_collection();

    std::string field_name = params()["field"].as_string();
    if(!collection->has_field(field_name))
    {
      ASCENT_ERROR("Unknown field '"<<field_name<<"'");
    }

    std::string topo_name = collection->field_topology(field_name);

    vtkh::DataSet &data = collection->dataset_by_topology(topo_name);


    double step_size = params()["step_size"].to_float64();
    int write_frequency = params()["write_frequency"].to_int32();
    int cust_res = params()["cust_res"].to_int32();
    int x_res = params()["x_res"].to_int32();
    int y_res = params()["y_res"].to_int32();
    int z_res = params()["z_res"].to_int32();

    vtkh::Lagrangian lagrangian;

    lagrangian.SetInput(&data);
    lagrangian.SetField(field_name);
    lagrangian.SetStepSize(step_size);
    lagrangian.SetWriteFrequency(write_frequency);
    lagrangian.SetCustomSeedResolution(cust_res);
    lagrangian.SetSeedResolutionInX(x_res);
    lagrangian.SetSeedResolutionInY(y_res);
    lagrangian.SetSeedResolutionInZ(z_res);
    lagrangian.Update();

    vtkh::DataSet *lagrangian_output = lagrangian.GetOutput();

    // we need to pass through the rest of the topologies, untouched,
    // and add the result of this operation
    VTKHCollection *new_coll = collection->copy_without_topology(topo_name);
    new_coll->add(*lagrangian_output, topo_name);
    // re wrap in data object
    DataObject *res =  new DataObject(new_coll);
    delete lagrangian_output;
    set_output<DataObject>(res);
}

//-----------------------------------------------------------------------------

VTKHLog::VTKHLog()
:Filter()
{
// empty
}

//-----------------------------------------------------------------------------
VTKHLog::~VTKHLog()
{
// empty
}

//-----------------------------------------------------------------------------
void
VTKHLog::declare_interface(Node &i)
{
    i["type_name"]   = "vtkh_log";
    i["port_names"].append() = "in";
    i["output_port"] = "true";
}

//-----------------------------------------------------------------------------
bool
VTKHLog::verify_params(const conduit::Node &params,
                        conduit::Node &info)
{
    info.reset();

    bool res = check_string("field",params, info, true);
    res &= check_string("output_name",params, info, false);
    res &= check_numeric("clamp_min_value",params, info, false);

    std::vector<std::string> valid_paths;
    valid_paths.push_back("field");
    valid_paths.push_back("output_name");
    valid_paths.push_back("clamp_min_value");

    std::string surprises = surprise_check(valid_paths, params);

    if(surprises != "")
    {
      res = false;
      info["errors"].append() = surprises;
    }

    return res;
}

//-----------------------------------------------------------------------------
void
VTKHLog::execute()
{

    if(!input(0).check_type<DataObject>())
    {
        ASCENT_ERROR("vtkh_log input must be a data object");
    }

    DataObject *data_object = input<DataObject>(0);
    std::shared_ptr<VTKHCollection> collection = data_object->as_vtkh_collection();

    std::string field_name = params()["field"].as_string();
    if(!collection->has_field(field_name))
    {
      ASCENT_ERROR("Unknown field '"<<field_name<<"'");
    }

    std::string topo_name = collection->field_topology(field_name);

    vtkh::DataSet &data = collection->dataset_by_topology(topo_name);

    vtkh::Log logger;
    logger.SetInput(&data);
    logger.SetField(field_name);
    if(params().has_path("output_name"))
    {
      logger.SetResultField(params()["output_name"].as_string());
    }

    if(params().has_path("clamp_min_value"))
    {
      logger.SetClampMin(params()["clamp_min_value"].to_float32());
      logger.SetClampToMin(true);
    }

    logger.Update();

    vtkh::DataSet *log_output = logger.GetOutput();

    // we need to pass through the rest of the topologies, untouched,
    // and add the result of this operation
    VTKHCollection *new_coll = collection->copy_without_topology(topo_name);
    new_coll->add(*log_output, topo_name);
    // re wrap in data object
    DataObject *res =  new DataObject(new_coll);
    delete log_output;
    set_output<DataObject>(res);
}

//-----------------------------------------------------------------------------

VTKHRecenter::VTKHRecenter()
:Filter()
{
// empty
}

//-----------------------------------------------------------------------------
VTKHRecenter::~VTKHRecenter()
{
// empty
}

//-----------------------------------------------------------------------------
void
VTKHRecenter::declare_interface(Node &i)
{
    i["type_name"]   = "vtkh_recenter";
    i["port_names"].append() = "in";
    i["output_port"] = "true";
}

//-----------------------------------------------------------------------------
bool
VTKHRecenter::verify_params(const conduit::Node &params,
                        conduit::Node &info)
{
    info.reset();

    bool res = check_string("field",params, info, true);
    res &= check_string("association",params, info, true);

    std::vector<std::string> valid_paths;
    valid_paths.push_back("field");
    valid_paths.push_back("association");

    std::string surprises = surprise_check(valid_paths, params);

    if(surprises != "")
    {
      res = false;
      info["errors"].append() = surprises;
    }

    return res;
}

//-----------------------------------------------------------------------------
void
VTKHRecenter::execute()
{
    if(!input(0).check_type<DataObject>())
    {
        ASCENT_ERROR("vtkh_recenter input must be a data object");
    }

    DataObject *data_object = input<DataObject>(0);
    std::shared_ptr<VTKHCollection> collection = data_object->as_vtkh_collection();

    std::string field_name = params()["field"].as_string();
    if(!collection->has_field(field_name))
    {
      ASCENT_ERROR("Unknown field '"<<field_name<<"'");
    }

    std::string topo_name = collection->field_topology(field_name);

    vtkh::DataSet &data = collection->dataset_by_topology(topo_name);


    std::string association = params()["association"].as_string();
    if(association != "vertex" && association != "element")
    {
      ASCENT_ERROR("Recenter: resulting field association '"<<association<<"'"
                   <<" must have a value of 'vertex' or 'element'");
    }

    vtkh::Recenter recenter;

    recenter.SetInput(&data);
    recenter.SetField(field_name);

    if(association == "vertex")
    {
      recenter.SetResultAssoc(vtkm::cont::Field::Association::POINTS);
    }
    if(association == "element")
    {
      recenter.SetResultAssoc(vtkm::cont::Field::Association::CELL_SET);
    }

    recenter.Update();

    vtkh::DataSet *recenter_output = recenter.GetOutput();

    // we need to pass through the rest of the topologies, untouched,
    // and add the result of this operation
    VTKHCollection *new_coll = collection->copy_without_topology(topo_name);
    new_coll->add(*recenter_output, topo_name);
    // re wrap in data object
    DataObject *res =  new DataObject(new_coll);
    delete recenter_output;
    set_output<DataObject>(res);
}
//-----------------------------------------------------------------------------

VTKHHistSampling::VTKHHistSampling()
:Filter()
{
// empty
}

//-----------------------------------------------------------------------------
VTKHHistSampling::~VTKHHistSampling()
{
// empty
}

//-----------------------------------------------------------------------------
void
VTKHHistSampling::declare_interface(Node &i)
{
    i["type_name"]   = "vtkh_hist_sampling";
    i["port_names"].append() = "in";
    i["output_port"] = "true";
}

//-----------------------------------------------------------------------------
bool
VTKHHistSampling::verify_params(const conduit::Node &params,
                        conduit::Node &info)
{
    info.reset();

    bool res = check_string("field",params, info, true);
    res &= check_numeric("bins",params, info, false);
    res &= check_numeric("sample_rate",params, info, false);

    std::vector<std::string> valid_paths;
    valid_paths.push_back("field");
    valid_paths.push_back("bins");
    valid_paths.push_back("sample_rate");

    std::string surprises = surprise_check(valid_paths, params);

    if(surprises != "")
    {
      res = false;
      info["errors"].append() = surprises;
    }

    return res;
}

//-----------------------------------------------------------------------------
void
VTKHHistSampling::execute()
{

    if(!input(0).check_type<DataObject>())
    {
        ASCENT_ERROR("vtkh_hist_sampling input must be a data object");
    }

    DataObject *data_object = input<DataObject>(0);
    std::shared_ptr<VTKHCollection> collection = data_object->as_vtkh_collection();

    std::string field_name = params()["field"].as_string();
    if(!collection->has_field(field_name))
    {
      ASCENT_ERROR("Unknown field '"<<field_name<<"'");
    }

    std::string topo_name = collection->field_topology(field_name);

    vtkh::DataSet &data = collection->dataset_by_topology(topo_name);

    float sample_rate = .1f;
    if(params().has_path("sample_rate"))
    {
      sample_rate = params()["sample_rate"].to_float32();
      if(sample_rate <= 0.f || sample_rate >= 1.f)
      {
        ASCENT_ERROR("vtkh_hist_sampling 'sample_rate' value '"<<sample_rate<<"'"
                     <<" not in the range (0,1)");
      }
    }

    int bins = 128;

    if(params().has_path("bins"))
    {
      bins = params()["bins"].to_int32();
      if(bins <= 0.f)
      {
        ASCENT_ERROR("vtkh_hist_sampling 'bins' value '"<<bins<<"'"
                     <<" must be positive");
      }
    }

    // TODO: write helper functions for this
    std::string ghost_field = "";
    Node * meta = graph().workspace().registry().fetch<Node>("metadata");

    if(meta->has_path("ghost_field"))
    {

      // there can be multiple ghost fields on different topologies
      // We should only find one(max) associated with this vtkh data set
      const conduit::Node ghost_list = (*meta)["ghost_field"];
      const int num_ghosts = ghost_list.number_of_children();

      for(int i = 0; i < num_ghosts; ++i)
      {
        std::string ghost = ghost_list.child(i).as_string();
        if(data.GlobalFieldExists(ghost_field))
        {
          ghost_field = ghost;
          break;
        }
      }

    }

    vtkh::HistSampling hist;

    hist.SetInput(&data);
    hist.SetField(field_name);
    hist.SetNumBins(bins);
    hist.SetSamplingPercent(sample_rate);
    if(ghost_field != "")
    {
      hist.SetGhostField(ghost_field);
    }

    hist.Update();
    vtkh::DataSet *hist_output = hist.GetOutput();

    // we need to pass through the rest of the topologies, untouched,
    // and add the result of this operation
    VTKHCollection *new_coll = collection->copy_without_topology(topo_name);
    new_coll->add(*hist_output, topo_name);
    // re wrap in data object
    DataObject *res =  new DataObject(new_coll);
    delete hist_output;
    set_output<DataObject>(res);
}

//-----------------------------------------------------------------------------

VTKHQCriterion::VTKHQCriterion()
:Filter()
{
// empty
}

//-----------------------------------------------------------------------------
VTKHQCriterion::~VTKHQCriterion()
{
// empty
}

//-----------------------------------------------------------------------------
void
VTKHQCriterion::declare_interface(Node &i)
{
    i["type_name"]   = "vtkh_qcriterion";
    i["port_names"].append() = "in";
    i["output_port"] = "true";
}

//-----------------------------------------------------------------------------
bool
VTKHQCriterion::verify_params(const conduit::Node &params,
                             conduit::Node &info)
{
    info.reset();
    bool res = check_string("field",params, info, true);
    res &= check_string("output_name",params, info, false);
    res &= check_string("use_cell_gradient",params, info, false);

    std::vector<std::string> valid_paths;
    valid_paths.push_back("field");
    valid_paths.push_back("output_name");
    valid_paths.push_back("use_cell_gradient");

    std::string surprises = surprise_check(valid_paths, params);

    if(surprises != "")
    {
      res = false;
      info["errors"].append() = surprises;
    }

    return res;
}

//-----------------------------------------------------------------------------
void
VTKHQCriterion::execute()
{

    if(!input(0).check_type<DataObject>())
    {
        ASCENT_ERROR("vtkh_qcriterion input must be a data object");
    }

    DataObject *data_object = input<DataObject>(0);
    std::shared_ptr<VTKHCollection> collection = data_object->as_vtkh_collection();

    std::string field_name = params()["field"].as_string();
    if(!collection->has_field(field_name))
    {
      ASCENT_ERROR("Unknown field '"<<field_name<<"'");
    }

    std::string topo_name = collection->field_topology(field_name);

    vtkh::DataSet &data = collection->dataset_by_topology(topo_name);

    vtkh::Gradient grad;
    grad.SetInput(&data);
    grad.SetField(field_name);
    vtkh::GradientParameters grad_params;
    grad_params.compute_qcriterion = true;

    if(params().has_path("use_cell_gradient"))
    {
      if(params()["use_cell_gradient"].as_string() == "true")
      {
        grad_params.use_point_gradient = false;
      }
    }
    if(params().has_path("output_name"))
    {
      grad_params.qcriterion_name = params()["output_name"].as_string();
    }

    grad.SetParameters(grad_params);
    grad.Update();

    vtkh::DataSet *grad_output = grad.GetOutput();

    // we need to pass through the rest of the topologies, untouched,
    // and add the result of this operation
    VTKHCollection *new_coll = collection->copy_without_topology(topo_name);
    new_coll->add(*grad_output, topo_name);
    // re wrap in data object
    DataObject *res =  new DataObject(new_coll);
    delete grad_output;
    set_output<DataObject>(res);
}
//-----------------------------------------------------------------------------

VTKHDivergence::VTKHDivergence()
:Filter()
{
// empty
}

//-----------------------------------------------------------------------------
VTKHDivergence::~VTKHDivergence()
{
// empty
}

//-----------------------------------------------------------------------------
void
VTKHDivergence::declare_interface(Node &i)
{
    i["type_name"]   = "vtkh_divergence";
    i["port_names"].append() = "in";
    i["output_port"] = "true";
}

//-----------------------------------------------------------------------------
bool
VTKHDivergence::verify_params(const conduit::Node &params,
                             conduit::Node &info)
{
    info.reset();
    bool res = check_string("field",params, info, true);
    res &= check_string("output_name",params, info, false);
    res &= check_string("use_cell_gradient",params, info, false);

    std::vector<std::string> valid_paths;
    valid_paths.push_back("field");
    valid_paths.push_back("output_name");
    valid_paths.push_back("use_cell_gradient");

    std::string surprises = surprise_check(valid_paths, params);

    if(surprises != "")
    {
      res = false;
      info["errors"].append() = surprises;
    }

    return res;
}

//-----------------------------------------------------------------------------
void
VTKHDivergence::execute()
{

    if(!input(0).check_type<DataObject>())
    {
        ASCENT_ERROR("vtkh_divergence input must be a data object");
    }

    DataObject *data_object = input<DataObject>(0);
    std::shared_ptr<VTKHCollection> collection = data_object->as_vtkh_collection();

    std::string field_name = params()["field"].as_string();
    if(!collection->has_field(field_name))
    {
      ASCENT_ERROR("Unknown field '"<<field_name<<"'");
    }

    std::string topo_name = collection->field_topology(field_name);

    vtkh::DataSet &data = collection->dataset_by_topology(topo_name);

    vtkh::Gradient grad;
    grad.SetInput(&data);
    grad.SetField(field_name);
    vtkh::GradientParameters grad_params;
    grad_params.compute_divergence = true;

    if(params().has_path("use_cell_gradient"))
    {
      if(params()["use_cell_gradient"].as_string() == "true")
      {
        grad_params.use_point_gradient = false;
      }
    }

    if(params().has_path("output_name"))
    {
      grad_params.divergence_name = params()["output_name"].as_string();
    }

    grad.SetParameters(grad_params);
    grad.Update();

    vtkh::DataSet *grad_output = grad.GetOutput();

    // we need to pass through the rest of the topologies, untouched,
    // and add the result of this operation
    VTKHCollection *new_coll = collection->copy_without_topology(topo_name);
    new_coll->add(*grad_output, topo_name);
    // re wrap in data object
    DataObject *res =  new DataObject(new_coll);
    delete grad_output;
    set_output<DataObject>(res);
}
//-----------------------------------------------------------------------------

VTKHVorticity::VTKHVorticity()
:Filter()
{
// empty
}

//-----------------------------------------------------------------------------
VTKHVorticity::~VTKHVorticity()
{
// empty
}

//-----------------------------------------------------------------------------
void
VTKHVorticity::declare_interface(Node &i)
{
    i["type_name"]   = "vtkh_curl";
    i["port_names"].append() = "in";
    i["output_port"] = "true";
}

//-----------------------------------------------------------------------------
bool
VTKHVorticity::verify_params(const conduit::Node &params,
                             conduit::Node &info)
{
    info.reset();
    bool res = check_string("field",params, info, true);
    res &= check_string("output_name",params, info, false);
    res &= check_string("use_cell_gradient",params, info, false);

    std::vector<std::string> valid_paths;
    valid_paths.push_back("field");
    valid_paths.push_back("output_name");
    valid_paths.push_back("use_cell_gradient");

    std::string surprises = surprise_check(valid_paths, params);

    if(surprises != "")
    {
      res = false;
      info["errors"].append() = surprises;
    }

    return res;
}

//-----------------------------------------------------------------------------
void
VTKHVorticity::execute()
{

    if(!input(0).check_type<DataObject>())
    {
        ASCENT_ERROR("vtkh_vorticity input must be a data object");
    }

    DataObject *data_object = input<DataObject>(0);
    std::shared_ptr<VTKHCollection> collection = data_object->as_vtkh_collection();

    std::string field_name = params()["field"].as_string();
    if(!collection->has_field(field_name))
    {
      ASCENT_ERROR("Unknown field '"<<field_name<<"'");
    }

    std::string topo_name = collection->field_topology(field_name);

    vtkh::DataSet &data = collection->dataset_by_topology(topo_name);

    vtkh::Gradient grad;
    grad.SetInput(&data);
    grad.SetField(field_name);
    vtkh::GradientParameters grad_params;
    grad_params.compute_vorticity = true;

    if(params().has_path("use_cell_gradient"))
    {
      if(params()["use_cell_gradient"].as_string() == "true")
      {
        grad_params.use_point_gradient = false;
      }
    }

    if(params().has_path("output_name"))
    {
      grad_params.vorticity_name = params()["output_name"].as_string();
    }

    grad.SetParameters(grad_params);
    grad.Update();

    vtkh::DataSet *grad_output = grad.GetOutput();

    // we need to pass through the rest of the topologies, untouched,
    // and add the result of this operation
    VTKHCollection *new_coll = collection->copy_without_topology(topo_name);
    new_coll->add(*grad_output, topo_name);
    // re wrap in data object
    DataObject *res =  new DataObject(new_coll);
    delete grad_output;
    set_output<DataObject>(res);
}
//-----------------------------------------------------------------------------

VTKHGradient::VTKHGradient()
:Filter()
{
// empty
}

//-----------------------------------------------------------------------------
VTKHGradient::~VTKHGradient()
{
// empty
}

//-----------------------------------------------------------------------------
void
VTKHGradient::declare_interface(Node &i)
{
    i["type_name"]   = "vtkh_gradient";
    i["port_names"].append() = "in";
    i["output_port"] = "true";
}

//-----------------------------------------------------------------------------
bool
VTKHGradient::verify_params(const conduit::Node &params,
                             conduit::Node &info)
{
    info.reset();

    bool res = check_string("field",params, info, true);
    res &= check_string("output_name",params, info, false);
    res &= check_string("use_cell_gradient",params, info, false);

    std::vector<std::string> valid_paths;
    valid_paths.push_back("field");
    valid_paths.push_back("output_name");
    valid_paths.push_back("use_cell_gradient");

    std::string surprises = surprise_check(valid_paths, params);

    if(surprises != "")
    {
      res = false;
      info["errors"].append() = surprises;
    }

    return res;
}

//-----------------------------------------------------------------------------
void
VTKHGradient::execute()
{

    if(!input(0).check_type<DataObject>())
    {
        ASCENT_ERROR("vtkh_gradient input must be a data object");
    }

    DataObject *data_object = input<DataObject>(0);
    std::shared_ptr<VTKHCollection> collection = data_object->as_vtkh_collection();

    std::string field_name = params()["field"].as_string();
    if(!collection->has_field(field_name))
    {
      ASCENT_ERROR("Unknown field '"<<field_name<<"'");
    }

    std::string topo_name = collection->field_topology(field_name);

    vtkh::DataSet &data = collection->dataset_by_topology(topo_name);

    vtkh::Gradient grad;
    grad.SetInput(&data);
    grad.SetField(field_name);
    vtkh::GradientParameters grad_params;

    if(params().has_path("use_cell_gradient"))
    {
      if(params()["use_cell_gradient"].as_string() == "true")
      {
        grad_params.use_point_gradient = false;
      }
    }

    if(params().has_path("output_name"))
    {
      grad_params.output_name = params()["output_name"].as_string();
    }

    grad.SetParameters(grad_params);
    grad.Update();

    vtkh::DataSet *grad_output = grad.GetOutput();

    // we need to pass through the rest of the topologies, untouched,
    // and add the result of this operation
    VTKHCollection *new_coll = collection->copy_without_topology(topo_name);
    new_coll->add(*grad_output, topo_name);
    // re wrap in data object
    DataObject *res =  new DataObject(new_coll);
    delete grad_output;
    set_output<DataObject>(res);
}

//-----------------------------------------------------------------------------

VTKHStats::VTKHStats()
:Filter()
{
// empty
}

//-----------------------------------------------------------------------------
VTKHStats::~VTKHStats()
{
// empty
}

//-----------------------------------------------------------------------------
void
VTKHStats::declare_interface(Node &i)
{
    i["type_name"]   = "vtkh_stats";
    i["port_names"].append() = "in";
    i["output_port"] = "false";
}

//-----------------------------------------------------------------------------
bool
VTKHStats::verify_params(const conduit::Node &params,
                         conduit::Node &info)
{
    info.reset();

    bool res = check_string("field",params, info, true);

    std::vector<std::string> valid_paths;
    valid_paths.push_back("field");

    std::string surprises = surprise_check(valid_paths, params);

    if(surprises != "")
    {
      res = false;
      info["errors"].append() = surprises;
    }

    return res;
}

//-----------------------------------------------------------------------------
void
VTKHStats::execute()
{

    if(!input(0).check_type<DataObject>())
    {
        ASCENT_ERROR("vtkh_stats input must be a data object");
    }

    DataObject *data_object = input<DataObject>(0);
    std::shared_ptr<VTKHCollection> collection = data_object->as_vtkh_collection();

    std::string field_name = params()["field"].as_string();
    if(!collection->has_field(field_name))
    {
      ASCENT_ERROR("Unknown field '"<<field_name<<"'");
    }

    std::string topo_name = collection->field_topology(field_name);

    vtkh::DataSet &data = collection->dataset_by_topology(topo_name);

    vtkh::Statistics stats;

    vtkh::Statistics::Result res = stats.Run(data, field_name);
    int rank = 0;
#ifdef ASCENT_MPI_ENABLED
    MPI_Comm mpi_comm = MPI_Comm_f2c(Workspace::default_mpi_comm());
    MPI_Comm_rank(mpi_comm, &rank);
#endif
    if(rank == 0)
    {
      res.Print(std::cout);
    }
}
//-----------------------------------------------------------------------------

VTKHHistogram::VTKHHistogram()
:Filter()
{
// empty
}

//-----------------------------------------------------------------------------
VTKHHistogram::~VTKHHistogram()
{
// empty
}

//-----------------------------------------------------------------------------
void
VTKHHistogram::declare_interface(Node &i)
{
    i["type_name"]   = "vtkh_histogram";
    i["port_names"].append() = "in";
    i["output_port"] = "false";
}

//-----------------------------------------------------------------------------
bool
VTKHHistogram::verify_params(const conduit::Node &params,
                             conduit::Node &info)
{
    info.reset();

    bool res = check_string("field",params, info, true);
    res &= check_numeric("bins",params, info, false);

    std::vector<std::string> valid_paths;
    valid_paths.push_back("field");
    valid_paths.push_back("bins");

    std::string surprises = surprise_check(valid_paths, params);

    if(surprises != "")
    {
      res = false;
      info["errors"].append() = surprises;
    }

    return res;
}

//-----------------------------------------------------------------------------
void
VTKHHistogram::execute()
{

    if(!input(0).check_type<DataObject>())
    {
        ASCENT_ERROR("vtkh_histogram input must be a data object");
    }

    DataObject *data_object = input<DataObject>(0);
    std::shared_ptr<VTKHCollection> collection = data_object->as_vtkh_collection();

    std::string field_name = params()["field"].as_string();
    if(!collection->has_field(field_name))
    {
      ASCENT_ERROR("Unknown field '"<<field_name<<"'");
    }

    std::string topo_name = collection->field_topology(field_name);

    vtkh::DataSet &data = collection->dataset_by_topology(topo_name);

    int bins = 128;
    if(params().has_path("bins"))
    {
      bins = params()["bins"].to_int32();
    }

    vtkh::Histogram hist;

    hist.SetNumBins(bins);
    vtkh::Histogram::HistogramResult res = hist.Run(data, field_name);
    int rank = 0;
#ifdef ASCENT_MPI_ENABLED
    MPI_Comm mpi_comm = MPI_Comm_f2c(Workspace::default_mpi_comm());
    MPI_Comm_rank(mpi_comm, &rank);
#endif
    if(rank == 0)
    {
      res.Print(std::cout);
    }
}
//-----------------------------------------------------------------------------

VTKHParticleAdvection::VTKHParticleAdvection()
:Filter()
{
// empty
}

//-----------------------------------------------------------------------------
VTKHParticleAdvection::~VTKHParticleAdvection()
{
// empty
}

//-----------------------------------------------------------------------------
void
VTKHParticleAdvection::declare_interface(Node &i)
{
    i["type_name"]   = "vtkh_particle_advection";
    i["port_names"].append() = "in";
    i["output_port"] = "true";
}

//-----------------------------------------------------------------------------
bool
VTKHParticleAdvection::verify_params(const conduit::Node &params,
                        conduit::Node &info)
{
    info.reset();

    bool res = check_string("field",params, info, true);
    res &= check_numeric("seeds",params, info, false);
    res &= check_numeric("step_size",params, info, false);

    std::vector<std::string> valid_paths;
    valid_paths.push_back("field");
    valid_paths.push_back("seeds");
    valid_paths.push_back("step_size");

    std::string surprises = surprise_check(valid_paths, params);

    if(surprises != "")
    {
      res = false;
      info["errors"].append() = surprises;
    }

    return res;
}

//-----------------------------------------------------------------------------
void
VTKHParticleAdvection::execute()
{

    if(!input(0).check_type<DataObject>())
    {
        ASCENT_ERROR("vtkh_particle_advection input must be a data object");
    }

    DataObject *data_object = input<DataObject>(0);
    std::shared_ptr<VTKHCollection> collection = data_object->as_vtkh_collection();

    std::string field_name = params()["field"].as_string();
    if(!collection->has_field(field_name))
    {
      ASCENT_ERROR("Unknown field '"<<field_name<<"'");
    }

    std::string topo_name = collection->field_topology(field_name);

    vtkh::DataSet &data = collection->dataset_by_topology(topo_name);

    float step_size = 0.1f;
    int seeds = 500;
    if(params().has_path("seeds"))
    {
      seeds = params()["seeds"].to_int32();
    }
    if(params().has_path("step_size"))
    {
      step_size = params()["step_size"].to_float32();
    }

    vtkh::ParticleAdvection streamline;

    streamline.SetInput(&data);
    streamline.SetField(field_name);
    streamline.SetStepSize(step_size);
    streamline.SetSeedsRandomWhole(seeds);

    streamline.Update();

    vtkh::DataSet *output = streamline.GetOutput();

    // we need to pass through the rest of the topologies, untouched,
    // and add the result of this operation
    VTKHCollection *new_coll = collection->copy_without_topology(topo_name);
    new_coll->add(*output, topo_name);
    // re wrap in data object
    DataObject *res =  new DataObject(new_coll);
    delete output;
    set_output<DataObject>(res);
}

//-----------------------------------------------------------------------------

VTKHProject2d::VTKHProject2d()
:Filter()
{
// empty
}

//-----------------------------------------------------------------------------
VTKHProject2d::~VTKHProject2d()
{
// empty
}

//-----------------------------------------------------------------------------
void
VTKHProject2d::declare_interface(Node &i)
{
    i["type_name"]   = "vtkh_project_2d";
    i["port_names"].append() = "in";
    i["output_port"] = "true";
}

//-----------------------------------------------------------------------------
bool
VTKHProject2d::verify_params(const conduit::Node &params,
                             conduit::Node &info)
{
    info.reset();
    bool res = check_string("topology",params, info, false);

    std::vector<std::string> valid_paths;
    std::vector<std::string> ignore_paths;
    valid_paths.push_back("topology");
    valid_paths.push_back("camera");
    ignore_paths.push_back("camera");

    std::string surprises = surprise_check(valid_paths, ignore_paths, params);

    if(surprises != "")
    {
      res = false;
      info["errors"].append() = surprises;
    }

    return res;
}

//-----------------------------------------------------------------------------
void
VTKHProject2d::execute()
{

    if(!input(0).check_type<DataObject>())
    {
        ASCENT_ERROR("vtkh_project2d input must be a data object");
    }

    // grab the data collection and ask for a vtkh collection
    // which is one vtkh data set per topology
    DataObject *data_object = input<DataObject>(0);
    std::shared_ptr<VTKHCollection> collection = data_object->as_vtkh_collection();

    int num_topologies = collection->number_of_topologies();
    std::string topo_name;

    if(num_topologies > 1)
    {
      if(!params().has_path("topology"))
      {
        ASCENT_ERROR("VTKHProject2d: data set has multiple topologies "
                     <<"and no topology is specified.");
      }

      topo_name = params()["topology"].as_string();
      if(!collection->has_topology(topo_name))
      {
        std::stringstream ss;
        ss<<" possible topology names: ";
        std::vector<std::string> names = collection->topology_names();
        for(int i = 0; i < names.size(); ++i)
        {
          ss<<"'"<<names[i]<<"'";
          if(i != names.size() -1)
          {
            ss<<", ";
          }
        }
        ASCENT_ERROR("no topology named '"<<topo_name<<"'."
                     <<ss.str());
      }
    }
    else
    {
      topo_name = collection->topology_names()[0];
    }

    vtkh::DataSet &data = collection->dataset_by_topology(topo_name);
    vtkm::Bounds bounds = data.GetGlobalBounds();
    vtkm::rendering::Camera camera;
    camera.ResetToBounds(bounds);

    if(params().has_path("camera"))
    {
      parse_camera(params()["camera"], camera);
    }

    vtkh::ScalarRenderer tracer;

    tracer.SetInput(&data);
    tracer.SetCamera(camera);

    tracer.Update();

    vtkh::DataSet *output = tracer.GetOutput();
    VTKHCollection *new_coll = new VTKHCollection();
    new_coll->add(*output, topo_name);
    // re wrap in data object
    DataObject *res =  new DataObject(new_coll);
    delete output;
    set_output<DataObject>(res);
}

//-----------------------------------------------------------------------------

VTKHNoOp::VTKHNoOp()
:Filter()
{
// empty
}

//-----------------------------------------------------------------------------
VTKHNoOp::~VTKHNoOp()
{
// empty
}

//-----------------------------------------------------------------------------
void
VTKHNoOp::declare_interface(Node &i)
{
    i["type_name"]   = "vtkh_no_op";
    i["port_names"].append() = "in";
    i["output_port"] = "true";
}

//-----------------------------------------------------------------------------
bool
VTKHNoOp::verify_params(const conduit::Node &params,
                        conduit::Node &info)
{
    info.reset();

    bool res = check_string("field",params, info, true);

    std::vector<std::string> valid_paths;
    valid_paths.push_back("field");

    std::string surprises = surprise_check(valid_paths, params);

    if(surprises != "")
    {
      res = false;
      info["errors"].append() = surprises;
    }

    return res;
}

//-----------------------------------------------------------------------------
void
VTKHNoOp::execute()
{

    if(!input(0).check_type<DataObject>())
    {
        ASCENT_ERROR("vtkh_no_op input must be a data object");
    }

    // grab the data collection and ask for a vtkh collection
    // which is one vtkh data set per topology
    DataObject *data_object = input<DataObject>(0);
    std::shared_ptr<VTKHCollection> collection = data_object->as_vtkh_collection();

    std::string field_name = params()["field"].as_string();
    if(!collection->has_field(field_name))
    {
      ASCENT_ERROR("Unknown field '"<<field_name<<"'");
    }

    std::string topo_name = collection->field_topology(field_name);

    vtkh::DataSet &data = collection->dataset_by_topology(topo_name);

    vtkh::NoOp noop;

    noop.SetInput(&data);
    noop.SetField(field_name);

    noop.Update();

    vtkh::DataSet *noop_output = noop.GetOutput();
    // we need to pass through the rest of the topologies, untouched,
    // and add the result of this operation
    VTKHCollection *new_coll = collection->copy_without_topology(topo_name);
    new_coll->add(*noop_output, topo_name);
    // re wrap in data object
    DataObject *res =  new DataObject(new_coll);
    delete noop_output;
    set_output<DataObject>(res);
}

//-----------------------------------------------------------------------------

VTKHVectorComponent::VTKHVectorComponent()
:Filter()
{
// empty
}

//-----------------------------------------------------------------------------
VTKHVectorComponent::~VTKHVectorComponent()
{
// empty
}

//-----------------------------------------------------------------------------
void
VTKHVectorComponent::declare_interface(Node &i)
{
    i["type_name"]   = "vtkh_vector_component";
    i["port_names"].append() = "in";
    i["output_port"] = "true";
}

//-----------------------------------------------------------------------------
bool
VTKHVectorComponent::verify_params(const conduit::Node &params,
                                   conduit::Node &info)
{
    info.reset();

    bool res = check_string("field",params, info, true);
    res &= check_numeric("component",params, info, true);
    res &= check_string("output_name",params, info, true);

    std::vector<std::string> valid_paths;
    valid_paths.push_back("field");
    valid_paths.push_back("component");
    valid_paths.push_back("output_name");

    std::string surprises = surprise_check(valid_paths, params);

    if(surprises != "")
    {
      res = false;
      info["errors"].append() = surprises;
    }

    return res;
}

//-----------------------------------------------------------------------------
void
VTKHVectorComponent::execute()
{

    if(!input(0).check_type<DataObject>())
    {
        ASCENT_ERROR("vtkh_vector_component input must be a data object");
    }

    // grab the data collection and ask for a vtkh collection
    // which is one vtkh data set per topology
    DataObject *data_object = input<DataObject>(0);
    std::shared_ptr<VTKHCollection> collection = data_object->as_vtkh_collection();

    std::string field_name = params()["field"].as_string();
    if(!collection->has_field(field_name))
    {
      ASCENT_ERROR("Unknown field '"<<field_name<<"'");
    }
    int component = params()["component"].to_int32();
    std::string res_name = params()["output_name"].as_string();

    std::string topo_name = collection->field_topology(field_name);

    vtkh::DataSet &data = collection->dataset_by_topology(topo_name);

    vtkh::VectorComponent comp;

    comp.SetInput(&data);
    comp.SetField(field_name);
    comp.SetComponent(component);
    comp.SetResultField(res_name);

    comp.Update();

    vtkh::DataSet *comp_output = comp.GetOutput();
    // we need to pass through the rest of the topologies, untouched,
    // and add the result of this operation
    VTKHCollection *new_coll = collection->copy_without_topology(topo_name);
    new_coll->add(*comp_output, topo_name);
    // re wrap in data object
    DataObject *res =  new DataObject(new_coll);
    delete comp_output;
    set_output<DataObject>(res);
}

//-----------------------------------------------------------------------------

VTKHCompositeVector::VTKHCompositeVector()
:Filter()
{
// empty
}

//-----------------------------------------------------------------------------
VTKHCompositeVector::~VTKHCompositeVector()
{
// empty
}

//-----------------------------------------------------------------------------
void
VTKHCompositeVector::declare_interface(Node &i)
{
    i["type_name"]   = "vtkh_composite_vector";
    i["port_names"].append() = "in";
    i["output_port"] = "true";
}

//-----------------------------------------------------------------------------
bool
VTKHCompositeVector::verify_params(const conduit::Node &params,
                        conduit::Node &info)
{
    info.reset();

    bool res = check_string("field1",params, info, true);
    res &= check_string("field2",params, info, true);
    res &= check_string("field3",params, info, false);
    res &= check_string("output_name",params, info, true);

    std::vector<std::string> valid_paths;
    valid_paths.push_back("field1");
    valid_paths.push_back("field2");
    valid_paths.push_back("field3");
    valid_paths.push_back("output_name");

    std::string surprises = surprise_check(valid_paths, params);

    if(surprises != "")
    {
      res = false;
      info["errors"].append() = surprises;
    }

    return res;
}

//-----------------------------------------------------------------------------
void
VTKHCompositeVector::execute()
{

    if(!input(0).check_type<DataObject>())
    {
        ASCENT_ERROR("vtkh_composite_vector input must be a data object");
    }

    // grab the data collection and ask for a vtkh collection
    // which is one vtkh data set per topology
    DataObject *data_object = input<DataObject>(0);
    std::shared_ptr<VTKHCollection> collection = data_object->as_vtkh_collection();

    std::string field_name1 = params()["field1"].as_string();
    if(!collection->has_field(field_name1))
    {
      ASCENT_ERROR("Unknown field '"<<field_name1<<"'");
    }

    std::string field_name2 = params()["field2"].as_string();
    if(!collection->has_field(field_name2))
    {
      ASCENT_ERROR("Unknown field '"<<field_name2<<"'");
    }

    std::string field_name3;

    if(params().has_path("field3"))
    {
      field_name3 = params()["field3"].as_string();
      if(!collection->has_field(field_name3))
      {
        ASCENT_ERROR("Unknown field '"<<field_name2<<"'");
      }
    }

    std::string topo_name = collection->field_topology(field_name1);

    vtkh::DataSet &data = collection->dataset_by_topology(topo_name);


    vtkh::CompositeVector comp;

    comp.SetInput(&data);
    if(field_name3 == "")
    {
      comp.SetFields(field_name1, field_name2);
    }
    else
    {
      comp.SetFields(field_name1, field_name2, field_name3);
    }
    std::string res_name = params()["output_name"].as_string();
    comp.SetResultField(res_name);
    comp.Update();

    vtkh::DataSet *comp_output = comp.GetOutput();
    // we need to pass through the rest of the topologies, untouched,
    // and add the result of this operation
    VTKHCollection *new_coll = collection->copy_without_topology(topo_name);
    new_coll->add(*comp_output, topo_name);
    // re wrap in data object
    DataObject *res =  new DataObject(new_coll);
    delete comp_output;
    set_output<DataObject>(res);
}

//-----------------------------------------------------------------------------
};
//-----------------------------------------------------------------------------
// -- end ascent::runtime::filters --
//-----------------------------------------------------------------------------


//-----------------------------------------------------------------------------
};
//-----------------------------------------------------------------------------
// -- end ascent::runtime --
//-----------------------------------------------------------------------------


//-----------------------------------------------------------------------------
};
//-----------------------------------------------------------------------------
// -- end ascent:: --
//-----------------------------------------------------------------------------<|MERGE_RESOLUTION|>--- conflicted
+++ resolved
@@ -652,10 +652,6 @@
         }
         ASCENT_ERROR("no topology named '"<<topo_name<<"'."
                      <<ss.str());
-<<<<<<< HEAD
-=======
-
->>>>>>> fe129c03
       }
     }
     else
@@ -1071,10 +1067,6 @@
       }
 
       topo_name = params()["topology"].as_string();
-<<<<<<< HEAD
-=======
-
->>>>>>> fe129c03
       if(!collection->has_topology(topo_name))
       {
         std::stringstream ss;
@@ -1090,10 +1082,6 @@
         }
         ASCENT_ERROR("no topology named '"<<topo_name<<"'."
                      <<ss.str());
-<<<<<<< HEAD
-=======
-
->>>>>>> fe129c03
       }
     }
     else
