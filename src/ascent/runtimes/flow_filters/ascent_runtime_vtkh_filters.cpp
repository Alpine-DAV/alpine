--- conflicted
+++ resolved
@@ -2462,114 +2462,6 @@
 }
 //-----------------------------------------------------------------------------
 
-<<<<<<< HEAD
-=======
-VTKHParticleAdvection::VTKHParticleAdvection()
-:Filter()
-{
-// empty
-}
-
-//-----------------------------------------------------------------------------
-VTKHParticleAdvection::~VTKHParticleAdvection()
-{
-// empty
-}
-
-//-----------------------------------------------------------------------------
-void
-VTKHParticleAdvection::declare_interface(Node &i)
-{
-    i["type_name"]   = "vtkh_particle_advection";
-    i["port_names"].append() = "in";
-    i["output_port"] = "true";
-}
-
-//-----------------------------------------------------------------------------
-bool
-VTKHParticleAdvection::verify_params(const conduit::Node &params,
-                        conduit::Node &info)
-{
-    info.reset();
-
-    bool res = check_string("field",params, info, true);
-    res &= check_numeric("seeds",params, info, false, true);
-    res &= check_numeric("step_size",params, info, false, true);
-
-    std::vector<std::string> valid_paths;
-    valid_paths.push_back("field");
-    valid_paths.push_back("seeds");
-    valid_paths.push_back("step_size");
-
-    std::string surprises = surprise_check(valid_paths, params);
-
-    if(surprises != "")
-    {
-      res = false;
-      info["errors"].append() = surprises;
-    }
-
-    return res;
-}
-
-//-----------------------------------------------------------------------------
-void
-VTKHParticleAdvection::execute()
-{
-
-    if(!input(0).check_type<DataObject>())
-    {
-        ASCENT_ERROR("vtkh_particle_advection input must be a data object");
-    }
-
-    DataObject *data_object = input<DataObject>(0);
-    std::shared_ptr<VTKHCollection> collection = data_object->as_vtkh_collection();
-
-    std::string field_name = params()["field"].as_string();
-    if(!collection->has_field(field_name))
-    {
-      detail::field_error(field_name, this->name(), collection);
-    }
-
-    std::string topo_name = collection->field_topology(field_name);
-
-    vtkh::DataSet &data = collection->dataset_by_topology(topo_name);
-
-    float step_size = 0.1f;
-    int seeds = 500;
-    if(params().has_path("seeds"))
-    {
-      seeds = get_int32(params()["seeds"], data_object);
-    }
-    if(params().has_path("step_size"))
-    {
-      step_size = get_float32(params()["step_size"], data_object);
-    }
-
-    vtkh::ParticleAdvection streamline;
-
-    streamline.SetInput(&data);
-    streamline.SetField(field_name);
-    streamline.SetStepSize(step_size);
-    streamline.SetSeedsRandomWhole(seeds);
-
-    streamline.Update();
-
-    vtkh::DataSet *output = streamline.GetOutput();
-
-    // we need to pass through the rest of the topologies, untouched,
-    // and add the result of this operation
-    VTKHCollection *new_coll = collection->copy_without_topology(topo_name);
-    new_coll->add(*output, topo_name);
-    // re wrap in data object
-    DataObject *res =  new DataObject(new_coll);
-    delete output;
-    set_output<DataObject>(res);
-}
-
-//-----------------------------------------------------------------------------
-
->>>>>>> b1fe1b0f
 VTKHProject2d::VTKHProject2d()
 :Filter()
 {
