--- conflicted
+++ resolved
@@ -871,11 +871,7 @@
 {
     info.reset();
     bool res = true;
-<<<<<<< HEAD
-
-=======
-    params.print(); 
->>>>>>> e9ec1acf
+
     if(! params.has_path("point/x") ||
        ! params["point/y"].dtype().is_number() )
     {
@@ -949,10 +945,7 @@
     slicer.Update();
 
     vtkh::DataSet *slice_output = slicer.GetOutput();
-<<<<<<< HEAD
-=======
-    
->>>>>>> e9ec1acf
+
     set_output<vtkh::DataSet>(slice_output);
 }
 
