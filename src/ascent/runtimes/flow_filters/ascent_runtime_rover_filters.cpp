//~~~~~~~~~~~~~~~~~~~~~~~~~~~~~~~~~~~~~~~~~~~~~~~~~~~~~~~~~~~~~~~~~~~~~~~~~~~//
// Copyright (c) 2015-2018, Lawrence Livermore National Security, LLC.
// 
// Produced at the Lawrence Livermore National Laboratory
// 
// LLNL-CODE-716457
// 
// All rights reserved.
// 
// This file is part of Ascent. 
// 
// For details, see: http://ascent.readthedocs.io/.
// 
// Please also read ascent/LICENSE
// 
// Redistribution and use in source and binary forms, with or without 
// modification, are permitted provided that the following conditions are met:
// 
// * Redistributions of source code must retain the above copyright notice, 
//   this list of conditions and the disclaimer below.
// 
// * Redistributions in binary form must reproduce the above copyright notice,
//   this list of conditions and the disclaimer (as noted below) in the
//   documentation and/or other materials provided with the distribution.
//
// * Neither the name of the LLNS/LLNL nor the names of its contributors may
//   be used to endorse or promote products derived from this software without
//   specific prior written permission.
//
// THIS SOFTWARE IS PROVIDED BY THE COPYRIGHT HOLDERS AND CONTRIBUTORS "AS IS"
// AND ANY EXPRESS OR IMPLIED WARRANTIES, INCLUDING, BUT NOT LIMITED TO, THE
// IMPLIED WARRANTIES OF MERCHANTABILITY AND FITNESS FOR A PARTICULAR PURPOSE
// ARE DISCLAIMED. IN NO EVENT SHALL LAWRENCE LIVERMORE NATIONAL SECURITY,
// LLC, THE U.S. DEPARTMENT OF ENERGY OR CONTRIBUTORS BE LIABLE FOR ANY
// DIRECT, INDIRECT, INCIDENTAL, SPECIAL, EXEMPLARY, OR CONSEQUENTIAL 
// DAMAGES  (INCLUDING, BUT NOT LIMITED TO, PROCUREMENT OF SUBSTITUTE GOODS
// OR SERVICES; LOSS OF USE, DATA, OR PROFITS; OR BUSINESS INTERRUPTION)
// HOWEVER CAUSED AND ON ANY THEORY OF LIABILITY, WHETHER IN CONTRACT, 
// STRICT LIABILITY, OR TORT (INCLUDING NEGLIGENCE OR OTHERWISE) ARISING
// IN ANY WAY OUT OF THE USE OF THIS SOFTWARE, EVEN IF ADVISED OF THE 
// POSSIBILITY OF SUCH DAMAGE.
//
//~~~~~~~~~~~~~~~~~~~~~~~~~~~~~~~~~~~~~~~~~~~~~~~~~~~~~~~~~~~~~~~~~~~~~~~~~~~//


//-----------------------------------------------------------------------------
///
/// file: ascent_runtime_rover_filters.cpp
///
//-----------------------------------------------------------------------------

#include "ascent_runtime_rover_filters.hpp"

//-----------------------------------------------------------------------------
// thirdparty includes
//-----------------------------------------------------------------------------

// conduit includes
#include <conduit.hpp>
#include <conduit_relay.hpp>
#include <conduit_blueprint.hpp>

//-----------------------------------------------------------------------------
// ascent includes
//-----------------------------------------------------------------------------
#include <ascent_logging.hpp>
#include <ascent_string_utils.hpp>
#include <flow_graph.hpp>
#include <flow_workspace.hpp>

// mpi
#ifdef ASCENT_MPI_ENABLED
#include <mpi.h>
#endif

#if defined(ASCENT_VTKM_ENABLED)
#include <rover.hpp>
#include <ray_generators/camera_generator.hpp>
#include <vtkh/vtkh.hpp>
#include <vtkh/DataSet.hpp>
#include <ascent_vtkh_data_adapter.hpp>
#include <ascent_runtime_conduit_to_vtkm_parsing.hpp>
#include <ascent_runtime_blueprint_filters.hpp>
#endif

#if defined(ASCENT_MFEM_ENABLED)
#include <ascent_mfem_data_adapter.hpp>
#endif


using namespace conduit;
using namespace std;

using namespace flow;
using namespace rover;

//-----------------------------------------------------------------------------
// -- begin ascent:: --
//-----------------------------------------------------------------------------
namespace ascent
{

//-----------------------------------------------------------------------------
// -- begin ascent::runtime --
//-----------------------------------------------------------------------------
namespace runtime
{

//-----------------------------------------------------------------------------
// -- begin ascent::runtime::filters --
//-----------------------------------------------------------------------------
namespace filters
{

namespace detail
{
vtkh::DataSet *
transmogrify_source(const conduit::Node *n_input, const int ref_level)
{

  EnsureLowOrder ensure;
  vtkh::DataSet *dataset;
  bool zero_copy = true;
  if(ensure.is_high_order(*n_input))
  {
#if defined(ASCENT_MFEM_ENABLED)
    MFEMDomains *domains = MFEMDataAdapter::BlueprintToMFEMDataSet(*n_input);
    conduit::Node *lo_dset = new conduit::Node;
    MFEMDataAdapter::Linearize(domains, *lo_dset, ref_level);
    delete domains;

    dataset = VTKHDataAdapter::BlueprintToVTKHDataSet(*lo_dset, zero_copy);
#else
    ASCENT_ERROR("Unable to convert high order mesh when MFEM is not enabled");
#endif
  }
  else
  {
    dataset = VTKHDataAdapter::BlueprintToVTKHDataSet(*n_input, zero_copy);
  }

  return dataset;
}

}// namespace detail

//-----------------------------------------------------------------------------
RoverXRay::RoverXRay()
:Filter()
{
// empty
}

//-----------------------------------------------------------------------------
RoverXRay::~RoverXRay()
{
// empty
}

//-----------------------------------------------------------------------------
void
RoverXRay::declare_interface(Node &i)
{
    i["type_name"]   = "xray";
    i["port_names"].append() = "in";
    i["output_port"] = "false";
}

//-----------------------------------------------------------------------------
bool
RoverXRay::verify_params(const conduit::Node &params,
                                 conduit::Node &info)
{
    info.reset();
    bool res = true;

    if(! params.has_child("absorption") ||
       ! params["absorption"].dtype().is_string() )
    {
        info["errors"].append() = "Missing required string parameter 'absorption'";
        res = false;
    }

    if(! params.has_child("filename") ||
       ! params["filename"].dtype().is_string() )
    {
        info["errors"].append() = "Missing required string parameter 'filename'";
        res = false;
    }

    if( params.has_child("emission") &&
       ! params["emission"].dtype().is_string() )
    {
        info["errors"].append() = "Optional parameter 'emission' must be a string";
        res = false;
    }

    if( params.has_child("precision") &&
       ! params["precision"].dtype().is_string() )
    {
        info["errors"].append() = "Optional parameter 'precision' must be a string";
        std::string prec = params["precision"].as_string();
        if(prec != "single" || prec != "double")
        {
          info["errors"].append() = "Parameter 'precision' must be 'single' or 'double'";
        }
        res = false;
    }

    return res;
}

//-----------------------------------------------------------------------------
void
RoverXRay::execute()
{

    ASCENT_INFO("XRay sees everything!");
    vtkh::DataSet *dataset = nullptr;

    int refinement = 2;

    conduit::Node * meta = graph().workspace().registry().fetch<Node>("metadata");
    if(meta->has_path("refinement_level"))
    {
      refinement = (*meta)["refinement_level"].to_int32();
    }

    bool zero_copy= true;
    if(input(0).check_type<Node>())
    {
        // convert from blueprint to vtk-h
        const Node *n_input = input<Node>(0);
        dataset = detail::transmogrify_source(n_input, refinement);
    }

    vtkmCamera camera;
    camera.ResetToBounds(dataset->GetGlobalBounds());

    if(params().has_path("camera"))
    {
      const conduit::Node &n_camera = params()["camera"];
      parse_camera(n_camera, camera);
    }

    int width, height;
    parse_image_dims(params(), width, height);

    CameraGenerator generator(camera, width, height);

    Rover tracer;
#ifdef ASCENT_MPI_ENABLED
    int comm_id = flow::Workspace::default_mpi_comm();
    tracer.set_mpi_comm_handle(comm_id);
#endif

    if(params().has_path("precision"))
    {
      std::string prec = params()["precision"].as_string();
      if(prec == "double")
      {
        tracer.set_tracer_precision64();
      }
    }

    //
    // Create some basic settings
    //
    RenderSettings settings;
    settings.m_primary_field = params()["absorption"].as_string();

    if(params().has_path("emission"))
    {
       settings.m_secondary_field = params()["emission"].as_string();
    }

    if(params().has_path("unit_scalar"))
    {
       settings.m_energy_settings.m_unit_scalar = params()["unit_scalar"].to_float64();
    }


    settings.m_render_mode = rover::energy;

    tracer.set_render_settings(settings);
    for(int i = 0; i < dataset->GetNumberOfDomains(); ++i)
    {
      tracer.add_data_set(dataset->GetDomain(i));
    }

    tracer.set_ray_generator(&generator);
    tracer.execute();

    std::string filename = params()["filename"].as_string();
    tracer.save_png(expand_family_name(filename));
    tracer.finalize();

    delete dataset;
}

//-----------------------------------------------------------------------------
RoverVolume::RoverVolume()
:Filter()
{
// empty
}

//-----------------------------------------------------------------------------
RoverVolume::~RoverVolume()
{
// empty
}

//-----------------------------------------------------------------------------
void 
RoverVolume::declare_interface(Node &i)
{
    i["type_name"]   = "rover_volume";
    i["port_names"].append() = "in";
    i["output_port"] = "false";
}

//-----------------------------------------------------------------------------
bool
RoverVolume::verify_params(const conduit::Node &params,
                                 conduit::Node &info)
{
    info.reset();
    bool res = true;

    if(! params.has_child("field") ||
       ! params["field"].dtype().is_string() )
    {
        info["errors"].append() = "Missing required string parameter 'field'";
        res = false;
    }

    if(! params.has_child("filename") ||
       ! params["filename"].dtype().is_string() )
    {
        info["errors"].append() = "Missing required string parameter 'filename'";
        res = false;
    }

    if( params.has_child("precision") &&
       ! params["precision"].dtype().is_string() )
    {
        info["errors"].append() = "Optional parameter 'precision' must be a string";
        std::string prec = params["precision"].as_string();
        if(prec != "single" || prec != "double")
        {
          info["errors"].append() = "Parameter 'precision' must be 'single' or 'double'";
        }
        res = false;
    }

    return res;
}

//-----------------------------------------------------------------------------
void
RoverVolume::execute()
{
    ASCENT_INFO("Volume mostly sees everything!");
    vtkh::DataSet *dataset = nullptr;


    int refinement = 2;
    conduit::Node * meta = graph().workspace().registry().fetch<Node>("metadata");
    if(meta->has_path("refinement_level"))
    {
      refinement = (*meta)["refinement_level"].to_int32();
    }

    if(input(0).check_type<Node>())
    {
        // convert from blueprint to vtk-h
        const Node *n_input = input<Node>(0);
        dataset = detail::transmogrify_source(n_input, refinement);
    }

    vtkmCamera camera;
    camera.ResetToBounds(dataset->GetGlobalBounds());

    if(params().has_path("camera"))
    {
      const conduit::Node &n_camera = params()["camera"];
      parse_camera(n_camera, camera);
    }

    int width, height;
    parse_image_dims(params(), width, height);

    CameraGenerator generator(camera, width, height);

    Rover tracer;
#ifdef ASCENT_MPI_ENABLED
    int comm_id =flow::Workspace::default_mpi_comm();
    tracer.set_mpi_comm_handle(comm_id);
#endif

    if(params().has_path("precision"))
    {
      std::string prec = params()["precision"].as_string();
      if(prec == "double")
      {
        tracer.set_tracer_precision64();
      }
    }

    //
    // Create some basic settings
    //
    RenderSettings settings;
    settings.m_primary_field = params()["field"].as_string();

    if(params().has_path("samples"))
    {
      settings.m_volume_settings.m_num_samples = params()["samples"].to_int32();
    }

<<<<<<< HEAD
    if(params().has_path("min_value"))
    {
      settings.m_volume_settings.m_scalar_range.Min = params()["min_value"].to_float32();
    }

    if(params().has_path("max_value"))
    {
      settings.m_volume_settings.m_scalar_range.Max = params()["max_value"].to_float32();
    }

=======
>>>>>>> 5f58bdca
    settings.m_render_mode = rover::volume;
    if(params().has_path("color_table"))
    {
      settings.m_color_table = parse_color_table(params()["color_table"]);
    }
    else
    {
      vtkmColorTable color_table("cool to warm");
      color_table.AddPointAlpha(0.0, .01);
      color_table.AddPointAlpha(0.5, .02);
      color_table.AddPointAlpha(1.0, .01);
      settings.m_color_table = color_table;
    }

    tracer.set_render_settings(settings);
    for(int i = 0; i < dataset->GetNumberOfDomains(); ++i)
    {
      tracer.add_data_set(dataset->GetDomain(i));
    }

    tracer.set_ray_generator(&generator);
    tracer.execute();

    std::string filename = params()["filename"].as_string();
    tracer.save_png(expand_family_name(filename));
    tracer.finalize();

    delete dataset;
}

//-----------------------------------------------------------------------------
};
//-----------------------------------------------------------------------------
// -- end ascent::runtime::filters --
//-----------------------------------------------------------------------------


//-----------------------------------------------------------------------------
};
//-----------------------------------------------------------------------------
// -- end ascent::runtime --
//-----------------------------------------------------------------------------


//-----------------------------------------------------------------------------
};
//-----------------------------------------------------------------------------
// -- end ascent:: --
//-----------------------------------------------------------------------------




<|MERGE_RESOLUTION|>--- conflicted
+++ resolved
@@ -419,7 +419,7 @@
       settings.m_volume_settings.m_num_samples = params()["samples"].to_int32();
     }
 
-<<<<<<< HEAD
+
     if(params().has_path("min_value"))
     {
       settings.m_volume_settings.m_scalar_range.Min = params()["min_value"].to_float32();
@@ -430,8 +430,6 @@
       settings.m_volume_settings.m_scalar_range.Max = params()["max_value"].to_float32();
     }
 
-=======
->>>>>>> 5f58bdca
     settings.m_render_mode = rover::volume;
     if(params().has_path("color_table"))
     {
