--- conflicted
+++ resolved
@@ -367,7 +367,6 @@
     virtual void   execute();
 };
 
-<<<<<<< HEAD
 
 //-----------------------------------------------------------------------------
 class ASCENT_API VTKHProject2d : public ::flow::Filter
@@ -381,8 +380,7 @@
                                  conduit::Node &info);
     virtual void   execute();
 };
-=======
->>>>>>> 797f016f
+
 
 //-----------------------------------------------------------------------------
 class ASCENT_API VTKHCleanGrid : public ::flow::Filter
