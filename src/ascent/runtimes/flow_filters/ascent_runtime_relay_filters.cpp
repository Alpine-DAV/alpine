--- conflicted
+++ resolved
@@ -363,7 +363,6 @@
         }
     }
 
-<<<<<<< HEAD
     if( params.has_child("num_files") )
     {
         if(!params["num_files"].dtype().is_integer())
@@ -375,20 +374,22 @@
         {
             info["info"].append() = "includes 'num_files'";
         }
-=======
+    }
+    
     std::vector<std::string> valid_paths;
     std::vector<std::string> ignore_paths;
     valid_paths.push_back("path");
     valid_paths.push_back("protocol");
     valid_paths.push_back("fields");
+    valid_paths.push_back("num_files");
     ignore_paths.push_back("fields");
+
     std::string surprises = surprise_check(valid_paths, ignore_paths, params);
 
     if(surprises != "")
     {
       res = false;
       info["errors"].append() = surprises;
->>>>>>> 34dfeb0e
     }
 
     return res;
