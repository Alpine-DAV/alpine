--- conflicted
+++ resolved
@@ -112,7 +112,6 @@
     AscentRuntime::register_filter_type<DefaultRender>();
     AscentRuntime::register_filter_type<EnsureVTKH>(); 
     AscentRuntime::register_filter_type<EnsureVTKM>();
-    // TODO: This should be moved to blueprint filters 
 
     AscentRuntime::register_filter_type<VTKHBounds>();
     AscentRuntime::register_filter_type<VTKHUnionBounds>();
@@ -120,7 +119,6 @@
     AscentRuntime::register_filter_type<VTKHDomainIds>();
     AscentRuntime::register_filter_type<VTKHUnionDomainIds>();
     
-<<<<<<< HEAD
     AscentRuntime::register_filter_type<DefaultScene>();
 
     // transforms, the current crop expect vtk-h input data
@@ -133,31 +131,12 @@
     AscentRuntime::register_filter_type<VTKH3Slice>("transforms","3slice");
     AscentRuntime::register_filter_type<VTKHNoOp>("transforms","noop");
     AscentRuntime::register_filter_type<VTKHVectorMagnitude>("transforms","vector_magnitude");
+    AscentRuntime::register_filter_type<RoverXRay>("extracts", "xray");
 
     AscentRuntime::register_filter_type<AddPlot>();
     AscentRuntime::register_filter_type<CreatePlot>();
     AscentRuntime::register_filter_type<CreateScene>();
     AscentRuntime::register_filter_type<ExecScene>();
-=======
-    Workspace::register_filter_type<DefaultScene>();
-
-
-    Workspace::register_filter_type<VTKHClip>();
-    Workspace::register_filter_type<VTKHClipWithField>();
-    Workspace::register_filter_type<VTKHIsoVolume>();
-    Workspace::register_filter_type<VTKHMarchingCubes>();
-    Workspace::register_filter_type<VTKHThreshold>();
-    Workspace::register_filter_type<VTKHSlice>();
-    Workspace::register_filter_type<VTKH3Slice>();
-    Workspace::register_filter_type<VTKHNoOp>();
-
-    Workspace::register_filter_type<RoverXRay>();
-
-    Workspace::register_filter_type<AddPlot>();
-    Workspace::register_filter_type<CreatePlot>();
-    Workspace::register_filter_type<CreateScene>();
-    Workspace::register_filter_type<ExecScene>();
->>>>>>> 9b0c6cfe
 #endif
 
 #if defined(ASCENT_MPI_ENABLED)
