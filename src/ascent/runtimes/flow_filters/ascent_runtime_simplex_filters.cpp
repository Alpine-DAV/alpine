//~~~~~~~~~~~~~~~~~~~~~~~~~~~~~~~~~~~~~~~~~~~~~~~~~~~~~~~~~~~~~~~~~~~~~~~~~~~//
// Copyright (c) 2015-2019, Lawrence Livermore National Security, LLC.
//
// Produced at the Lawrence Livermore National Laboratory //
// LLNL-CODE-716457
//
// All rights reserved.
//
// This file is part of Ascent.
//
// For details, see: http://ascent.readthedocs.io/.
//
// Please also read ascent/LICENSE
//
// Redistribution and use in source and binary forms, with or without
// modification, are permitted provided that the following conditions are met:
//
// * Redistributions of source code must retain the above copyright notice,
//   this list of conditions and the disclaimer below.
//
// * Redistributions in binary form must reproduce the above copyright notice,
//   this list of conditions and the disclaimer (as noted below) in the
//   documentation and/or other materials provided with the distribution.
//
// * Neither the name of the LLNS/LLNL nor the names of its contributors may
//   be used to endorse or promote products derived from this software without
//   specific prior written permission.
//
// THIS SOFTWARE IS PROVIDED BY THE COPYRIGHT HOLDERS AND CONTRIBUTORS "AS IS"
// AND ANY EXPRESS OR IMPLIED WARRANTIES, INCLUDING, BUT NOT LIMITED TO, THE
// IMPLIED WARRANTIES OF MERCHANTABILITY AND FITNESS FOR A PARTICULAR PURPOSE
// ARE DISCLAIMED. IN NO EVENT SHALL LAWRENCE LIVERMORE NATIONAL SECURITY,
// LLC, THE U.S. DEPARTMENT OF ENERGY OR CONTRIBUTORS BE LIABLE FOR ANY
// DIRECT, INDIRECT, INCIDENTAL, SPECIAL, EXEMPLARY, OR CONSEQUENTIAL
// DAMAGES  (INCLUDING, BUT NOT LIMITED TO, PROCUREMENT OF SUBSTITUTE GOODS
// OR SERVICES; LOSS OF USE, DATA, OR PROFITS; OR BUSINESS INTERRUPTION)
// HOWEVER CAUSED AND ON ANY THEORY OF LIABILITY, WHETHER IN CONTRACT,
// STRICT LIABILITY, OR TORT (INCLUDING NEGLIGENCE OR OTHERWISE) ARISING
// IN ANY WAY OUT OF THE USE OF THIS SOFTWARE, EVEN IF ADVISED OF THE
// POSSIBILITY OF SUCH DAMAGE.
//
//~~~~~~~~~~~~~~~~~~~~~~~~~~~~~~~~~~~~~~~~~~~~~~~~~~~~~~~~~~~~~~~~~~~~~~~~~~~//


//-----------------------------------------------------------------------------
///
/// file: ascent_runtime_camera_filters.cpp
///
//-----------------------------------------------------------------------------

#include "ascent_runtime_simplex_filters.hpp"
#include "ascent_runtime_camera_filters.hpp"

//-----------------------------------------------------------------------------
// thirdparty includes
//-----------------------------------------------------------------------------

// conduit includes
#include <conduit.hpp>
#include <conduit_relay.hpp>
#include <conduit_blueprint.hpp>

//-----------------------------------------------------------------------------
// ascent includes
//-----------------------------------------------------------------------------
#include <ascent_logging.hpp>
#include <ascent_string_utils.hpp>
#include <ascent_runtime_param_check.hpp>
#include <flow_graph.hpp>
#include <flow_workspace.hpp>
#include <ascent_data_object.hpp>

// mpi
#ifdef ASCENT_MPI_ENABLED
#include <mpi.h>
#endif

#if defined(ASCENT_VTKM_ENABLED)
#include <vtkh/vtkh.hpp>
#include <vtkh/DataSet.hpp>
#include <vtkh/rendering/RayTracer.hpp>
#include <vtkh/rendering/Scene.hpp>
#include <vtkh/rendering/MeshRenderer.hpp>
#include <vtkh/rendering/PointRenderer.hpp>
#include <vtkh/rendering/VolumeRenderer.hpp>
#include <vtkh/rendering/ScalarRenderer.hpp>
#include <vtkh/filters/Clip.hpp>
#include <vtkh/filters/ClipField.hpp>
#include <vtkh/filters/Gradient.hpp>
#include <vtkh/filters/GhostStripper.hpp>
#include <vtkh/filters/IsoVolume.hpp>
#include <vtkh/filters/MarchingCubes.hpp>
#include <vtkh/filters/NoOp.hpp>
#include <vtkh/filters/Lagrangian.hpp>
#include <vtkh/filters/Log.hpp>
#include <vtkh/filters/ParticleAdvection.hpp>
#include <vtkh/filters/Recenter.hpp>
#include <vtkh/filters/Slice.hpp>
#include <vtkh/filters/Statistics.hpp>
#include <vtkh/filters/Threshold.hpp>
#include <vtkh/filters/VectorMagnitude.hpp>
#include <vtkh/filters/Histogram.hpp>
#include <vtkh/filters/HistSampling.hpp>
#include <vtkm/cont/DataSet.h>
#include <vtkm/rendering/raytracing/Camera.h>
#include <vtkm/cont/ArrayCopy.h>


#include <ascent_vtkh_data_adapter.hpp>
#include <ascent_runtime_conduit_to_vtkm_parsing.hpp>
#endif

#include <chrono>
#include <stdio.h>

//openCV
#include <opencv2/highgui/highgui.hpp>
#include <opencv2/imgproc/imgproc.hpp>
#include <opencv2/imgcodecs.hpp>

using namespace conduit;
using namespace std;
using namespace std::chrono;

using namespace flow;

typedef vtkm::rendering::Camera vtkmCamera;

void fibonacciSphere(int i, int samples, double* points)
{
  int rnd = 1;
  //if randomize:
  //    rnd = random.random() * samples

  double offset = 2./samples;
  double increment = M_PI * (3. - sqrt(5.));


  double y = ((i * offset) - 1) + (offset / 2);
  double r = sqrt(1 - pow(y,2));

  double phi = ((i + rnd) % samples) * increment;

  double x = cos(phi) * r;
  double z = sin(phi) * r;
  points[0] = x;
  points[1] = y;
  points[2] = z;
}

#include <cmath> /* using fmod for modulo on doubles */

/* This is a test of overloading it for doubles to use in place of linear interpolation */
void fibonacciSphere(double i, int samples, double* points)
{
  /* This a bit odd but it didn't seem to do well when doing over samples */
  /* It might be bcause of the i + rnd */
  if (i > (samples-1)){
      i = i - (samples - 1);
  }
  /* */

  int rnd = 1;
  //if randomize:
  //    rnd = random.random() * samples

  double offset = 2./samples;
  double increment = M_PI * (3. - sqrt(5.));


  double y = ((i * offset) - 1) + (offset / 2);
  double r = sqrt(1 - pow(y,2));

  double phi = ( fmod((i + rnd), (double)samples) * increment);

  double x = cos(phi) * r;
  double z = sin(phi) * r;
  points[0] = x;
  points[1] = y;
  points[2] = z;
}

Camera
GetCamera2(int frame, int nframes, double radius, double* lookat)
{
//  double t = SineParameterize(frame, nframes, nframes/10);
  double points[3];
  fibonacciSphere(frame, nframes, points);
  Camera c;
  double zoom = 3.0;
//  c.near = zoom/20;
//  c.far = zoom*25;
//  c.angle = M_PI/6;

/*  if(abs(points[0]) < radius && abs(points[1]) < radius && abs(points[2]) < radius)
  {
    if(points[2] >= 0)
      points[2] += radius;
    if(points[2] < 0)
      points[2] -= radius;
  }*/

  c.position[0] = zoom*radius*points[0];
  c.position[1] = zoom*radius*points[1];
  c.position[2] = zoom*radius*points[2];

//cout << "camera position: " << c.position[0] << " " << c.position[1] << " " << c.position[2] << endl;
    
//  c.focus[0] = lookat[0];
//  c.focus[1] = lookat[1];
//  c.focus[2] = lookat[2];
//  c.up[0] = 0;
//  c.up[1] = 1;
//  c.up[2] = 0;
  return c;
}

/* This is a test of overloading it for doubles to use in place of linear interpolation */
Camera
GetCamera2(double frame, int nframes, double radius, double* lookat)
{
//  double t = SineParameterize(frame, nframes, nframes/10);
  double points[3];
  fibonacciSphere(frame, nframes, points);
  Camera c;
  double zoom = 3.0;
//  c.near = zoom/20;
//  c.far = zoom*25;
//  c.angle = M_PI/6;

/*  if(abs(points[0]) < radius && abs(points[1]) < radius && abs(points[2]) < radius)
  {
    if(points[2] >= 0)
      points[2] += radius;
    if(points[2] < 0)
      points[2] -= radius;
  }*/

  c.position[0] = zoom*radius*points[0];
  c.position[1] = zoom*radius*points[1];
  c.position[2] = zoom*radius*points[2];

//cout << "camera position: " << c.position[0] << " " << c.position[1] << " " << c.position[2] << endl;
    
//  c.focus[0] = lookat[0];
//  c.focus[1] = lookat[1];
//  c.focus[2] = lookat[2];
//  c.up[0] = 0;
//  c.up[1] = 1;
//  c.up[2] = 0;
  return c;
}

#include <cmath>
//Use this file stuff later but figured I'd put it next to mine
#include <iostream>
#include <fstream>

Camera
GetCamera3(double x0, double x1, double y0, double y1, double z0, double z1, double radius,
	       	int thetaPos, int numTheta, int phiPos, int numPhi)
{
  Camera c;
  double zoom = 3.0;
  
  double theta = (thetaPos / (numTheta - 1.0)) * M_PI ;
  double phi = (phiPos / (numPhi - 1.0)) * M_PI * 2.0; 
  double xm = (x0 + x1) / 2.0;
  double ym = (y0 + y1) / 2.0;
  double zm = (z0 + z1) / 2.0;

  c.position[0] = ( ( radius * sin(theta) * cos(phi) ) + xm ) * zoom;
  c.position[1] = ( ( radius * sin(theta) * sin(phi) ) + ym ) * zoom;
  c.position[2] = ( ( radius * cos(theta) ) + zm ) * zoom;

  return c;
}

#include <vtkm/cont/DataSet.h>
#include <vtkm/cont/Invoker.h>
#include <vtkm/cont/DataSetFieldAdd.h>
#include <vtkm/worklet/WorkletMapTopology.h>

class ProcessTriangle2 : public vtkm::worklet::WorkletVisitCellsWithPoints
{
public:
  // This is to tell the compiler what inputs to expect.
  // For now we'll be providing the CellSet, CooridnateSystem,
  // an input variable, and an output variable.
  using ControlSignature = void(CellSetIn cellset,
                                FieldInPoint points,
                                FieldOutCell output);

  // After VTK-m does it's magic, you need to tell what information you need
  // from the provided inputs from the ControlSignature.
  // For now :
  // 1. number of points making an individual cell
  // 2. _2 is the 2nd input to ControlSignature : this should give you all points of the triangle.
  // 3. _3 is the 3rd input to ControlSignature : this should give you the variables at those points.
  // 4. _4 is the 4rd input to ControlSignature : this will help you store the output of your calculation.
  using ExecutionSignature = void(PointCount, _2, _3);

  template <typename PointVecType>
  VTKM_EXEC
  void operator()(const vtkm::IdComponent& numPoints,
                  const PointVecType& points,
                  Triangle& output) const
  {
    if(numPoints != 3)
      ASCENT_ERROR("We only play with triangles here");
    // Since you only have triangles, numPoints should always be 3
    // PointType is an abstraction of vtkm::Vec3f, which is {x, y, z} of a point
    using PointType = typename PointVecType::ComponentType;
    // Following lines will help you extract points for a single triangle
    //PointType vertex0 = points[0]; // {x0, y0, z0}
    //PointType vertex1 = points[1]; // {x1, y1, z1}
    //PointType vertex2 = points[2]; // {x2, y2, z2}
    output.X[0] = points[0][0];
    output.Y[0] = points[0][1];
    output.Z[0] = points[0][2];
    output.X[1] = points[1][0];
    output.Y[1] = points[1][1];
    output.Z[1] = points[1][2];
    output.X[2] = points[2][0];
    output.Y[2] = points[2][1];
    output.Z[2] = points[2][2]; 
  }
};

std::vector<Triangle>
GetTriangles2(vtkh::DataSet &vtkhData)
{
  //Get domain Ids on this rank
  //will be nonzero even if there is no data
  std::vector<vtkm::Id> localDomainIds = vtkhData.GetDomainIds();
  std::vector<Triangle> tris;
     
  //if there is data: loop through domains and grab all triangles.
  if(!vtkhData.IsEmpty())
  {
    for(int i = 0; i < localDomainIds.size(); i++)
    {
      vtkm::cont::DataSet dataset = vtkhData.GetDomain(i);
      //Get Data points
      vtkm::cont::CoordinateSystem coords = dataset.GetCoordinateSystem();
      //Get triangles
      vtkm::cont::DynamicCellSet cellset = dataset.GetCellSet();
      //Get variable

      int numTris = cellset.GetNumberOfCells();
      std::vector<Triangle> tmp_tris(numTris);
     
      vtkm::cont::ArrayHandle<Triangle> triangles = vtkm::cont::make_ArrayHandle(tmp_tris);
      vtkm::cont::Invoker invoker;
      invoker(ProcessTriangle2{}, cellset, coords, triangles);

      //combine all domain triangles
      tris.insert(tris.end(), tmp_tris.begin(), tmp_tris.end());
    }
  }
  return tris;
}

class GetTriangleFields2 : public vtkm::worklet::WorkletVisitCellsWithPoints
{
public:
  // This is to tell the compiler what inputs to expect.
  // For now we'll be providing the CellSet, CooridnateSystem,
  // an input variable, and an output variable.
  using ControlSignature = void(CellSetIn cellset,
                                FieldInPoint points,
                                FieldOutCell x0, FieldOutCell y0, FieldOutCell z0,
		                FieldOutCell x1, FieldOutCell y1, FieldOutCell z1,
		                FieldOutCell x2, FieldOutCell y2, FieldOutCell z2);

  // After VTK-m does it's magic, you need to tell what information you need
  // from the provided inputs from the ControlSignature.
  // For now :
  // 1. number of points making an individual cell
  // 2. _2 is the 2nd input to ControlSignature : this should give you all points of the triangle.
  // 3. _3 is the 3rd input to ControlSignature : this should give you the variables at those points.
  // 4. _4 is the 4rd input to ControlSignature : this will help you store the output of your calculation.
  using ExecutionSignature = void(PointCount, _2, _3, _4, _5, _6, _7, _8, _9, _10, _11);

  template <typename PointVecType, typename FieldType>
  VTKM_EXEC
  void operator()(const vtkm::IdComponent& numPoints,
                  const PointVecType& points,
                  FieldType& x0,
                  FieldType& y0,
                  FieldType& z0,
                  FieldType& x1,
                  FieldType& y1,
                  FieldType& z1,
                  FieldType& x2,
                  FieldType& y2,
		  FieldType& z2) const
  {
    if(numPoints != 3)
      ASCENT_ERROR("We only play with triangles here");
    // Since you only have triangles, numPoints should always be 3
    // PointType is an abstraction of vtkm::Vec3f, which is {x, y, z} of a point
    using PointType = typename PointVecType::ComponentType;
    // Following lines will help you extract points for a single triangle
    //PointType vertex0 = points[0]; // {x0, y0, z0}
    //PointType vertex1 = points[1]; // {x1, y1, z1}
    //PointType vertex2 = points[2]; // {x2, y2, z2}
    x0 = points[0][0];
    y0 = points[0][1];
    z0 = points[0][2];
    x1 = points[1][0];
    y1 = points[1][1];
    z1 = points[1][2];
    x2 = points[2][0];
    y2 = points[2][1];
    z2 = points[2][2]; 
  }
};

vtkh::DataSet*
AddTriangleFields2(vtkh::DataSet &vtkhData)
{
  //Get domain Ids on this rank
  //will be nonzero even if there is no data
  std::vector<vtkm::Id> localDomainIds = vtkhData.GetDomainIds();
  vtkh::DataSet* newDataSet = new vtkh::DataSet;

  //if there is data: loop through domains and grab all triangles.
  if(!vtkhData.IsEmpty())
  {
    vtkm::cont::DataSetFieldAdd dataSetFieldAdd;
    for(int i = 0; i < localDomainIds.size(); i++)
    {
      vtkm::cont::DataSet dataset = vtkhData.GetDomain(i);
      //Get Data points
      vtkm::cont::CoordinateSystem coords = dataset.GetCoordinateSystem();
      //Get triangles
      vtkm::cont::DynamicCellSet cellset = dataset.GetCellSet();

      int numTris = cellset.GetNumberOfCells();
      //make vectors and array handles for x,y,z triangle points.
      std::vector<double> x0(numTris), y0(numTris), z0(numTris), x1(numTris), y1(numTris), z1(numTris), x2(numTris), y2(numTris), z2(numTris);
      std::vector<double> X0, Y0, Z0, X1, Y1, Z1, X2, Y2, Z2;
     
      vtkm::cont::ArrayHandle<vtkm::Float64> x_0 = vtkm::cont::make_ArrayHandle(x0);
      vtkm::cont::ArrayHandle<vtkm::Float64> y_0 = vtkm::cont::make_ArrayHandle(y0);
      vtkm::cont::ArrayHandle<vtkm::Float64> z_0 = vtkm::cont::make_ArrayHandle(z0);
      vtkm::cont::ArrayHandle<vtkm::Float64> x_1 = vtkm::cont::make_ArrayHandle(x1);
      vtkm::cont::ArrayHandle<vtkm::Float64> y_1 = vtkm::cont::make_ArrayHandle(y1);
      vtkm::cont::ArrayHandle<vtkm::Float64> z_1 = vtkm::cont::make_ArrayHandle(z1);
      vtkm::cont::ArrayHandle<vtkm::Float64> x_2 = vtkm::cont::make_ArrayHandle(x2);
      vtkm::cont::ArrayHandle<vtkm::Float64> y_2 = vtkm::cont::make_ArrayHandle(y2);
      vtkm::cont::ArrayHandle<vtkm::Float64> z_2 = vtkm::cont::make_ArrayHandle(z2);
      vtkm::cont::Invoker invoker;
      invoker(GetTriangleFields2{}, cellset, coords, x_0, y_0, z_0, x_1, y_1, z_1, x_2, y_2, z_2);

      X0.insert(X0.end(), x0.begin(), x0.end());
      Y0.insert(Y0.end(), y0.begin(), y0.end());
      Z0.insert(Z0.end(), z0.begin(), z0.end());
      X1.insert(X1.end(), x1.begin(), x1.end());
      Y1.insert(Y1.end(), y1.begin(), y1.end());
      Z1.insert(Z1.end(), z1.begin(), z1.end());
      X2.insert(X2.end(), x2.begin(), x2.end());
      Y2.insert(Y2.end(), y2.begin(), y2.end());
      Z2.insert(Z2.end(), z2.begin(), z2.end());
      dataSetFieldAdd.AddCellField(dataset, "X0", X0);
      dataSetFieldAdd.AddCellField(dataset, "Y0", Y0);
      dataSetFieldAdd.AddCellField(dataset, "Z0", Z0);
      dataSetFieldAdd.AddCellField(dataset, "X1", X1);
      dataSetFieldAdd.AddCellField(dataset, "Y1", Y1);
      dataSetFieldAdd.AddCellField(dataset, "Z1", Z1);
      dataSetFieldAdd.AddCellField(dataset, "X2", X2);
      dataSetFieldAdd.AddCellField(dataset, "Y2", Y2);
      dataSetFieldAdd.AddCellField(dataset, "Z2", Z2);
      newDataSet->AddDomain(dataset,localDomainIds[i]);
    }
  }
  return newDataSet;
}

std::vector<float>
GetScalarData2(vtkh::DataSet &vtkhData, std::string field_name, int height, int width)
{
  //Get domain Ids on this rank
  //will be nonzero even if there is no data
  std::vector<vtkm::Id> localDomainIds = vtkhData.GetDomainIds();
  std::vector<float> data;

   
     
  //if there is data: loop through domains and grab all triangles.
  if(!vtkhData.IsEmpty())
  {
    for(int i = 0; i < localDomainIds.size(); i++)
    {
      vtkm::cont::DataSet dataset = vtkhData.GetDomain(localDomainIds[i]);
      vtkm::cont::CoordinateSystem coords = dataset.GetCoordinateSystem();
      vtkm::cont::DynamicCellSet cellset = dataset.GetCellSet();
      //Get variable
      vtkm::cont::Field field = dataset.GetField(field_name);
      
      vtkm::cont::ArrayHandle<float> field_data;
      field.GetData().CopyTo(field_data);
      auto portal = field_data.GetPortalConstControl();

      for(int i = 0; i < height*width; i++)
        data.push_back(portal.Get(i));
      
    }
  }
  return data;
}

Triangle transformTriangle2(Triangle t, Camera c)
{
  bool print = false;
  Matrix camToView, m0, cam, view;
  cam = c.CameraTransform();
  view = c.ViewTransform();
  camToView = Matrix::ComposeMatrices(cam, view);
  m0 = Matrix::ComposeMatrices(camToView, c.DeviceTransform());

  Triangle triangle;
  // Zero XYZ
  double * pointOut = new double[4];
  double * pointIn  = new double[4];
  pointIn[0] = t.X[0];
  pointIn[1] = t.Y[0];
  pointIn[2] = t.Z[0];
  pointIn[3] = 1; //w
  m0.TransformPoint(pointIn, pointOut);
  triangle.X[0] = (pointOut[0]/pointOut[3]); //DIVIDE BY W!!	
  triangle.Y[0] = (pointOut[1]/pointOut[3]);
  triangle.Z[0] = (pointOut[2]/pointOut[3]);

  //One XYZ
  pointIn[0] = t.X[1];
  pointIn[1] = t.Y[1];
  pointIn[2] = t.Z[1];
  pointIn[3] = 1; //w
  m0.TransformPoint(pointIn, pointOut);
  triangle.X[1] = (pointOut[0]/pointOut[3]); //DIVIDE BY W!!	
  triangle.Y[1] = (pointOut[1]/pointOut[3]);
  triangle.Z[1] = (pointOut[2]/pointOut[3]);

  //Two XYZ
  pointIn[0] = t.X[2];
  pointIn[1] = t.Y[2];
  pointIn[2] = t.Z[2];
  pointIn[3] = 1; //w
  m0.TransformPoint(pointIn, pointOut);
  triangle.X[2] = (pointOut[0]/pointOut[3]); //DIVIDE BY W!!	
  triangle.Y[2] = (pointOut[1]/pointOut[3]);
  triangle.Z[2] = (pointOut[2]/pointOut[3]);


  if(print)
  {
    cout << "triangle out: (" << triangle.X[0] << " , " << triangle.Y[0] << " , " << triangle.Z[0] << ") " << endl <<
                         " (" << triangle.X[1] << " , " << triangle.Y[1] << " , " << triangle.Z[1] << ") " << endl <<
                         " (" << triangle.X[2] << " , " << triangle.Y[2] << " , " << triangle.Z[2] << ") " << endl;
  }
  //transfor values

  delete[] pointOut;
  delete[] pointIn;

  return triangle;

}

Triangle transformTriangle2(Triangle t, Camera c, int width, int height)
{
  bool print = false;
  Matrix camToView, m0, cam, view;
  cam = c.CameraTransform();
  view = c.ViewTransform();
  camToView = Matrix::ComposeMatrices(cam, view);
  m0 = Matrix::ComposeMatrices(camToView, c.DeviceTransform(width, height));
  /*
  cerr<< "cam" << endl;
  cam.Print(cerr);
  cerr<< "view" << endl;
  view.Print(cerr);
  cerr<< "m0" << endl;
  m0.Print(cerr);
  cerr<< "camToView" << endl;
  camToView.Print(cerr);
  cerr<< "device t" << endl;
  c.DeviceTransform(width, height).Print(cerr);
  */

  Triangle triangle;
  // Zero XYZ
  double pointOut[4];
  double pointIn[4];
  pointIn[0] = t.X[0];
  pointIn[1] = t.Y[0];
  pointIn[2] = t.Z[0];
  pointIn[3] = 1; //w
  m0.TransformPoint(pointIn, pointOut);
  triangle.X[0] = (pointOut[0]/pointOut[3]); //DIVIDE BY W!!	
  triangle.Y[0] = (pointOut[1]/pointOut[3]);
  triangle.Z[0] = (pointOut[2]/pointOut[3]);

  //One XYZ
  pointIn[0] = t.X[1];
  pointIn[1] = t.Y[1];
  pointIn[2] = t.Z[1];
  pointIn[3] = 1; //w
  m0.TransformPoint(pointIn, pointOut);
  triangle.X[1] = (pointOut[0]/pointOut[3]); //DIVIDE BY W!!	
  triangle.Y[1] = (pointOut[1]/pointOut[3]);
  triangle.Z[1] = (pointOut[2]/pointOut[3]);

  //Two XYZ
  pointIn[0] = t.X[2];
  pointIn[1] = t.Y[2];
  pointIn[2] = t.Z[2];
  pointIn[3] = 1; //w
  m0.TransformPoint(pointIn, pointOut);
  triangle.X[2] = (pointOut[0]/pointOut[3]); //DIVIDE BY W!!	
  triangle.Y[2] = (pointOut[1]/pointOut[3]);
  triangle.Z[2] = (pointOut[2]/pointOut[3]);


  if(print)
  {
    cerr << "triangle out: (" << triangle.X[0] << " , " << triangle.Y[0] << " , " << triangle.Z[0] << ") " << endl <<
                         " (" << triangle.X[1] << " , " << triangle.Y[1] << " , " << triangle.Z[1] << ") " << endl <<
                         " (" << triangle.X[2] << " , " << triangle.Y[2] << " , " << triangle.Z[2] << ") " << endl;
  }

  return triangle;

}



void CalcSilhouette2(float * data_in, int width, int height, double &length, double &curvature, double &curvatureExtrema, double &entropy)
{
	/*
  std::vector<std::vector<cv::Point> > contours;
  std::vector<cv::Vec4i> hierarchy;
  std::vector<unsigned int> curvatureHistogram(9,0);
  double silhouetteLength = 0; 
  std::vector<double> silhouetteCurvature;

  cv::Mat image_gray;
  cv::Mat image(width, height, CV_32F, data_in); 
  cv::cvtColor(image, image_gray, cv::COLOR_BGR2GRAY );
  cv::blur(image_gray, image_gray, cv::Size(3,3) );
  cv::findContours(image_gray, contours, hierarchy, cv::RETR_LIST, cv::CHAIN_APPROX_NONE);

  unsigned int numberOfAngles = 0;
  cout << "CONTOURS SIZE " << contours.size() << endl;
  for( int j = 0; j < contours.size(); j++ )
  {
    silhouetteLength += cv::arcLength( contours.at(j), true );
    unsigned int contourSize = (unsigned int)contours.at(j).size();
    silhouetteCurvature.resize(numberOfAngles + contourSize);
    for( unsigned int k = 0; k < contourSize; k++ )
    {
      cv::Point diff1 = contours.at(j).at(k) - contours.at(j).at((k + 1) % contourSize);
      cv::Point diff2 = contours.at(j).at((k + 1) % contourSize) - contours.at(j).at((k + 2) % contourSize);
      double angle = 0.0;
      if(diff1.x != diff2.x || diff1.y != diff2.y)
      {
        double v1[3];
        double v2[3];
        v1[0] = diff1.x;
        v1[1] = diff1.y;
        v1[2] = 0;
        v2[0] = diff2.x;
        v2[1] = diff2.y;
        v2[2] = 0;
        normalize(v1);
        normalize(v2);
        double dotprod = dotProduct(v1,v2,2);
        double mag1 = magnitude3d(v1);
        double mag2 = magnitude3d(v2);
        double rad = acos(dotprod/(mag1*mag2));
        angle = rad*(double)180/M_PI;
      }
      silhouetteCurvature[numberOfAngles + k] = angle;
    }
    numberOfAngles += contourSize;
  }

  //Calculate Curvature and Entropy Metrics
  entropy = 0;
  curvature = 0;
  curvatureExtrema = 0;
  int num_curves = silhouetteCurvature.size();
  for(int i = 0; i < num_curves; i++)
  {
    double angle = silhouetteCurvature[i];
    curvature += abs(angle)/90.0;
    curvatureExtrema += pow((abs(angle)/90), 2.0);
    int bin = (int) ((angle + 180.0)/45.0);
    curvatureHistogram[bin]++;
  }

  for(int i = 0; i < curvatureHistogram.size(); i++)
  {
    unsigned int value = curvatureHistogram[i];
    if(value != 0)
    {
      double aux = value/(double)num_curves;
      entropy += aux*log2(aux);
    }
  }

  //Final Values
  length           = silhouetteLength;
  curvature        = curvature/(double)num_curves;
  curvatureExtrema = curvatureExtrema/(double)num_curves;
  entropy          = (-1)*entropy;
  */
}

template< typename T >
T calcentropy2( const T* array, long len, int nBins )
{
  T max = std::abs(array[0]);
  T min = std::abs(array[0]);
  for(long i = 0; i < len; i++ )
  {
    max = max > std::abs(array[i]) ? max : std::abs(array[i]);
    min = min < std::abs(array[i]) ? min : std::abs(array[i]);
  }
  T stepSize = (max-min) / (T)nBins;
  if(stepSize == 0)
    return 0.0;

  long* hist = new long[ nBins ];
  for(int i = 0; i < nBins; i++ )
    hist[i] = 0;

  for(long i = 0; i < len; i++ )
  {
    T idx = (std::abs(array[i]) - min) / stepSize;
    if((int)idx == nBins )
      idx -= 1.0;
    hist[(int)idx]++;
  }

  T entropy = 0.0;
  for(int i = 0; i < nBins; i++ )
  {
    T prob = (T)hist[i] / (T)len;
    if(prob != 0.0 )
      entropy += prob * std::log( prob );
  }

  delete[] hist;

  return (entropy * -1.0);
}

float
calcArea2(std::vector<float> triangle)
{
  //need to transform triangle to camera viewpoint
  Triangle tri(triangle[0], triangle[1], triangle[2],
               triangle[3], triangle[4], triangle[5],
               triangle[6], triangle[7], triangle[8]);
  return tri.calculateTriArea();

}

//calculate image space area
float
calcArea2(std::vector<float> triangle, Camera c, int width, int height)
{
  //need to transform triangle to device space with given camera
  Triangle w_tri(triangle[0], triangle[1], triangle[2],
               triangle[3], triangle[4], triangle[5],
               triangle[6], triangle[7], triangle[8]);
  Triangle d_tri = transformTriangle2(w_tri, c, width, height);
  /*
  cerr << "w_tri: " << endl;
  w_tri.printTri();
  cerr << "d_tri: " << endl;
  d_tri.printTri();
  */
  return d_tri.calculateTriArea();
}

float
calculateVisibilityRatio2(vtkh::DataSet* dataset, std::vector<Triangle> &all_triangles, int height, int width)
{
  float visibility_ratio = 0.0;
  #if ASCENT_MPI_ENABLED //pass screens among all ranks
      // Get the number of processes
    int world_size;
    MPI_Comm_size(MPI_COMM_WORLD, &world_size);

      // Get the rank of this process
    int rank;
    MPI_Comm_rank(MPI_COMM_WORLD, &rank);
    MPI_Status status;
    if(rank == 0)
    {
      int size = height*width;
      std::vector<float> x0 = GetScalarData2(*dataset, "X0", height, width);
      std::vector<float> y0 = GetScalarData2(*dataset, "Y0", height, width);
      std::vector<float> z0 = GetScalarData2(*dataset, "Z0", height, width);
      std::vector<float> x1 = GetScalarData2(*dataset, "X1", height, width);
      std::vector<float> y1 = GetScalarData2(*dataset, "Y1", height, width);
      std::vector<float> z1 = GetScalarData2(*dataset, "Z1", height, width);
      std::vector<float> x2 = GetScalarData2(*dataset, "X2", height, width);
      std::vector<float> y2 = GetScalarData2(*dataset, "Y2", height, width);
      std::vector<float> z2 = GetScalarData2(*dataset, "Z2", height, width);

      std::vector<std::vector<float>> triangles; //<x0,y0,z0,x1,y1,z1,x2,y2,z2>
      for(int i = 0; i < size; i++)
      {
        if(x0[i] == x0[i]) //!nan
        {
          std::vector<float> tri{x0[i],y0[i],z0[i],x1[i],y1[i],z1[i],x2[i],y2[i],z2[i]};
          triangles.push_back(tri);
        }
      }
      std::sort(triangles.begin(), triangles.end());
      triangles.erase(std::unique(triangles.begin(), triangles.end()), triangles.end());
      int num_triangles = triangles.size();
      int num_all_triangles = all_triangles.size();
      float projected_area = 0.0;
      float total_area     = 0.0;

      for(int i = 0; i < num_all_triangles; i++)
      {
        float area = all_triangles[i].calculateTriArea();
        total_area += area;
      }
      for(int i = 0; i < num_triangles; i++)
      {
        float area = calcArea2(triangles[i]);
        projected_area += area;
      }
      visibility_ratio = projected_area/total_area;
    }
    MPI_Bcast(&visibility_ratio, 1, MPI_FLOAT, 0, MPI_COMM_WORLD);
    cerr << "visibility_ratio " << visibility_ratio << endl;
    return visibility_ratio;
  #else
    int size = height*width;
    std::vector<float> x0 = GetScalarData2(*dataset, "X0", height, width);
    std::vector<float> y0 = GetScalarData2(*dataset, "Y0", height, width);
    std::vector<float> z0 = GetScalarData2(*dataset, "Z0", height, width);
    std::vector<float> x1 = GetScalarData2(*dataset, "X1", height, width);
    std::vector<float> y1 = GetScalarData2(*dataset, "Y1", height, width);
    std::vector<float> z1 = GetScalarData2(*dataset, "Z1", height, width);
    std::vector<float> x2 = GetScalarData2(*dataset, "X2", height, width);
    std::vector<float> y2 = GetScalarData2(*dataset, "Y2", height, width);
    std::vector<float> z2 = GetScalarData2(*dataset, "Z2", height, width);

    std::vector<std::vector<float>> triangles; //<x0,y0,z0,x1,y1,z1,x2,y2,z2>
    for(int i = 0; i < size; i++)
    {
      if(x0[i] == x0[i]) //!nan
      {
        std::vector<float> tri{x0[i],y0[i],z0[i],x1[i],y1[i],z1[i],x2[i],y2[i],z2[i]};
        triangles.push_back(tri);
       }
    }
    std::sort(triangles.begin(), triangles.end());
    triangles.erase(std::unique(triangles.begin(), triangles.end()), triangles.end());
    int num_triangles = triangles.size();
    int num_all_triangles = all_triangles.size();
    float projected_area = 0.0;
    float total_area     = 0.0;

    for(int i = 0; i < num_all_triangles; i++)
    {
      float area = all_triangles[i].calculateTriArea();
      total_area += area;
    }
    for(int i = 0; i < num_triangles; i++)
    {
      float area = calcArea2(triangles[i]);
      projected_area += area;
    }
    visibility_ratio = projected_area/total_area;
    return visibility_ratio;
  #endif
}



float
calculateViewpointEntropy2(vtkh::DataSet* dataset, std::vector<Triangle> &all_triangles, int height, int width, Camera camera)
{
  float viewpoint_entropy = 0.0;
  #if ASCENT_MPI_ENABLED //pass screens among all ranks
      // Get the number of processes
    int world_size;
    MPI_Comm_size(MPI_COMM_WORLD, &world_size);

      // Get the rank of this process
    int rank;
    MPI_Comm_rank(MPI_COMM_WORLD, &rank);
    MPI_Status status;
    if(rank == 0)
    {
      int size = height*width;
      std::vector<float> x0 = GetScalarData2(*dataset, "X0", height, width);
      std::vector<float> y0 = GetScalarData2(*dataset, "Y0", height, width);
      std::vector<float> z0 = GetScalarData2(*dataset, "Z0", height, width);
      std::vector<float> x1 = GetScalarData2(*dataset, "X1", height, width);
      std::vector<float> y1 = GetScalarData2(*dataset, "Y1", height, width);
      std::vector<float> z1 = GetScalarData2(*dataset, "Z1", height, width);
      std::vector<float> x2 = GetScalarData2(*dataset, "X2", height, width);
      std::vector<float> y2 = GetScalarData2(*dataset, "Y2", height, width);
      std::vector<float> z2 = GetScalarData2(*dataset, "Z2", height, width);

      std::vector<std::vector<float>> triangles; //<x0,y0,z0,x1,y1,z1,x2,y2,z2>
      for(int i = 0; i < size; i++)
      {
        if(x0[i] == x0[i]) //!nan
        {
          std::vector<float> tri{x0[i],y0[i],z0[i],x1[i],y1[i],z1[i],x2[i],y2[i],z2[i]};
          triangles.push_back(tri);
        }
      }
      std::sort(triangles.begin(), triangles.end());
      triangles.erase(std::unique(triangles.begin(), triangles.end()), triangles.end());
      int num_triangles     = triangles.size();
      int num_all_triangles = all_triangles.size();
      float total_area      = 0.0;
      float viewpoint_ratio = 0.0;
      for(int i = 0; i < num_all_triangles; i++)
      {
        Triangle t = transformTriangle2(all_triangles[i], camera, width, height);
        float area = t.calculateTriArea();
        total_area += area;
      }
      for(int i = 0; i < num_triangles; i++)
      {
        float area = calcArea2(triangles[i]);
        viewpoint_ratio += ((area/total_area)*std::log(area/total_area));
      }
      viewpoint_entropy = (-1.0)*viewpoint_ratio;
    }
    MPI_Bcast(&viewpoint_entropy, 1, MPI_FLOAT, 0, MPI_COMM_WORLD);
    cerr << "viewpoint_entropy " << viewpoint_entropy << endl;
    return viewpoint_entropy;
  #else
    int size = height*width;
    std::vector<float> x0 = GetScalarData2(*dataset, "X0", height, width);
    std::vector<float> y0 = GetScalarData2(*dataset, "Y0", height, width);
    std::vector<float> z0 = GetScalarData2(*dataset, "Z0", height, width);
    std::vector<float> x1 = GetScalarData2(*dataset, "X1", height, width);
    std::vector<float> y1 = GetScalarData2(*dataset, "Y1", height, width);
    std::vector<float> z1 = GetScalarData2(*dataset, "Z1", height, width);
    std::vector<float> x2 = GetScalarData2(*dataset, "X2", height, width);
    std::vector<float> y2 = GetScalarData2(*dataset, "Y2", height, width);
    std::vector<float> z2 = GetScalarData2(*dataset, "Z2", height, width);

    std::vector<std::vector<float>> triangles; //<x0,y0,z0,x1,y1,z1,x2,y2,z2>
    for(int i = 0; i < size; i++)
    {
      if(x0[i] == x0[i]) //!nan
      {
        std::vector<float> tri{x0[i],y0[i],z0[i],x1[i],y1[i],z1[i],x2[i],y2[i],z2[i]};
        triangles.push_back(tri);
       }
    }
    std::sort(triangles.begin(), triangles.end());
    triangles.erase(std::unique(triangles.begin(), triangles.end()), triangles.end());
    int num_triangles = triangles.size();
    int num_all_triangles = all_triangles.size();
    float total_area      = 0.0;
    float viewpoint_ratio = 0.0;
    for(int i = 0; i < num_all_triangles; i++)
    {
      Triangle t = transformTriangle2(all_triangles[i], camera, width, height);
      float area = t.calculateTriArea();
      total_area += area;
    }
    for(int i = 0; i < num_triangles; i++)
    {
      float area = calcArea2(triangles[i]);
      viewpoint_ratio += ((area/total_area)*std::log(area/total_area));
    }
    viewpoint_entropy = (-1.0)*viewpoint_ratio;
    return viewpoint_entropy;
  #endif
}

float
calculateVKL2(vtkh::DataSet* dataset, std::vector<Triangle> &all_triangles, int height, int width, Camera camera)
{
  float vkl = 0.0;
  #if ASCENT_MPI_ENABLED //pass screens among all ranks
      // Get the number of processes
    int world_size;
    MPI_Comm_size(MPI_COMM_WORLD, &world_size);

      // Get the rank of this process
    int rank;
    MPI_Comm_rank(MPI_COMM_WORLD, &rank);
    MPI_Status status;
    if(rank == 0)
    {
      int size = height*width;
      std::vector<float> x0 = GetScalarData2(*dataset, "X0", height, width);
      std::vector<float> y0 = GetScalarData2(*dataset, "Y0", height, width);
      std::vector<float> z0 = GetScalarData2(*dataset, "Z0", height, width);
      std::vector<float> x1 = GetScalarData2(*dataset, "X1", height, width);
      std::vector<float> y1 = GetScalarData2(*dataset, "Y1", height, width);
      std::vector<float> z1 = GetScalarData2(*dataset, "Z1", height, width);
      std::vector<float> x2 = GetScalarData2(*dataset, "X2", height, width);
      std::vector<float> y2 = GetScalarData2(*dataset, "Y2", height, width);
      std::vector<float> z2 = GetScalarData2(*dataset, "Z2", height, width);

      std::vector<std::vector<float>> triangles; //<x0,y0,z0,x1,y1,z1,x2,y2,z2>
      for(int i = 0; i < size; i++)
      {
        if(x0[i] == x0[i]) //!nan
        {
          std::vector<float> tri{x0[i],y0[i],z0[i],x1[i],y1[i],z1[i],x2[i],y2[i],z2[i]};
          triangles.push_back(tri);
        }
      }
      std::sort(triangles.begin(), triangles.end());
      triangles.erase(std::unique(triangles.begin(), triangles.end()), triangles.end());
      int num_triangles = triangles.size();
      int num_all_triangles = all_triangles.size();
      float total_area     = 0.0;
      float w_total_area   = 0.0;
      float projected_area = 0.0;
      for(int i = 0; i < num_all_triangles; i++)
      {
        float w_area = all_triangles[i].calculateTriArea();
        Triangle t = transformTriangle2(all_triangles[i], camera, width, height);
        float area = t.calculateTriArea();
        total_area += area;
        w_total_area += w_area;
      }
      for(int i = 0; i < num_triangles; i++)
      {
        float area = calcArea2(triangles[i], camera, width, height);
        projected_area += area;
      }
      for(int i = 0; i < num_triangles; i++)
      {
        float area   = calcArea2(triangles[i], camera, width, height);
        float w_area = calcArea2(triangles[i]);
        vkl += (area/projected_area)*std::log((area/projected_area)/(w_area/w_total_area));
      }
    }
    MPI_Bcast(&vkl, 1, MPI_FLOAT, 0, MPI_COMM_WORLD);
    cerr << "vkl " << vkl << endl;
    return (-1.0)*vkl;
  #else
    int size = height*width;
    std::vector<float> x0 = GetScalarData2(*dataset, "X0", height, width);
    std::vector<float> y0 = GetScalarData2(*dataset, "Y0", height, width);
    std::vector<float> z0 = GetScalarData2(*dataset, "Z0", height, width);
    std::vector<float> x1 = GetScalarData2(*dataset, "X1", height, width);
    std::vector<float> y1 = GetScalarData2(*dataset, "Y1", height, width);
    std::vector<float> z1 = GetScalarData2(*dataset, "Z1", height, width);
    std::vector<float> x2 = GetScalarData2(*dataset, "X2", height, width);
    std::vector<float> y2 = GetScalarData2(*dataset, "Y2", height, width);
    std::vector<float> z2 = GetScalarData2(*dataset, "Z2", height, width);

    std::vector<std::vector<float>> triangles; //<x0,y0,z0,x1,y1,z1,x2,y2,z2>
    for(int i = 0; i < size; i++)
    {
      if(x0[i] == x0[i]) //!nan
      {
        std::vector<float> tri{x0[i],y0[i],z0[i],x1[i],y1[i],z1[i],x2[i],y2[i],z2[i]};
        triangles.push_back(tri);
       }
    }
    std::sort(triangles.begin(), triangles.end());
    triangles.erase(std::unique(triangles.begin(), triangles.end()), triangles.end());
    int num_triangles     = triangles.size();
    int num_all_triangles = all_triangles.size();
    float total_area     = 0.0;
    float w_total_area   = 0.0;
    float projected_area = 0.0;
    for(int i = 0; i < num_all_triangles; i++)
    {
      float w_area = all_triangles[i].calculateTriArea();
      Triangle t = transformTriangle2(all_triangles[i], camera, width, height);
      float area = t.calculateTriArea();
      total_area += area;
      w_total_area += w_area;
    }
    for(int i = 0; i < num_triangles; i++)
    {
      float area = calcArea2(triangles[i], camera, width, height);
      projected_area += area;
    }
    for(int i = 0; i < num_triangles; i++)
    {
      float area   = calcArea2(triangles[i], camera, width, height);
      float w_area = calcArea2(triangles[i]);
      vkl += (area/projected_area)*std::log((area/projected_area)/(w_area/w_total_area));
    }
    return (-1.0)*vkl;
  #endif
}

float
calculateDataEntropy2(vtkh::DataSet* dataset, int height, int width,std::string field_name)
{
  float entropy = 0.0;
  #if ASCENT_MPI_ENABLED //pass screens among all ranks
    // Get the number of processes
    int world_size;
    MPI_Comm_size(MPI_COMM_WORLD, &world_size);

    // Get the rank of this process
    int rank;
    MPI_Comm_rank(MPI_COMM_WORLD, &rank);
    MPI_Status status;
    if(rank == 0)
    {
      int size = height*width;
      std::vector<float> field_data = GetScalarData2(*dataset, field_name, height, width);
      for(int i = 0; i < size; i++)
        if(field_data[i] != field_data[i])
          field_data[i] = -FLT_MAX;
      float field_array[size];
      std::copy(field_data.begin(), field_data.end(), field_array);
      entropy = calcentropy2(field_array, field_data.size(), 100);

    }
    MPI_Bcast(&entropy, 1, MPI_FLOAT, 0, MPI_COMM_WORLD);
  #else
    int size = height*width;
    std::vector<float> field_data = GetScalarData2(*dataset, field_name, height, width);
    for(int i = 0; i < size; i++)
      if(field_data[i] != field_data[i])
        field_data[i] = -FLT_MAX;
    float field_array[size];
    std::copy(field_data.begin(), field_data.end(), field_array);
    entropy = calcentropy2(field_array, field_data.size(), 100);
  #endif
  return entropy;
}


float
calculateDepthEntropy2(vtkh::DataSet* dataset, int height, int width)
{

  float entropy = 0.0;
  #if ASCENT_MPI_ENABLED 
    // Get the number of processes
    int world_size;
    MPI_Comm_size(MPI_COMM_WORLD, &world_size);

    // Get the rank of this process
    int rank;
    MPI_Comm_rank(MPI_COMM_WORLD, &rank);
    MPI_Status status;
    if(rank == 0)
    {
      int size = height*width;
      std::vector<float> depth_data = GetScalarData2(*dataset, "depth", height, width);
      for(int i = 0; i < size; i++)
        if(depth_data[i] != depth_data[i])
          depth_data[i] = -FLT_MAX;
      float depth_array[size];
      std::copy(depth_data.begin(), depth_data.end(), depth_array);
      entropy = calcentropy2(depth_array, depth_data.size(), 100);

    }
    MPI_Bcast(&entropy, 1, MPI_FLOAT, 0, MPI_COMM_WORLD);
  #else
    int size = height*width;
    std::vector<float> depth_data = GetScalarData2(*dataset, "depth", height, width);
    for(int i = 0; i < size; i++)
      if(depth_data[i] != depth_data[i])
        depth_data[i] = -FLT_MAX;
    float depth_array[size];
    std::copy(depth_data.begin(), depth_data.end(), depth_array);
    entropy = calcentropy2(depth_array, depth_data.size(), 100);
  #endif
  return entropy;
}



float
calculateVisibleTriangles2(vtkh::DataSet *dataset, int height, int width)
{
  float num_triangles = 0.0;
  #if ASCENT_MPI_ENABLED //pass screens among all ranks
    // Get the number of processes
    int world_size;
    MPI_Comm_size(MPI_COMM_WORLD, &world_size);

    // Get the rank of this process
    int rank;
    MPI_Comm_rank(MPI_COMM_WORLD, &rank);
    MPI_Status status;
    if(rank == 0)
    {
      int size = height*width;
      std::vector<float> x0 = GetScalarData2(*dataset, "X0", height, width);
      std::vector<float> y0 = GetScalarData2(*dataset, "Y0", height, width);
      std::vector<float> z0 = GetScalarData2(*dataset, "Z0", height, width);
      std::vector<float> x1 = GetScalarData2(*dataset, "X1", height, width);
      std::vector<float> y1 = GetScalarData2(*dataset, "Y1", height, width);
      std::vector<float> z1 = GetScalarData2(*dataset, "Z1", height, width);
      std::vector<float> x2 = GetScalarData2(*dataset, "X2", height, width);
      std::vector<float> y2 = GetScalarData2(*dataset, "Y2", height, width);
      std::vector<float> z2 = GetScalarData2(*dataset, "Z2", height, width);

      std::vector<std::vector<float>> triangles; //<x0,y0,z0,x1,y1,z1,x2,y2,z2>
      for(int i = 0; i < size; i++)
      {
        if(x0[i] == x0[i]) //!nan
        {
          std::vector<float> tri{x0[i],y0[i],z0[i],x1[i],y1[i],z1[i],x2[i],y2[i],z2[i]};
          triangles.push_back(tri);
        }
      }
      std::sort(triangles.begin(), triangles.end());
      triangles.erase(std::unique(triangles.begin(), triangles.end()), triangles.end());
      num_triangles = triangles.size();
    }
    MPI_Bcast(&num_triangles, 1, MPI_FLOAT, 0, MPI_COMM_WORLD);
  #else
    int size = height*width;
    std::vector<float> x0 = GetScalarData2(*dataset, "X0", height, width);
    std::vector<float> y0 = GetScalarData2(*dataset, "Y0", height, width);
    std::vector<float> z0 = GetScalarData2(*dataset, "Z0", height, width);
    std::vector<float> x1 = GetScalarData2(*dataset, "X1", height, width);
    std::vector<float> y1 = GetScalarData2(*dataset, "Y1", height, width);
    std::vector<float> z1 = GetScalarData2(*dataset, "Z1", height, width);
    std::vector<float> x2 = GetScalarData2(*dataset, "X2", height, width);
    std::vector<float> y2 = GetScalarData2(*dataset, "Y2", height, width);
    std::vector<float> z2 = GetScalarData2(*dataset, "Z2", height, width);

    std::vector<std::vector<float>> triangles; //<x0,y0,z0,x1,y1,z1,x2,y2,z2>
    for(int i = 0; i < size; i++)
    {
      if(x0[i] == x0[i]) //!nan
      {
        std::vector<float> tri{x0[i],y0[i],z0[i],x1[i],y1[i],z1[i],x2[i],y2[i],z2[i]};
        triangles.push_back(tri);
       }
    }
    std::sort(triangles.begin(), triangles.end());
    triangles.erase(std::unique(triangles.begin(), triangles.end()), triangles.end());
    num_triangles = triangles.size();
  #endif
  return num_triangles;
}

float
calculateProjectedArea2(vtkh::DataSet* dataset, int height, int width, Camera camera)
{
  float projected_area = 0.0;
  #if ASCENT_MPI_ENABLED //pass screens among all ranks
    // Get the number of processes
    int world_size;
    MPI_Comm_size(MPI_COMM_WORLD, &world_size);

    // Get the rank of this process
    int rank;
    MPI_Comm_rank(MPI_COMM_WORLD, &rank);
    MPI_Status status;
    if(rank == 0)
    {
      int size = height*width;
      std::vector<float> x0 = GetScalarData2(*dataset, "X0", height, width);
      std::vector<float> y0 = GetScalarData2(*dataset, "Y0", height, width);
      std::vector<float> z0 = GetScalarData2(*dataset, "Z0", height, width);
      std::vector<float> x1 = GetScalarData2(*dataset, "X1", height, width);
      std::vector<float> y1 = GetScalarData2(*dataset, "Y1", height, width);
      std::vector<float> z1 = GetScalarData2(*dataset, "Z1", height, width);
      std::vector<float> x2 = GetScalarData2(*dataset, "X2", height, width);
      std::vector<float> y2 = GetScalarData2(*dataset, "Y2", height, width);
      std::vector<float> z2 = GetScalarData2(*dataset, "Z2", height, width);

      std::vector<std::vector<float>> triangles; //<x0,y0,z0,x1,y1,z1,x2,y2,z2>
      for(int i = 0; i < size; i++)
      {
        if(x0[i] == x0[i]) //!nan
        {
          std::vector<float> tri{x0[i],y0[i],z0[i],x1[i],y1[i],z1[i],x2[i],y2[i],z2[i]};
          triangles.push_back(tri);
        }
      }
      std::sort(triangles.begin(), triangles.end());
      triangles.erase(std::unique(triangles.begin(), triangles.end()), triangles.end());
      int num_triangles = triangles.size();
      for(int i = 0; i < num_triangles; i++)
      {
        float area = calcArea2(triangles[i], camera, width, height);
        projected_area += area;
      }
    }
    MPI_Bcast(&projected_area, 1, MPI_FLOAT, 0, MPI_COMM_WORLD);
  #else
    int size = height*width;
    std::vector<float> x0 = GetScalarData2(*dataset, "X0", height, width);
    std::vector<float> y0 = GetScalarData2(*dataset, "Y0", height, width);
    std::vector<float> z0 = GetScalarData2(*dataset, "Z0", height, width);
    std::vector<float> x1 = GetScalarData2(*dataset, "X1", height, width);
    std::vector<float> y1 = GetScalarData2(*dataset, "Y1", height, width);
    std::vector<float> z1 = GetScalarData2(*dataset, "Z1", height, width);
    std::vector<float> x2 = GetScalarData2(*dataset, "X2", height, width);
    std::vector<float> y2 = GetScalarData2(*dataset, "Y2", height, width);
    std::vector<float> z2 = GetScalarData2(*dataset, "Z2", height, width);

    std::vector<std::vector<float>> triangles; //<x0,y0,z0,x1,y1,z1,x2,y2,z2>
    for(int i = 0; i < size; i++)
    {
      if(x0[i] == x0[i]) //!nan
      {
        std::vector<float> tri{x0[i],y0[i],z0[i],x1[i],y1[i],z1[i],x2[i],y2[i],z2[i]};
        triangles.push_back(tri);
       }
    }
    std::sort(triangles.begin(), triangles.end());
    triangles.erase(std::unique(triangles.begin(), triangles.end()), triangles.end());
    int num_triangles = triangles.size();
    for(int i = 0; i < num_triangles; i++)
    {
      float area = calcArea2(triangles[i], camera, width, height);
      projected_area += area;
    }
  #endif
  return projected_area;
}

float
calculatePlemenosAndBenayada2(vtkh::DataSet *dataset, float total_triangles, int height, int width, Camera camera)
{ 
  float pb_score = 0.0;
  #if ASCENT_MPI_ENABLED //pass screens among all ranks
    // Get the number of processes
    int world_size;
    MPI_Comm_size(MPI_COMM_WORLD, &world_size);
    
    // Get the rank of this process
    int rank;
    MPI_Comm_rank(MPI_COMM_WORLD, &rank);
    MPI_Status status;
    if(rank == 0)
    { 
      int size = height*width;
      std::vector<float> x0 = GetScalarData2(*dataset, "X0", height, width);
      std::vector<float> y0 = GetScalarData2(*dataset, "Y0", height, width);
      std::vector<float> z0 = GetScalarData2(*dataset, "Z0", height, width);
      std::vector<float> x1 = GetScalarData2(*dataset, "X1", height, width);
      std::vector<float> y1 = GetScalarData2(*dataset, "Y1", height, width);
      std::vector<float> z1 = GetScalarData2(*dataset, "Z1", height, width);
      std::vector<float> x2 = GetScalarData2(*dataset, "X2", height, width);
      std::vector<float> y2 = GetScalarData2(*dataset, "Y2", height, width);
      std::vector<float> z2 = GetScalarData2(*dataset, "Z2", height, width);
      
      std::vector<std::vector<float>> triangles; //<x0,y0,z0,x1,y1,z1,x2,y2,z2>
      for(int i = 0; i < size; i++)
      { 
        if(x0[i] == x0[i]) //!nan
        { 
          std::vector<float> tri{x0[i],y0[i],z0[i],x1[i],y1[i],z1[i],x2[i],y2[i],z2[i]};
          triangles.push_back(tri);
        }
      }
      std::sort(triangles.begin(), triangles.end()); 
      triangles.erase(std::unique(triangles.begin(), triangles.end()), triangles.end());
      int num_triangles = triangles.size();
      float projected_area = 0.0;
      for(int i = 0; i < num_triangles; i++)
      { 
        float area = calcArea2(triangles[i], camera, width, height);
        projected_area += area;
      }
      
      float pixel_ratio = projected_area/size;
      float triangle_ratio = num_triangles/total_triangles;
      pb_score = pixel_ratio + triangle_ratio;
    }
    MPI_Bcast(&pb_score, 1, MPI_FLOAT, 0, MPI_COMM_WORLD);
  #else 
    int size = height*width;
    std::vector<float> x0 = GetScalarData2(*dataset, "X0", height, width);
    std::vector<float> y0 = GetScalarData2(*dataset, "Y0", height, width);
    std::vector<float> z0 = GetScalarData2(*dataset, "Z0", height, width);
    std::vector<float> x1 = GetScalarData2(*dataset, "X1", height, width);
    std::vector<float> y1 = GetScalarData2(*dataset, "Y1", height, width);
    std::vector<float> z1 = GetScalarData2(*dataset, "Z1", height, width);
    std::vector<float> x2 = GetScalarData2(*dataset, "X2", height, width);
    std::vector<float> y2 = GetScalarData2(*dataset, "Y2", height, width);
    std::vector<float> z2 = GetScalarData2(*dataset, "Z2", height, width);
    
    std::vector<std::vector<float>> triangles; //<x0,y0,z0,x1,y1,z1,x2,y2,z2>
    for(int i = 0; i < size; i++)
    { 
      if(x0[i] == x0[i]) //!nan
      { 
        std::vector<float> tri{x0[i],y0[i],z0[i],x1[i],y1[i],z1[i],x2[i],y2[i],z2[i]};
        triangles.push_back(tri);
       }
    }
    std::sort(triangles.begin(), triangles.end()); 
    triangles.erase(std::unique(triangles.begin(), triangles.end()), triangles.end());
    int num_triangles = triangles.size();
    float projected_area = 0.0;
    for(int i = 0; i < num_triangles; i++)
    { 
      float area = calcArea2(triangles[i], camera, width, height);
      projected_area += area;
    }
    
    float pixel_ratio = projected_area/size;
    float triangle_ratio = num_triangles/total_triangles;
    pb_score = pixel_ratio + triangle_ratio;
  #endif 
  return pb_score;
}


float
calculateMaxDepth2(vtkh::DataSet *dataset, int height, int width)
{
  float depth = -FLT_MAX;
  #if ASCENT_MPI_ENABLED
    // Get the number of processes
    int world_size;
    MPI_Comm_size(MPI_COMM_WORLD, &world_size);

    // Get the rank of this process
    int rank;
    MPI_Comm_rank(MPI_COMM_WORLD, &rank);
    MPI_Status status;
    if(rank == 0)
    {
      int size = height*width;
      std::vector<float> depth_data = GetScalarData2(*dataset, "depth", height, width);
      for(int i = 0; i < size; i++)
        if(depth_data[i] == depth_data[i])
          if(depth < depth_data[i])
            depth = depth_data[i];
    }
    MPI_Bcast(&depth, 1, MPI_FLOAT, 0, MPI_COMM_WORLD);
  #else
    int size = height*width;
    std::vector<float> depth_data = GetScalarData2(*dataset, "depth", height, width);
    for(int i = 0; i < size; i++)
      if(depth_data[i] == depth_data[i])
        if(depth < depth_data[i])
          depth = depth_data[i];
  #endif
  return depth;
}

/*
float
calculateMaxSilhouette2(vtkh::DataSet *dataset, int height, int width)
{
    #if ASCENT_MPI_ENABLED
      // Get the number of processes
      int world_size;
      MPI_Comm_size(MPI_COMM_WORLD, &world_size);

      // Get the rank of this process
      int rank;
      MPI_Comm_rank(MPI_COMM_WORLD, &rank);
      MPI_Status status;
      if(rank == 0)
      {
        int size = height*width;
        std::vector<float> depth_data = GetScalarData2(*dataset, "depth", height, width);
        for(int i = 0; i < size; i++)
          if(depth_data[i] == depth_data[i])
            depth_data[i] = 255.0; //data = white
          else
            depth_data[i] = 0.0; //background = black

        float data_in[width*height];
        float contour[width*height];
        std::copy(depth_data.begin(), depth_data.end(), data_in);
        double length, curvature, curvatureExtrema, entropy;
        CalcSilhouette2(data_in, width, height, length, curvature, curvatureExtrema, entropy);
        MPI_Bcast(&length, 1, MPI_FLOAT, 0, MPI_COMM_WORLD);
      }
    #else
      int size = height*width;
      std::vector<float> depth_data = GetScalarData2(*dataset, "depth", height, width);
      for(int i = 0; i < size; i++)
        if(depth_data[i] == depth_data[i])
          depth_data[i] = 255.0;
        else
          depth_data[i] = 0.0;
      float data_in[size];
      float contour[size];
      std::copy(depth_data.begin(), depth_data.end(), data_in);
      double length, curvature, curvatureExtrema, entropy;
      CalcSilhouette2(data_in, width, height, length, curvature, curvatureExtrema, entropy);
    #endif
    return (float)length;
} 
*/

float
calculateMetric2(vtkh::DataSet* dataset, std::string metric, std::string field_name,
	       	std::vector<Triangle> &all_triangles, int height, int width, Camera camera)
{
  float score = 0.0;

  if(metric == "data_entropy")
  {
    score = calculateDataEntropy2(dataset, height, width, field_name);
  }
  else if (metric == "visibility_ratio")
  {
    score = calculateVisibilityRatio2(dataset, all_triangles,  height, width);
  }
  else if (metric == "viewpoint_entropy")
  {
    score = calculateViewpointEntropy2(dataset, all_triangles, height, width, camera);
  }
  else if (metric == "vkl")
  {
    score = calculateVKL2(dataset, all_triangles, height, width, camera);
  }
  else if (metric == "visible_triangles")
  {
    score = calculateVisibleTriangles2(dataset, height, width);
  }
  else if (metric == "projected_area")
  {
    score = calculateProjectedArea2(dataset, height, width, camera);
  }
  else if (metric == "pb")
  {
    float total_triangles = (float) all_triangles.size();
    score = calculatePlemenosAndBenayada2(dataset, total_triangles, height, width, camera);
  }
  else if (metric == "depth_entropy")
  {
    score = calculateDepthEntropy2(dataset, height, width);
  }
  else if (metric == "max_depth")
  {
    score = calculateMaxDepth2(dataset, height, width);
  }
  else
    ASCENT_ERROR("This metric is not supported. \n");

  return score;
}

/*
float
calculateMetric2(vtkh::DataSet* dataset, std::string metric, std::string field_name, int height, int width)
{
  float score = 0.0;

  if(metric == "data_entropy")
  {
    float entropy = 0.0;
    #if ASCENT_MPI_ENABLED //pass screens among all ranks
      // Get the number of processes
      int world_size;
      MPI_Comm_size(MPI_COMM_WORLD, &world_size);

      // Get the rank of this process
      int rank;
      MPI_Comm_rank(MPI_COMM_WORLD, &rank);
      MPI_Status status;
      if(rank == 0)
      {
	int size = height*width;
        std::vector<float> field_data = GetScalarData2(*dataset, field_name, height, width);
	for(int i = 0; i < size; i++)
          if(field_data[i] != field_data[i])
	    field_data[i] = -FLT_MAX;
	float field_array[size];
	std::copy(field_data.begin(), field_data.end(), field_array);
	entropy = calcentropy2(field_array, field_data.size(), 100);

      }
      MPI_Bcast(&entropy, 1, MPI_FLOAT, 0, MPI_COMM_WORLD);
      score = entropy;
    #else
      int size = height*width;
      std::vector<float> field_data = GetScalarData2(*dataset, field_name, height, width);
      for(int i = 0; i < size; i++)
        if(field_data[i] != field_data[i])
          field_data[i] = -FLT_MAX;
      float field_array[size];
      std::copy(field_data.begin(), field_data.end(), field_array);
      entropy = calcentropy2(field_array, field_data.size(), 100);
      score = entropy;
    #endif
  }
  else if (metric == "depth_entropy")
  {
    float entropy = 0.0;
    #if ASCENT_MPI_ENABLED 
      // Get the number of processes
      int world_size;
      MPI_Comm_size(MPI_COMM_WORLD, &world_size);
      
      // Get the rank of this process
      int rank;
      MPI_Comm_rank(MPI_COMM_WORLD, &rank);
      MPI_Status status;
      if(rank == 0)
      { 
        int size = height*width;
        std::vector<float> depth_data = GetScalarData2(*dataset, "depth", height, width);
        for(int i = 0; i < size; i++)
          if(depth_data[i] != depth_data[i])
            depth_data[i] = -FLT_MAX;
        float depth_array[size];
        std::copy(depth_data.begin(), depth_data.end(), depth_array);
        entropy = calcentropy2(depth_array, depth_data.size(), 100);
      
      }
      MPI_Bcast(&entropy, 1, MPI_FLOAT, 0, MPI_COMM_WORLD);
      score = entropy;
    #else
      int size = height*width;
      std::vector<float> depth_data = GetScalarData2(*dataset, "depth", height, width);
      for(int i = 0; i < size; i++)
        if(depth_data[i] != depth_data[i])
          depth_data[i] = -FLT_MAX;
      float depth_array[size];
      std::copy(depth_data.begin(), depth_data.end(), depth_array);
      entropy = calcentropy2(depth_array, depth_data.size(), 100);
      score = entropy;
    #endif
  }
  else if (metric == "max_depth")
  {
    float depth = -FLT_MAX;
    #if ASCENT_MPI_ENABLED
      // Get the number of processes
      int world_size;
      MPI_Comm_size(MPI_COMM_WORLD, &world_size);

      // Get the rank of this process
      int rank;
      MPI_Comm_rank(MPI_COMM_WORLD, &rank);
      MPI_Status status;
      if(rank == 0)
      {
        int size = height*width;
        std::vector<float> depth_data = GetScalarData2(*dataset, "depth", height, width);
        for(int i = 0; i < size; i++)
          if(depth_data[i] == depth_data[i])
            if(depth < depth_data[i])
	      depth = depth_data[i];
        score = depth;
      }
      MPI_Bcast(&score, 1, MPI_FLOAT, 0, MPI_COMM_WORLD);
    #else
      int size = height*width;
      std::vector<float> depth_data = GetScalarData2(*dataset, "depth", height, width);
      for(int i = 0; i < size; i++)
        if(depth_data[i] == depth_data[i])
	  if(depth < depth_data[i])
            depth = depth_data[i];
      score = depth;
    #endif
  }
  else if (metric == "max_silhouette")
  {
    #if ASCENT_MPI_ENABLED
      // Get the number of processes
      int world_size;
      MPI_Comm_size(MPI_COMM_WORLD, &world_size);

      // Get the rank of this process
      int rank;
      MPI_Comm_rank(MPI_COMM_WORLD, &rank);
      MPI_Status status;
      if(rank == 0)
      {
        int size = height*width;
        std::vector<float> depth_data = GetScalarData2(*dataset, "depth", height, width);
        for(int i = 0; i < size; i++)
          if(depth_data[i] == depth_data[i])
	    depth_data[i] = 255.0; //data = white
          else
	    depth_data[i] = 0.0; //background = black

	float data_in[width*height];
	float contour[width*height];
	std::copy(depth_data.begin(), depth_data.end(), data_in);
	double length, curvature, curvatureExtrema, entropy;
	CalcSilhouette2(data_in, width, height, length, curvature, curvatureExtrema, entropy);
	score = (float)length;
        MPI_Bcast(&score, 1, MPI_FLOAT, 0, MPI_COMM_WORLD);
      }
    #else
      int size = height*width;
      std::vector<float> depth_data = GetScalarData2(*dataset, "depth", height, width);
      for(int i = 0; i < size; i++)
        if(depth_data[i] == depth_data[i])
	  depth_data[i] = 255.0;
        else
	  depth_data[i] = 0.0;
      float data_in[size];
      float contour[size];
      std::copy(depth_data.begin(), depth_data.end(), data_in);
      double length, curvature, curvatureExtrema, entropy;
      CalcSilhouette2(data_in, width, height, length, curvature, curvatureExtrema, entropy);
      score = (float)length;
    #endif
    
  }
  else
    ASCENT_ERROR("This metric is not supported. \n");

  return score;
}
*/

//-----------------------------------------------------------------------------
// -- begin ascent:: --
//-----------------------------------------------------------------------------
namespace ascent
{

//-----------------------------------------------------------------------------
// -- begin ascent::runtime --
//-----------------------------------------------------------------------------
namespace runtime
{

//-----------------------------------------------------------------------------
// -- begin ascent::runtime::filters --
//-----------------------------------------------------------------------------
namespace filters
{

//-----------------------------------------------------------------------------
// -- begin ascent::runtime::filters::detail --
//-----------------------------------------------------------------------------

CameraSimplex::CameraSimplex()
:Filter()
{
// empty
}

//-----------------------------------------------------------------------------
CameraSimplex::~CameraSimplex()
{
// empty
}

//-----------------------------------------------------------------------------
void
CameraSimplex::declare_interface(Node &i)
{
    i["type_name"]   = "simplex";
    i["port_names"].append() = "in";
    i["output_port"] = "true";
}

//-----------------------------------------------------------------------------
bool
CameraSimplex::verify_params(const conduit::Node &params,
                                 conduit::Node &info)
{
    info.reset();
    bool res = check_string("field",params, info, true);
    bool metric = check_string("metric",params, info, true);
    bool samples = check_numeric("samples",params, info, true);

    if(!metric)
    {
        info["errors"].append() = "Missing required metric parameter."
                        	  " Currently only supports data_entropy"
				  " for some scalar field"
				  " and depth_entropy.\n";
        res = false;
    }

    if(!samples)
    {
        info["errors"].append() = "Missing required numeric parameter. "
				  "Must specify number of samples.\n";
        res = false;
    }

    std::vector<std::string> valid_paths;
    valid_paths.push_back("field");
    valid_paths.push_back("metric");
    valid_paths.push_back("samples");
    std::string surprises = surprise_check(valid_paths, params);

    if(surprises != "")
    {
      res = false;
      info["errors"].append() = surprises;
    }

    return res;
    
}

//-----------------------------------------------------------------------------
void
CameraSimplex::execute()
{
    double time = 0.;
    auto time_start = high_resolution_clock::now();
    //cout << "USING SIMPLEX PIPELINE" << endl;
    #if ASCENT_MPI_ENABLED
      int rank;
      MPI_Comm_rank(MPI_COMM_WORLD, &rank);
    #endif  

    DataObject *data_object = input<DataObject>(0);
    std::shared_ptr<VTKHCollection> collection = data_object->as_vtkh_collection();
    std::string field_name = params()["field"].as_string();
    std::string metric     = params()["metric"].as_string();

    if(!collection->has_field(field_name))
    {
      ASCENT_ERROR("Unknown field '"<<field_name<<"'");
    }
    int samples = (int)params()["samples"].as_int64();
    //TODO:Get the height and width of the image from Ascent
    int width  = 1000;
    int height = 1000;
    
    std::string topo_name = collection->field_topology(field_name);

    vtkh::DataSet &dataset = collection->dataset_by_topology(topo_name);
    
    double triangle_time = 0.;
    auto triangle_start = high_resolution_clock::now();
    //std::vector<Triangle> triangles;// = GetTriangles2(dataset,field_name);
    std::vector<Triangle> triangles = GetTriangles2(dataset);
    float total_triangles = (float) triangles.size();
    vtkh::DataSet* data = AddTriangleFields2(dataset);
    auto triangle_stop = high_resolution_clock::now();
    triangle_time += duration_cast<microseconds>(triangle_stop - triangle_start).count();
    /*#if ASCENT_MPI_ENABLED
      cout << "Global bounds: " << dataset.GetGlobalBounds() << endl;
      cout << "rank " << rank << " bounds: " << dataset.GetBounds() << endl;
    #endif*/

    vtkm::Bounds b = dataset.GetGlobalBounds();

    vtkm::Float32 xMin = vtkm::Float32(b.X.Min);
    vtkm::Float32 xMax = vtkm::Float32(b.X.Max);
    vtkm::Float32 yMin = vtkm::Float32(b.Y.Min);
    vtkm::Float32 yMax = vtkm::Float32(b.Y.Max);
    vtkm::Float32 zMin = vtkm::Float32(b.Z.Min);
    vtkm::Float32 zMax = vtkm::Float32(b.Z.Max);

    vtkm::Float32 xb = vtkm::Float32(b.X.Length());
    vtkm::Float32 yb = vtkm::Float32(b.Y.Length());
    vtkm::Float32 zb = vtkm::Float32(b.Z.Length());
    //double bounds[3] = {(double)xb, (double)yb, (double)zb};
    //cout << "x y z bounds " << xb << " " << yb << " " << zb << endl;
    vtkm::Float32 radius = sqrt(xb*xb + yb*yb + zb*zb)/2.0;
    //cout << "radius " << radius << endl;
    //if(radius<1)
      //radius = radius + 1;
    //vtkm::Float32 x_pos = 0., y_pos = 0., z_pos = 0.;
    vtkmCamera *camera = new vtkmCamera;
    camera->ResetToBounds(dataset.GetGlobalBounds());
    vtkm::Vec<vtkm::Float32,3> lookat = camera->GetLookAt();
    double focus[3] = {(double)lookat[0],(double)lookat[1],(double)lookat[2]};

/*
    Screen screen;
    screen.width = width;
    screen.height = height;
    screen.zBufferInitialize();
    screen.triScreenInitialize();
    screen.triCameraInitialize();
    screen.valueInitialize();
*/
    //double winning_scores[3] = {-DBL_MAX, -DBL_MAX, -DBL_MAX};
    //int    winning_samples[3] = {-1, -1, -1};
    //loop through number of camera samples.
    double scanline_time = 0.;
    double metric_time   = 0.;


    // Basic winning score while making new camera
    double winning_score = -DBL_MAX;
    int winning_i = -1;
    int winning_j = -1;

    // New theta and phi camera code
    int numTheta = 100;
    int numPhi = 100;

    // File stuff
    ofstream datafile;

    // Get nice filename
    char filename[metric.length() + 5];
    strcpy(filename, metric.c_str());
    filename[metric.length()] = '.';
    filename[metric.length() + 1] = 'b';
    filename[metric.length() + 2] = 'i';
    filename[metric.length() + 3] = 'n';
    filename[metric.length() + 4] = '\0';

    datafile.open(filename, ios::binary | ios::trunc);

    for (int i = 0 ; i < numTheta ; i++) {
      cout << "Step: " << i << endl;
      cout << "  Current Winning Score: " << winning_score << endl;
      for (int j = 0 ; j < numPhi ; j++) {

        Camera cam = GetCamera3(xMin, xMax, yMin, yMax, zMin, zMax,
		       	        radius, i, numTheta, j, numPhi); 

        vtkm::Vec<vtkm::Float32, 3> pos{(float)cam.position[0],
                                  (float)cam.position[1],
                                  (float)cam.position[2]};

        camera->SetPosition(pos);
        vtkh::ScalarRenderer tracer;
        tracer.SetWidth(width);
        tracer.SetHeight(height);
        tracer.SetInput(data); //vtkh dataset by toponame
        tracer.SetCamera(*camera);
        tracer.Update();

        vtkh::DataSet *output = tracer.GetOutput();

        float score = calculateMetric2(output, metric, field_name,
		       triangles, height, width, cam);

<<<<<<< HEAD
=======
        buffer[i][j] = score;
	
	delete output;

>>>>>>> 3b11b113
	//cout << "Camera at: " << cam.position[0] << ", " << cam.position[1] << ", " << cam.position[2] << endl;
        //cout << "Score is: " << score << endl << endl;

        datafile.write( (char *) &score, sizeof(score));

	if (score > winning_score) {
            winning_score = score;
            winning_i = i;
            winning_j = j;
        }

      }
    }

    cout << "Winning score: " << winning_score << " at (" << winning_i << ", " << winning_j << ")" << endl;

    datafile.close();

    /*
    for(int sample = 0; sample < samples; sample++)
    {
    //================ Scalar Renderer Code ======================//
    //What it does: Quick ray tracing of data (replaces get triangles and scanline).
    //What we need: z buffer, any other important buffers (tri ids, scalar values, etc.)
      
      Camera cam = GetCamera2(sample, samples, radius, focus);
      vtkm::Vec<vtkm::Float32, 3> pos{(float)cam.position[0],
                                (float)cam.position[1],
                                (float)cam.position[2]};

      camera->SetPosition(pos);
      vtkh::ScalarRenderer tracer;
      tracer.SetWidth(width);
      tracer.SetHeight(height);
      tracer.SetInput(&dataset); //vtkh dataset by toponame
      tracer.SetCamera(*camera);
      tracer.Update();

      vtkh::DataSet *output = tracer.GetOutput();

      float score = calculateMetric2(output, metric, field_name, height, width);

      cout << "Sample: " << sample << " Score: " << score << endl;
      //cout << "Camera Positions: " << (float)cam.position[0] << " " << (float)cam.position[1] << " " << (float)cam.position[2] << endl << endl;
     
      delete output;
*/

    /*================ End Scalar Renderer  ======================*/

/*

      screen.width = width;
      screen.height = height;
      screen.visible = 0.0;
      screen.occluded = 0.0;
      screen.zBufferInitialize();
      screen.triScreenInitialize();
      screen.triCameraInitialize();
      screen.valueInitialize();

      Camera c = GetCamera2(sample, samples, radius, focus);
      c.screen = screen;
      int num_tri = triangles.size();
      
      //Scanline timings
      auto scanline_start = high_resolution_clock::now();
      //loop through all triangles
      for(int tri = 0; tri < num_tri; tri++)
      {
	//triangle in world space
        Triangle w_t = triangles[tri];
	
	//triangle in image space
	Triangle i_t = transformTriangle2(w_t, c);
	i_t.vis_counted = false;
	i_t.screen = screen;
	i_t.scanline(tri, c);
	screen = i_t.screen;

      }//end of triangle loop
      auto scanline_stop = high_resolution_clock::now();

      scanline_time += duration_cast<microseconds>(scanline_stop - scanline_start).count();
      //metric timings
      auto metric_start = high_resolution_clock::now();
      double score = calculateMetric2(screen, metric);
      auto metric_stop = high_resolution_clock::now();
      metric_time += duration_cast<microseconds>(metric_stop - metric_start).count();
*/

      /* Commented out original top 3 scores code
      if (score > winning_scores[0]) {
        // Found a better top score, replace all 3 
        winning_scores[2] = winning_scores[1];	      
	winning_samples[2] = winning_samples[1];

        winning_scores[1] = winning_scores[0];	      
	winning_samples[1] = winning_samples[0];

        winning_scores[0] = score;
	winning_samples[0] = sample;
      }
      else if (score > winning_scores[1]) {
        // Found a better second score, replace bottom 2
        winning_scores[2] = winning_scores[1];	      
	winning_samples[2] = winning_samples[1];

        winning_scores[1] = score;
	winning_samples[1] = sample;
      }
      else if (score > winning_scores[2]) {
        // Found a better third score, replace it
        winning_scores[2] = score;	      
	winning_samples[2] = sample;
      }


    } //end of sample loop

    if(winning_samples[0] == -1)
      ASCENT_ERROR("Something went terribly wrong; No camera position was chosen");

    cout << "Top 3 scores are: " << winning_scores[0] << ", " << winning_scores[1] << ", " << winning_scores[2] << endl;
    cout << "With samples: " << winning_samples[0] << ", " << winning_samples[1] << ", " << winning_samples[2] << endl;

    // Now loop around the winning samples to see if we can improve them 
    double winning_samplesNext[3] = {(double)winning_samples[0], (double)winning_samples[1], (double)winning_samples[2]};
    for (int score_idx = 0 ; score_idx < 3 ; score_idx++) {

      cout << "Looking around sample " << winning_samples[score_idx] << endl;
      for (int neg = 1; neg > -1; neg--) {

        for(int i = 1; i < 6; i++) {

	  float sampleNext;
	  if (neg) {
            sampleNext = winning_samples[score_idx] - (.6 - (i * .1) );
          }
          else {
            sampleNext = winning_samples[score_idx] + (i * .1);
          }

          Camera camNext = GetCamera2(sampleNext, samples, radius, focus);
          vtkm::Vec<vtkm::Float32, 3> posNext{(float)camNext.position[0],
                                              (float)camNext.position[1],
                                              (float)camNext.position[2]};

          camera->SetPosition(posNext);
          vtkh::ScalarRenderer tracer;
          tracer.SetWidth(width);
          tracer.SetHeight(height);
          tracer.SetInput(&dataset); //vtkh dataset by toponame
          tracer.SetCamera(*camera);
          tracer.Update();
          vtkh::DataSet *outputNext = tracer.GetOutput();
          float scoreNext = calculateMetric2(outputNext, metric, field_name, height, width);

          cout << "  Sample: " << sampleNext << " Score: " << scoreNext << endl;
          //cout << "Camera Positions: " << (float)camNext.position[0] << " " << (float)camNext.position[1] << " " << (float)camNext.position[2] << endl << endl;
	
          if(scoreNext > winning_scores[score_idx])
          {
            winning_scores[score_idx] = scoreNext;
            winning_samplesNext[score_idx] = sampleNext;
          }

        }
      }
    }

    cout << "Top 3 scores now are: " << winning_scores[0] << ", " << winning_scores[1] << ", " << winning_scores[2] << endl;
    cout << "With samples: " << winning_samplesNext[0] << ", " << winning_samplesNext[1] << ", " << winning_samplesNext[2] << endl;

    double winning_samplesFinal[3] = {winning_samplesNext[0], winning_samplesNext[1], winning_samplesNext[2]};
    for (int score_idx = 0 ; score_idx < 3 ; score_idx++) {

      cout << "Looking around sample " << winning_samplesNext[score_idx] << endl;
      for (int neg = 1; neg > -1; neg--) {

        for(int i = 1; i < 6; i++) {

	  float sampleFinal;
	  if (neg) {
            sampleFinal = winning_samplesNext[score_idx] - (.06 - (i * .01) );
          }
          else {
            sampleFinal = winning_samplesNext[score_idx] + (i * .01);
          }

          Camera camFinal = GetCamera2(sampleFinal, samples, radius, focus);
          vtkm::Vec<vtkm::Float32, 3> posFinal{(float)camFinal.position[0],
                                (float)camFinal.position[1],
                                (float)camFinal.position[2]};

          camera->SetPosition(posFinal);
          vtkh::ScalarRenderer tracer;
          tracer.SetWidth(width);
          tracer.SetHeight(height);
          tracer.SetInput(&dataset); //vtkh dataset by toponame
          tracer.SetCamera(*camera);
          tracer.Update();
          vtkh::DataSet *outputFinal = tracer.GetOutput();
          float scoreFinal = calculateMetric2(outputFinal, metric, field_name, height, width);

          cout << "    Sample: " << sampleFinal << " Score: " << scoreFinal << endl;
          //cout << "Camera Positions: " << (float)camFinal.position[0] << " " << (float)camFinal.position[1] << " " << (float)camFinal.position[2] << endl << endl;
	
          if(scoreFinal > winning_scores[score_idx])
          {
            winning_scores[score_idx] = scoreFinal;
            winning_samplesFinal[score_idx] = sampleFinal;
          }

        } 
      }
    }

    cout << "Top 3 scores now are: " << winning_scores[0] << ", " << winning_scores[1] << ", " << winning_scores[2] << endl;
    cout << "With samples: " << winning_samplesFinal[0] << ", " << winning_samplesFinal[1] << ", " << winning_samplesFinal[2] << endl;
   
    double best_score = winning_scores[0];
    double best_sample = winning_samplesFinal[0];
    if (winning_scores[1] > best_score) {
        best_score = winning_scores[1];
        best_sample = winning_samplesFinal[1];
    }
    if (winning_scores[2] > best_score) {
        best_score = winning_scores[2];
        best_sample = winning_samplesFinal[2];
    }

    cout << "Best score is: " << best_score << endl;
    cout << "Best sample is: " << best_sample << endl;
*/

    //Camera best_c = GetCamera2(best_sample, samples, radius, focus);
    Camera best_c = GetCamera3(xMin, xMax, yMin, yMax, zMin, zMax,
		       	        radius, winning_i, numTheta, winning_j, numPhi);

    vtkm::Vec<vtkm::Float32, 3> pos{(float)best_c.position[0], 
	                            (float)best_c.position[1], 
				    (float)best_c.position[2]}; 
/*
#if ASCENT_MPI_ENABLED
    if(rank == 0)
    {
      cout << "look at: " << endl;
      vtkm::Vec<vtkm::Float32,3> lookat = camera->GetLookAt();
      cout << lookat[0] << " " << lookat[1] << " " << lookat[2] << endl;
      camera->Print();
    }
#endif
*/
    camera->SetPosition(pos);


    if(!graph().workspace().registry().has_entry("camera"))
    {
      //cout << "making camera in registry" << endl;
      graph().workspace().registry().add<vtkm::rendering::Camera>("camera",camera,1);
    }

/*
#if ASCENT_MPI_ENABLED
    if(rank == 0)
      camera->Print();
#endif
*/
    set_output<DataObject>(input<DataObject>(0));
    //set_output<vtkmCamera>(camera);
    auto time_stop = high_resolution_clock::now();
    time += duration_cast<seconds>(time_stop - time_start).count();

    /*#if ASCENT_MPI_ENABLED
      cout << "rank: " << rank << " secs total: " << time << endl;
    #endif*/
}


//-----------------------------------------------------------------------------
};
//-----------------------------------------------------------------------------
// -- end ascent::runtime::filters --
//-----------------------------------------------------------------------------


//-----------------------------------------------------------------------------
};
//-----------------------------------------------------------------------------
// -- end ascent::runtime --
//-----------------------------------------------------------------------------


//-----------------------------------------------------------------------------
};
//-----------------------------------------------------------------------------
// -- end ascent:: --
//-----------------------------------------------------------------------------<|MERGE_RESOLUTION|>--- conflicted
+++ resolved
@@ -1937,13 +1937,8 @@
         float score = calculateMetric2(output, metric, field_name,
 		       triangles, height, width, cam);
 
-<<<<<<< HEAD
-=======
-        buffer[i][j] = score;
-	
 	delete output;
 
->>>>>>> 3b11b113
 	//cout << "Camera at: " << cam.position[0] << ", " << cam.position[1] << ", " << cam.position[2] << endl;
         //cout << "Score is: " << score << endl << endl;
 
