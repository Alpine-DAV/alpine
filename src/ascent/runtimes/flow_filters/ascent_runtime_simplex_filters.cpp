--- conflicted
+++ resolved
@@ -552,15 +552,12 @@
     /*================ End Scalar Renderer  ======================*/
 
     // Testing specific scores
-<<<<<<< HEAD
 ///*
     winning_i = 2;
     winning_j = 1;
-=======
 /*
     winning_i = 68;
     winning_j = 63;
->>>>>>> ee0f0af9
 
     Camera cam = GetCamera3(xMin, xMax, yMin, yMax, zMin, zMax,
         	        radius, winning_i, numTheta, winning_j, numPhi, focus); 
