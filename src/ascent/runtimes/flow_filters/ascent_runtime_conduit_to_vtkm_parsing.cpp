--- conflicted
+++ resolved
@@ -72,8 +72,6 @@
 namespace filters
 {
 
-<<<<<<< HEAD
-=======
 bool string_equal(const std::string& str1, const std::string& str2)
 {
   if (str1.size() != str2.size())
@@ -96,7 +94,6 @@
   return true;
 }
 
->>>>>>> fe129c03
 double zoom_to_vtkm_zoom(double in_zoom)
 {
   // vtkm is weird. increasing the value of zoom, zooms out.
@@ -328,7 +325,8 @@
         }
         else
         {
-            ASCENT_WARN("Unknown color table control point type " << peg["type"].as_string()<<
+            ASCENT_WARN("Unknown color table control point type "
+                        << peg["type"].as_string()<<
                         "\nValid types are 'alpha' and 'rgb'");
         }
     }
