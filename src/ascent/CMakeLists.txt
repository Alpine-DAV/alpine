--- conflicted
+++ resolved
@@ -369,12 +369,7 @@
       list(APPEND ascent_sources runtimes/flow_filters/ascent_runtime_babelflow_pmt.cpp)
       list(APPEND ascent_sources runtimes/flow_filters/ascent_runtime_babelflow_comp_utils.hpp)
       list(APPEND ascent_sources runtimes/flow_filters/ascent_runtime_babelflow_comp_utils.cpp)
-<<<<<<< HEAD
       list(APPEND ascent_sources runtimes/flow_filters/ascent_runtime_babelflow_compose.cpp) 
-=======
-      list(APPEND ascent_sources runtimes/flow_filters/ascent_runtime_babelflow_compose.cpp)
-      list(APPEND ascent_sources runtimes/flow_filters/ascent_runtime_babelflow_iso.cpp)
->>>>>>> a087520e
 
       list(APPEND ascent_mpi_thirdparty_libs BabelFlow::babelflow BabelFlow::babelflow_mpi)
       list(APPEND ascent_mpi_thirdparty_libs PMT::pmt)
@@ -401,15 +396,10 @@
     list(APPEND ascent_mpi_thirdparty_libs ${ascent_thirdparty_libs})
 
     if(VTKM_FOUND)
-<<<<<<< HEAD
-        list(APPEND ascent_sources runtimes/flow_filters/ascent_runtime_babelflow_iso.cpp) 
-        
-=======
         if (ENABLE_BABELFLOW)
             list(APPEND ascent_sources runtimes/flow_filters/ascent_runtime_babelflow_iso.cpp)
         endif()
 
->>>>>>> a087520e
         # swap vtkh_mpi for vtkh
         list(REMOVE_ITEM ascent_mpi_thirdparty_libs vtkh)
         list(APPEND ascent_mpi_thirdparty_libs vtkh_mpi)
