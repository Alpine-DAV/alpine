--- conflicted
+++ resolved
@@ -163,50 +163,9 @@
 # optional libs
 ##################
 if(VTKM_FOUND)
-    list(APPEND alpine_thirdparty_libs vtkm)
-<<<<<<< HEAD
-    list(APPEND alpine_thirdparty_libs vtkm_cont)
-    list(APPEND alpine_thirdparty_libs vtkm_rendering)
-    list(APPEND alpine_thirdparty_libs vtkh)
-endif()
-
-##########################################
-# Build a serial version of alpine
-##########################################
-
-if(BUILD_SHARED_LIBS)
-    message(STATUS "Building alpine as a shared library")
-     add_library(alpine SHARED 
-                 ${alpine_sources} 
-                 $<TARGET_OBJECTS:lodepng>
-                 ${alpine_headers})
-else()
-    message(STATUS "Building alpine as a static library")
-    add_library(alpine STATIC 
-                ${alpine_sources} 
-                 $<TARGET_OBJECTS:lodepng>
-                ${alpine_headers})
-endif()
-
-##########################################
-# Ensure we use c++11
-##########################################
-
-set_target_properties(alpine PROPERTIES
-                      CXX_STANDARD 11
-                      CXX_STANDARD_REQUIRED YES
-                      CXX_EXTENSIONS NO)
-
-add_target_compile_flags(TARGET alpine 
-                         FLAGS ${VTKm_COMPILE_OPTIONS})
-
-
-target_link_libraries(alpine ${alpine_thirdparty_libs})
-
-=======
-endif()
-
->>>>>>> ad67a630
+    list(APPEND alpine_thirdparty_libs vtkm vtkh)
+endif()
+
 if(CUDA_FOUND)
     list(APPEND alpine_thirdparty_libs cuda_runtime)
 endif()
