--- conflicted
+++ resolved
@@ -51,11 +51,8 @@
 # Core Ascent Unit Tests
 ################################
 set(BASIC_TESTS t_ascent_smoke
-<<<<<<< HEAD
                 t_ascent_runtime_options
-=======
                 t_ascent_utils
->>>>>>> 57bf040f
                 t_ascent_empty_runtime
                 t_ascent_cinema_a
                 t_ascent_render_2d
