--- conflicted
+++ resolved
@@ -1,10 +1,10 @@
 ###############################################################################
 # Copyright (c) 2015-2018, Lawrence Livermore National Security, LLC.
-# 
+#
 # Produced at the Lawrence Livermore National Laboratory
-# 
+#
 # LLNL-CODE-716457
-# 
+#
 # All rights reserved.
 # 
 # This file is part of Ascent. 
@@ -67,11 +67,8 @@
                 t_ascent_slice
                 t_ascent_vector_magnitude
                 t_ascent_flow_runtime
-<<<<<<< HEAD
                 t_ascent_rover
-=======
                 t_ascent_lagrangian
->>>>>>> 69b9cd95
                 t_ascent_hola)
 
 set(MPI_TESTS  t_ascent_mpi_smoke
@@ -80,7 +77,7 @@
                t_ascent_mpi_render_3d
                t_ascent_mpi_slice)
 
-# t_ascent_hola_mpi uses 8 mpi tasks, so its added manually  
+# t_ascent_hola_mpi uses 8 mpi tasks, so its added manually
 
 
 # include the "ascent" pipeline
@@ -108,7 +105,7 @@
 message(STATUS "Adding ascent lib unit tests")
 foreach(TEST ${BASIC_TESTS})
     add_cpp_test(TEST ${TEST} DEPENDS_ON ascent)
-    
+
     if(PYTHON_FOUND AND ENABLE_PYTHON)
         # this is needed for the inception tests ... 
         set_property(TEST ${TEST} PROPERTY ENVIRONMENT  "PYTHONPATH=${CMAKE_BINARY_DIR}/python-modules/")
@@ -124,7 +121,7 @@
     foreach(TEST ${MPI_TESTS})
         # this uses 2 procs
         add_cpp_mpi_test(TEST ${TEST} NUM_MPI_TASKS 2 DEPENDS_ON ascent_mpi) 
-        
+
         if(PYTHON_FOUND AND ENABLE_PYTHON)
             # this is needed for the inception tests ... 
             set_property(TEST ${TEST} PROPERTY ENVIRONMENT  "PYTHONPATH=${CMAKE_BINARY_DIR}/python-modules/")
@@ -133,7 +130,7 @@
 
     # add the hola mpi test which uses 8 ranks
     add_cpp_mpi_test(TEST t_ascent_hola_mpi NUM_MPI_TASKS 8 DEPENDS_ON ascent_mpi) 
-    
+
 else()
     message(STATUS "MPI disabled: Skipping related tests")
 endif()
