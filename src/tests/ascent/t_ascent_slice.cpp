--- conflicted
+++ resolved
@@ -211,18 +211,12 @@
     // pipeline 1
     pipelines["pl1/f1/type"] = "3slice";
     // filter knobs (all these are optional)
-<<<<<<< HEAD
+
     conduit::Node &slice_params = pipelines["pl1/f1/params"];
     slice_params["x_offset"] = 1.f;   // largest value on the x-axis
     slice_params["y_offset"] = 0.f;   // middle of the y-axis
     slice_params["z_offset"] = -1.f;  // smalles value of the z-axis
-=======
-    conduit::Node &contour_params = pipelines["pl1/f1/params"];
-    contour_params["x_offset"] = 1.f;   // largest value on the x-axis
-    contour_params["y_offset"] = 0.f;   // middle of the y-axis
-    contour_params["z_offset"] = -1.f;  // smalles value of the z-axis
->>>>>>> 78e58319
-
+  
     conduit::Node scenes;
     scenes["s1/plots/p1/type"]         = "pseudocolor";
     scenes["s1/plots/p1/params/field"] = "radial";
