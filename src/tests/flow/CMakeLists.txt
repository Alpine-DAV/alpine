--- conflicted
+++ resolved
@@ -70,11 +70,7 @@
 
 message(STATUS "Adding flow lib unit tests")
 foreach(TEST ${FLOW_TESTS})
-<<<<<<< HEAD
-    add_cpp_test(TEST ${TEST} DEPENDS_ON flow ascent)
-=======
-    add_cpp_test(TEST ${TEST} DEPENDS_ON ascent_flow)
->>>>>>> 0e668cf5
+    add_cpp_test(TEST ${TEST} DEPENDS_ON ascent_flow ascent)
 endforeach()
 
 if(PYTHON_FOUND AND ENABLE_PYTHON)
