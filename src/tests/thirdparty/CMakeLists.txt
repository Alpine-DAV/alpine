###############################################################################
# Copyright (c) 2015-2018, Lawrence Livermore National Security, LLC.
#
# Produced at the Lawrence Livermore National Laboratory
#
# LLNL-CODE-716457
#
# All rights reserved.
#
# This file is part of Ascent.
#
# For details, see: http://ascent.readthedocs.io/.
#
# Please also read ascent/LICENSE
#
# Redistribution and use in source and binary forms, with or without
# modification, are permitted provided that the following conditions are met:
#
# * Redistributions of source code must retain the above copyright notice,
#   this list of conditions and the disclaimer below.
#
# * Redistributions in binary form must reproduce the above copyright notice,
#   this list of conditions and the disclaimer (as noted below) in the
#   documentation and/or other materials provided with the distribution.
#
# * Neither the name of the LLNS/LLNL nor the names of its contributors may
#   be used to endorse or promote products derived from this software without
#   specific prior written permission.
#
# THIS SOFTWARE IS PROVIDED BY THE COPYRIGHT HOLDERS AND CONTRIBUTORS "AS IS"
# AND ANY EXPRESS OR IMPLIED WARRANTIES, INCLUDING, BUT NOT LIMITED TO, THE
# IMPLIED WARRANTIES OF MERCHANTABILITY AND FITNESS FOR A PARTICULAR PURPOSE
# ARE DISCLAIMED. IN NO EVENT SHALL LAWRENCE LIVERMORE NATIONAL SECURITY,
# LLC, THE U.S. DEPARTMENT OF ENERGY OR CONTRIBUTORS BE LIABLE FOR ANY
# DIRECT, INDIRECT, INCIDENTAL, SPECIAL, EXEMPLARY, OR CONSEQUENTIAL
# DAMAGES  (INCLUDING, BUT NOT LIMITED TO, PROCUREMENT OF SUBSTITUTE GOODS
# OR SERVICES; LOSS OF USE, DATA, OR PROFITS; OR BUSINESS INTERRUPTION)
# HOWEVER CAUSED AND ON ANY THEORY OF LIABILITY, WHETHER IN CONTRACT,
# STRICT LIABILITY, OR TORT (INCLUDING NEGLIGENCE OR OTHERWISE) ARISING
# IN ANY WAY OUT OF THE USE OF THIS SOFTWARE, EVEN IF ADVISED OF THE
# POSSIBILITY OF SUCH DAMAGE.
#
###############################################################################

################################
# Basic TPL Tests
################################

IF(VTKH_FOUND)
    message(STATUS "Adding vtk-h lib unit tests")
    add_cpp_test(TEST t_vtkh_smoke DEPENDS_ON vtkh)
endif()


IF(MFEM_FOUND)
    message(STATUS "Adding mfem lib unit tests")
    set(mfem_smoke_deps mfem conduit)
    # mfem does not have both a serial version and an mpi
    # version. So if we compiled with MPI on, the we need
    # to set the correct dependency
    if(MPI_FOUND AND ENABLE_MPI)
<<<<<<< HEAD
        list(APPEND mfem_smoke_deps mpi)
=======
        list(APPEND mfem_smoke_deps mpi conduit) 
>>>>>>> c1bd0c3a
    endif()
    add_cpp_test(TEST t_mfem_smoke DEPENDS_ON ${mfem_smoke_deps})
endif()



<|MERGE_RESOLUTION|>--- conflicted
+++ resolved
@@ -59,11 +59,7 @@
     # version. So if we compiled with MPI on, the we need
     # to set the correct dependency
     if(MPI_FOUND AND ENABLE_MPI)
-<<<<<<< HEAD
-        list(APPEND mfem_smoke_deps mpi)
-=======
         list(APPEND mfem_smoke_deps mpi conduit) 
->>>>>>> c1bd0c3a
     endif()
     add_cpp_test(TEST t_mfem_smoke DEPENDS_ON ${mfem_smoke_deps})
 endif()
