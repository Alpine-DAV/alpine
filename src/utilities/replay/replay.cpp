--- conflicted
+++ resolved
@@ -228,20 +228,15 @@
     replay_opts["root_file"] = time_steps[i];
     if(rank == 0)
     {
-<<<<<<< HEAD
       std::cout<<"loading file "<<time_steps[i]<<"\n";
     }
-=======
-      std::cout<<"Root file "<<time_steps[i]<<"\n";
-    }
     flow::Timer load;
->>>>>>> develop
     ascent::hola("relay/blueprint/mesh", replay_opts, replay_data);
 #ifdef REPLAY_MPI
     MPI_Barrier(MPI_COMM_WORLD);
 #endif
     float load_time = load.elapsed();
-      
+
     flow::Timer publish;
     ascent.publish(replay_data);
 #ifdef REPLAY_MPI
