###############################################################################
# Copyright (c) 2015-2019, Lawrence Livermore National Security, LLC.
#
# Produced at the Lawrence Livermore National Laboratory
#
# LLNL-CODE-716457
#
# All rights reserved.
#
# This file is part of Ascent.
#
# For details, see: http://ascent.readthedocs.io/.
#
# Please also read ascent/LICENSE
#
# Redistribution and use in source and binary forms, with or without
# modification, are permitted provided that the following conditions are met:
#
# * Redistributions of source code must retain the above copyright notice,
#   this list of conditions and the disclaimer below.
#
# * Redistributions in binary form must reproduce the above copyright notice,
#   this list of conditions and the disclaimer (as noted below) in the
#   documentation and/or other materials provided with the distribution.
#
# * Neither the name of the LLNS/LLNL nor the names of its contributors may
#   be used to endorse or promote products derived from this software without
#   specific prior written permission.
#
# THIS SOFTWARE IS PROVIDED BY THE COPYRIGHT HOLDERS AND CONTRIBUTORS "AS IS"
# AND ANY EXPRESS OR IMPLIED WARRANTIES, INCLUDING, BUT NOT LIMITED TO, THE
# IMPLIED WARRANTIES OF MERCHANTABILITY AND FITNESS FOR A PARTICULAR PURPOSE
# ARE DISCLAIMED. IN NO EVENT SHALL LAWRENCE LIVERMORE NATIONAL SECURITY,
# LLC, THE U.S. DEPARTMENT OF ENERGY OR CONTRIBUTORS BE LIABLE FOR ANY
# DIRECT, INDIRECT, INCIDENTAL, SPECIAL, EXEMPLARY, OR CONSEQUENTIAL
# DAMAGES  (INCLUDING, BUT NOT LIMITED TO, PROCUREMENT OF SUBSTITUTE GOODS
# OR SERVICES; LOSS OF USE, DATA, OR PROFITS; OR BUSINESS INTERRUPTION)
# HOWEVER CAUSED AND ON ANY THEORY OF LIABILITY, WHETHER IN CONTRACT,
# STRICT LIABILITY, OR TORT (INCLUDING NEGLIGENCE OR OTHERWISE) ARISING
# IN ANY WAY OUT OF THE USE OF THIS SOFTWARE, EVEN IF ADVISED OF THE
# POSSIBILITY OF SUCH DAMAGE.
#
###############################################################################

##------------------------------------------------------------------------------
## - Builds and adds a test that uses gtest
##
## add_cpp_test( TEST test DEPENDS_ON dep1 dep2... )
##------------------------------------------------------------------------------
function(add_cpp_test)

    set(options)
    set(singleValueArgs TEST)
    set(multiValueArgs DEPENDS_ON)

    # parse our arguments
    cmake_parse_arguments(arg
                         "${options}"
                         "${singleValueArgs}"
                         "${multiValueArgs}" ${ARGN} )

    message(STATUS " [*] Adding Unit Test: ${arg_TEST}")

    blt_add_executable( NAME ${arg_TEST}
                        SOURCES ${arg_TEST}.cpp ${fortran_driver_source}
                        OUTPUT_DIR ${CMAKE_CURRENT_BINARY_DIR}
                        DEPENDS_ON "${arg_DEPENDS_ON}" gtest)

    blt_add_test( NAME ${arg_TEST}
                  COMMAND ${arg_TEST}
                    )

    if(PYTHON_FOUND AND ENABLE_PYTHON)
        # make sure python can pick up the modules we built
        # use proper env var path sep for current platform
        if(WIN32)
            set(ENV_PATH_SEP "\\;")
        else()
            set(ENV_PATH_SEP ":")
        endif()

        # if python path is already set -- we need to append to it
        # this is important for running in spack's build-env
        set(PYTHON_TEST_PATH "")

        if(DEFINED ENV{PYTHONPATH})
            set(PYTHON_TEST_PATH "$ENV{PYTHONPATH}${ENV_PATH_SEP}")
        endif()

        set(PYTHON_TEST_PATH "${PYTHON_TEST_PATH}${CMAKE_BINARY_DIR}/python-modules/${ENV_PATH_SEP}${CMAKE_CURRENT_SOURCE_DIR}")
        if(EXTRA_PYTHON_MODULE_DIRS)
            set(PYTHON_TEST_PATH "${EXTRA_PYTHON_MODULE_DIRS}${ENV_PATH_SEP}${PYTHON_TEST_PATH}")
        endif()
        set_property(TEST ${TEST} PROPERTY ENVIRONMENT  "PYTHONPATH=${PYTHON_TEST_PATH}")
    endif()

endfunction()


##------------------------------------------------------------------------------
## - Builds and adds a test that uses gtest
##
## add_cuda_test( TEST test DEPENDS_ON dep1 dep2... )
##------------------------------------------------------------------------------
function(add_cuda_test)

    set(options)
    set(singleValueArgs TEST)
    set(multiValueArgs DEPENDS_ON)

    # parse our arguments
    cmake_parse_arguments(arg
                         "${options}"
                         "${singleValueArgs}"
                         "${multiValueArgs}" ${ARGN} )

    message(STATUS " [*] Adding CUDA Unit Test: ${arg_TEST}")

    blt_add_executable( NAME ${arg_TEST}
                        SOURCES ${arg_TEST}.cpp ${fortran_driver_source}
                        OUTPUT_DIR ${CMAKE_CURRENT_BINARY_DIR}
                        DEPENDS_ON "${arg_DEPENDS_ON}" gtest cuda)

    blt_add_test( NAME ${arg_TEST}
                  COMMAND ${arg_TEST}
                    )

    if(PYTHON_FOUND AND ENABLE_PYTHON)
        # make sure python can pick up the modules we built
        # use proper env var path sep for current platform
        if(WIN32)
            set(ENV_PATH_SEP "\\;")
        else()
            set(ENV_PATH_SEP ":")
        endif()

        # if python path is already set -- we need to append to it
        # this is important for running in spack's build-env
        set(PYTHON_TEST_PATH "")

        if(DEFINED ENV{PYTHONPATH})
            set(PYTHON_TEST_PATH "$ENV{PYTHONPATH}${ENV_PATH_SEP}")
        endif()

        set(PYTHON_TEST_PATH "${PYTHON_TEST_PATH}${CMAKE_BINARY_DIR}/python-modules/${ENV_PATH_SEP}${CMAKE_CURRENT_SOURCE_DIR}")
        if(EXTRA_PYTHON_MODULE_DIRS)
            set(PYTHON_TEST_PATH "${EXTRA_PYTHON_MODULE_DIRS}${ENV_PATH_SEP}${PYTHON_TEST_PATH}")
        endif()
        set_property(TEST ${TEST} PROPERTY ENVIRONMENT  "PYTHONPATH=${PYTHON_TEST_PATH}")
    endif()

endfunction()


##------------------------------------------------------------------------------
## - Builds and adds a test that uses gtest and mpi
##
## add_cpp_mpi_test( TEST test NUM_MPI_TASKS 2 DEPENDS_ON dep1 dep2... )
##------------------------------------------------------------------------------
function(add_cpp_mpi_test)

    set(options)
    set(singleValueArgs TEST NUM_MPI_TASKS)
    set(multiValueArgs DEPENDS_ON)

    # parse our arguments
    cmake_parse_arguments(arg
                         "${options}"
                         "${singleValueArgs}"
                         "${multiValueArgs}" ${ARGN} )

    message(STATUS " [*] Adding Unit Test: ${arg_TEST}")


    blt_add_executable( NAME ${arg_TEST}
                        SOURCES ${arg_TEST}.cpp ${fortran_driver_source}
                        OUTPUT_DIR ${CMAKE_CURRENT_BINARY_DIR}
                        DEPENDS_ON "${arg_DEPENDS_ON}" gtest mpi)

    blt_add_test( NAME ${arg_TEST}
                  COMMAND ${arg_TEST}
                  NUM_MPI_TASKS ${arg_NUM_MPI_TASKS})

    if(PYTHON_FOUND AND ENABLE_PYTHON)
        # make sure python can pick up the modules we built
        # use proper env var path sep for current platform
        if(WIN32)
            set(ENV_PATH_SEP "\\;")
        else()
            set(ENV_PATH_SEP ":")
        endif()

        # if python path is already set -- we need to append to it
        # this is important for running in spack's build-env
        set(PYTHON_TEST_PATH "")

        if(DEFINED ENV{PYTHONPATH})
            set(PYTHON_TEST_PATH "$ENV{PYTHONPATH}${ENV_PATH_SEP}")
        endif()

        set(PYTHON_TEST_PATH "${PYTHON_TEST_PATH}${CMAKE_BINARY_DIR}/python-modules/${ENV_PATH_SEP}${CMAKE_CURRENT_SOURCE_DIR}")
        if(EXTRA_PYTHON_MODULE_DIRS)
            set(PYTHON_TEST_PATH "${EXTRA_PYTHON_MODULE_DIRS}${ENV_PATH_SEP}${PYTHON_TEST_PATH}")
        endif()
        set_property(TEST ${TEST} PROPERTY ENVIRONMENT  "PYTHONPATH=${PYTHON_TEST_PATH}")
    endif()

    ###########################################################################
    # Newer versions of OpenMPI require OMPI_MCA_rmaps_base_oversubscribe=1
    # to run with more tasks than actual cores
    # Since this is an OpenMPI specific env var, it shouldn't interfere
    # with other mpi implementations.
    ###########################################################################
    set_property(TEST ${arg_TEST}
                 PROPERTY ENVIRONMENT  "OMPI_MCA_rmaps_base_oversubscribe=1")
endfunction()


##------------------------------------------------------------------------------
## - Adds a python based unit test
##
## add_python_test( TEST test)
##------------------------------------------------------------------------------
function(add_python_test TEST)

    message(STATUS " [*] Adding Python-based Unit Test: ${TEST}")
    add_test( NAME ${TEST}
              COMMAND ${PYTHON_EXECUTABLE} -B -m unittest -v ${TEST})
<<<<<<< HEAD

=======
    
    # make sure python can pick up the modules we built
>>>>>>> 0edb7439
    # use proper env var path sep for current platform
    if(WIN32)
        set(ENV_PATH_SEP "\\;")
    else()
        set(ENV_PATH_SEP ":")
    endif()

    # if python path is already set -- we need to append to it
    # this is important for running in spack's build-env
    set(PYTHON_TEST_PATH "")

    if(DEFINED ENV{PYTHONPATH})
        set(PYTHON_TEST_PATH "$ENV{PYTHONPATH}${ENV_PATH_SEP}")
    endif()

    set(PYTHON_TEST_PATH "${PYTHON_TEST_PATH}${CMAKE_BINARY_DIR}/python-modules/${ENV_PATH_SEP}${CMAKE_CURRENT_SOURCE_DIR}")
    if(EXTRA_PYTHON_MODULE_DIRS)
        set(PYTHON_TEST_PATH "${EXTRA_PYTHON_MODULE_DIRS}${ENV_PATH_SEP}${PYTHON_TEST_PATH}")
    endif()
    set_property(TEST ${TEST} PROPERTY ENVIRONMENT  "PYTHONPATH=${PYTHON_TEST_PATH}")

endfunction(add_python_test)


##------------------------------------------------------------------------------
## - Builds and adds a test that uses gtest and mpi
##
## add_python_mpi_test( TEST test NUM_MPI_TASKS 2 )
##------------------------------------------------------------------------------
function(add_python_mpi_test TEST)

    set(options)
    set(singleValueArgs NUM_MPI_TASKS)

    # parse our arguments
    cmake_parse_arguments(arg
                         "${options}"
                         "${singleValueArgs}"
                         "${multiValueArgs}" ${ARGN} )

    message(STATUS " [*] Adding Python-based MPI Unit Test: ${TEST}")
    set(test_command ${PYTHON_EXECUTABLE} -B -m unittest -v ${TEST})

    # Handle mpi
    if ( ${arg_NUM_MPI_TASKS} )
          set(test_command ${MPIEXEC} ${MPIEXEC_NUMPROC_FLAG} ${arg_NUM_MPI_TASKS} ${test_command} )
    endif()

    add_test(NAME ${TEST}
             COMMAND ${test_command} )

     # make sure python can pick up the modules we built
     # use proper env var path sep for current platform
     if(WIN32)
         set(ENV_PATH_SEP "\\;")
     else()
         set(ENV_PATH_SEP ":")
     endif()

     # if python path is already set -- we need to append to it
     # this is important for running in spack's build-env
     set(PYTHON_TEST_PATH "")

     if(DEFINED ENV{PYTHONPATH})
       set(PYTHON_TEST_PATH "$ENV{PYTHONPATH}${ENV_PATH_SEP}")
     endif()

     set(PYTHON_TEST_PATH "${PYTHON_TEST_PATH}${CMAKE_BINARY_DIR}/python-modules/${ENV_PATH_SEP}${CMAKE_CURRENT_SOURCE_DIR}")
     if(EXTRA_PYTHON_MODULE_DIRS)
         set(PYTHON_TEST_PATH "${EXTRA_PYTHON_MODULE_DIRS}${ENV_PATH_SEP}${PYTHON_TEST_PATH}")
     endif()
     set_property(TEST ${TEST} PROPERTY ENVIRONMENT  "PYTHONPATH=${PYTHON_TEST_PATH}")

     ###########################################################################
     # Newer versions of OpenMPI require OMPI_MCA_rmaps_base_oversubscribe=1
     # to run with more tasks than actual cores
     # Since this is an OpenMPI specific env var, it shouldn't interfere
     # with other mpi implementations.
     ###########################################################################
     set_property(TEST ${arg_TEST}
                  PROPERTY ENVIRONMENT  "OMPI_MCA_rmaps_base_oversubscribe=1")

endfunction()



##------------------------------------------------------------------------------
## - Adds a fortran based unit test
##
## add_fortran_test( TEST test DEPENDS_ON dep1 dep2... )
##------------------------------------------------------------------------------
macro(add_fortran_test)
    set(options)
    set(singleValueArgs TEST)
    set(multiValueArgs DEPENDS_ON)

    # parse our arguments
    cmake_parse_arguments(arg
                         "${options}"
                         "${singleValueArgs}"
                         "${multiValueArgs}" ${ARGN} )

    message(STATUS " [*] Adding Fortran Unit Test: ${arg_TEST}")
    blt_add_executable( NAME ${arg_TEST}
                        SOURCES ${arg_TEST}.f90
                        OUTPUT_DIR ${CMAKE_CURRENT_BINARY_DIR}
                        DEPENDS_ON fruit "${arg_DEPENDS_ON}")

    blt_add_test( NAME ${arg_TEST}
                  COMMAND ${arg_TEST})

endmacro(add_fortran_test)


<|MERGE_RESOLUTION|>--- conflicted
+++ resolved
@@ -226,12 +226,7 @@
     message(STATUS " [*] Adding Python-based Unit Test: ${TEST}")
     add_test( NAME ${TEST}
               COMMAND ${PYTHON_EXECUTABLE} -B -m unittest -v ${TEST})
-<<<<<<< HEAD
-
-=======
-    
     # make sure python can pick up the modules we built
->>>>>>> 0edb7439
     # use proper env var path sep for current platform
     if(WIN32)
         set(ENV_PATH_SEP "\\;")
