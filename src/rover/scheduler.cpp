//~~~~~~~~~~~~~~~~~~~~~~~~~~~~~~~~~~~~~~~~~~~~~~~~~~~~~~~~~~~~~~~~~~~~~~~~~~~//
// Copyright (c) 2018, Lawrence Livermore National Security, LLC.
//
// Produced at the Lawrence Livermore National Laboratory
//
// LLNL-CODE-749865
//
// All rights reserved.
//
// This file is part of Rover.
//
// Please also read rover/LICENSE
//
// Redistribution and use in source and binary forms, with or without
// modification, are permitted provided that the following conditions are met:
//
// * Redistributions of source code must retain the above copyright notice,
//   this list of conditions and the disclaimer below.
//
// * Redistributions in binary form must reproduce the above copyright notice,
//   this list of conditions and the disclaimer (as noted below) in the
//   documentation and/or other materials provided with the distribution.
//
// * Neither the name of the LLNS/LLNL nor the names of its contributors may
//   be used to endorse or promote products derived from this software without
//   specific prior written permission.
//
// THIS SOFTWARE IS PROVIDED BY THE COPYRIGHT HOLDERS AND CONTRIBUTORS "AS IS"
// AND ANY EXPRESS OR IMPLIED WARRANTIES, INCLUDING, BUT NOT LIMITED TO, THE
// IMPLIED WARRANTIES OF MERCHANTABILITY AND FITNESS FOR A PARTICULAR PURPOSE
// ARE DISCLAIMED. IN NO EVENT SHALL LAWRENCE LIVERMORE NATIONAL SECURITY,
// LLC, THE U.S. DEPARTMENT OF ENERGY OR CONTRIBUTORS BE LIABLE FOR ANY
// DIRECT, INDIRECT, INCIDENTAL, SPECIAL, EXEMPLARY, OR CONSEQUENTIAL
// DAMAGES  (INCLUDING, BUT NOT LIMITED TO, PROCUREMENT OF SUBSTITUTE GOODS
// OR SERVICES; LOSS OF USE, DATA, OR PROFITS; OR BUSINESS INTERRUPTION)
// HOWEVER CAUSED AND ON ANY THEORY OF LIABILITY, WHETHER IN CONTRACT,
// STRICT LIABILITY, OR TORT (INCLUDING NEGLIGENCE OR OTHERWISE) ARISING
// IN ANY WAY OUT OF THE USE OF THIS SOFTWARE, EVEN IF ADVISED OF THE
// POSSIBILITY OF SUCH DAMAGE.
//
//~~~~~~~~~~~~~~~~~~~~~~~~~~~~~~~~~~~~~~~~~~~~~~~~~~~~~~~~~~~~~~~~~~~~~~~~~~~//

#include <assert.h>
#include <fstream>
#include <vtkh/rendering/PartialCompositor.hpp>
#include <scheduler.hpp>
#include <utils/png_encoder.hpp>
#include <utils/rover_logging.hpp>
#include <vtkm/rendering/CanvasRayTracer.h>
#include <vtkm_typedefs.hpp>
#include <ray_generators/camera_generator.hpp>
#include <rover_exceptions.hpp>

#ifdef ROVER_PARALLEL
#include <mpi.h>
#endif

namespace rover {

template<typename FloatType>
Scheduler<FloatType>::Scheduler()
{
  m_ray_generator = NULL;
}

template<typename FloatType>
Scheduler<FloatType>::~Scheduler()
{
}

template<typename FloatType>
int
Scheduler<FloatType>::get_global_channels()
{

  int num_channels = 1;
  for(size_t i = 0; i < m_domains.size(); ++i)
  {
    num_channels = std::max(num_channels, m_domains[i].get_num_channels());
  }
#ifdef ROVER_PARALLEL
  vtkmTimer timer;
  double time = 0;
  (void) time;
  int mpi_num_channels;
  MPI_Allreduce(&num_channels, &mpi_num_channels, 1, MPI_INT, MPI_MAX, m_comm_handle);
  num_channels = mpi_num_channels;
  time = timer.GetElapsedTime();
  ROVER_DATA_ADD("get_global_channels_all_reduce", time);
#endif

  ROVER_INFO("Global number of channels"<<num_channels);
  return num_channels;
}

template<typename FloatType>
void
Scheduler<FloatType>::set_global_scalar_range()
{

  vtkmTimer timer;
  double time = 0;
  (void) time;

  const int num_domains = static_cast<int>(m_domains.size());

  vtkmRange global_range;
  if(m_render_settings.m_render_mode == volume &&
     m_render_settings.m_volume_settings.m_scalar_range.IsNonEmpty())
  {
    global_range = m_render_settings.m_volume_settings.m_scalar_range;
    ROVER_INFO("Provided scalar range "<<global_range);
  }
  else
  {

    for(int i = 0; i < num_domains; ++i)
    {
      vtkmRange local_range = m_domains[i].get_primary_range();
      global_range.Include(local_range);
    }
#ifdef ROVER_PARALLEL
    double rank_min = global_range.Min;
    double rank_max = global_range.Max;
    double mpi_min;
    double mpi_max;
    MPI_Allreduce(&rank_min, &mpi_min, 1, MPI_DOUBLE, MPI_MIN, m_comm_handle);
    MPI_Allreduce(&rank_max, &mpi_max, 1, MPI_DOUBLE, MPI_MAX, m_comm_handle);
    global_range.Min = mpi_min;
    global_range.Max = mpi_max;
#endif

    ROVER_INFO("Global scalar range "<<global_range);
  }

  for(int i = 0; i < num_domains; ++i)
  {
    m_domains[i].set_primary_range(global_range);
  }

  time = timer.GetElapsedTime();
  ROVER_DATA_ADD("set_global_scalar_range", time);
}

template<typename FloatType>
void
Scheduler<FloatType>::set_global_bounds()
{
  vtkmTimer timer;
  double time = 0;

  const int num_domains = static_cast<int>(m_domains.size());

  vtkm::Bounds global_bounds;

  for(int i = 0; i < num_domains; ++i)
  {
    vtkm::Bounds local_bounds = m_domains[i].get_domain_bounds();
    global_bounds.Include(local_bounds);
  }

#ifdef ROVER_PARALLEL

  double x_min = global_bounds.X.Min;
  double x_max = global_bounds.X.Max;
  double y_min = global_bounds.Y.Min;
  double y_max = global_bounds.Y.Max;
  double z_min = global_bounds.Z.Min;
  double z_max = global_bounds.Z.Max;
  double global_x_min = 0;
  double global_x_max = 0;
  double global_y_min = 0;
  double global_y_max = 0;
  double global_z_min = 0;
  double global_z_max = 0;

  MPI_Allreduce((void *)(&x_min),
                (void *)(&global_x_min),
                1,
                MPI_DOUBLE,
                MPI_MIN,
                m_comm_handle);

  MPI_Allreduce((void *)(&x_max),
                (void *)(&global_x_max),
                1,
                MPI_DOUBLE,
                MPI_MAX,
                m_comm_handle);

  MPI_Allreduce((void *)(&y_min),
                (void *)(&global_y_min),
                1,
                MPI_DOUBLE,
                MPI_MIN,
                m_comm_handle);

  MPI_Allreduce((void *)(&y_max),
                (void *)(&global_y_max),
                1,
                MPI_DOUBLE,
                MPI_MAX,
                m_comm_handle);

  MPI_Allreduce((void *)(&z_min),
                (void *)(&global_z_min),
                1,
                MPI_DOUBLE,
                MPI_MIN,
                m_comm_handle);

  MPI_Allreduce((void *)(&z_max),
                (void *)(&global_z_max),
                1,
                MPI_DOUBLE,
                MPI_MAX,
                m_comm_handle);

  global_bounds.X.Min = global_x_min;
  global_bounds.X.Max = global_x_max;
  global_bounds.Y.Min = global_y_min;
  global_bounds.Y.Max = global_y_max;
  global_bounds.Z.Min = global_z_min;
  global_bounds.Z.Max = global_z_max;
#endif

  ROVER_INFO("Global bounds "<<global_bounds);

  for(int i = 0; i < num_domains; ++i)
  {
    m_domains[i].set_global_bounds(global_bounds);
  }
  time = timer.GetElapsedTime();
  ROVER_DATA_ADD("set_global_bounds", time);
}
template<typename FloatType>
void Scheduler<FloatType>::add_partial(vtkmRayTracing::PartialComposite<FloatType> &partial,
                                       int width,
                                       int height)
{
  PartialImage<FloatType> partial_image;
  partial_image.m_pixel_ids = partial.PixelIds;
  partial_image.m_distances = partial.Distances;
  partial_image.m_buffer = partial.Buffer;
  partial_image.m_intensities = partial.Intensities;

  partial_image.m_width = width;
  partial_image.m_height = height;

  m_partial_images.push_back(partial_image);
}

template<typename FloatType>
void Scheduler<FloatType>::composite()
{
  int rank = 0;
#ifdef ROVER_PARALLEL
  MPI_Comm_rank(m_comm_handle, &rank);
#endif
  if(m_render_settings.m_render_mode == volume)
  {
    vtkh::PartialCompositor<vtkh::VolumePartial<FloatType>> compositor;
    compositor.set_background(m_background);
#ifdef ROVER_PARALLEL
    compositor.set_comm_handle(MPI_Comm_c2f(m_comm_handle));
#endif
    const int num_partials = m_partial_images.size();
    int width = m_partial_images[0].m_width;
    int height = m_partial_images[0].m_height;
    std::vector<std::vector<vtkh::VolumePartial<FloatType>>> partials;
    partials.resize(num_partials);
    for(int i = 0; i < num_partials; ++i)
    {
      m_partial_images[i].extract_partials(partials[i]);
    }
    std::vector<vtkh::VolumePartial<FloatType>> result;
    compositor.composite(partials, result);
    PartialImage<FloatType> p_result;
<<<<<<< HEAD
    if(rank == 0)
    {
      // data only valid on rank = 0
      p_result.store(result,m_background, width, height);
    }
=======
    p_result.store(result,m_background, width, height);
>>>>>>> ab899517
    m_result = p_result;
  }
  else
  {
    if(m_render_settings.m_secondary_field != "")
    {
      vtkh::PartialCompositor<vtkh::EmissionPartial<FloatType>> compositor;
      compositor.set_background(m_background);
#ifdef ROVER_PARALLEL
      compositor.set_comm_handle(MPI_Comm_c2f(m_comm_handle));
#endif
      const int num_partials = m_partial_images.size();
      int width = m_partial_images[0].m_width;
      int height = m_partial_images[0].m_height;
      std::vector<std::vector<vtkh::EmissionPartial<FloatType>>> partials;
      partials.resize(num_partials);
      for(int i = 0; i < num_partials; ++i)
      {
        m_partial_images[i].extract_partials(partials[i]);
      }
      std::vector<vtkh::EmissionPartial<FloatType>> result;
      compositor.composite(partials, result);
      PartialImage<FloatType> p_result;
<<<<<<< HEAD
      if(rank == 0)
      {
        // data only valid on rank = 0
        p_result.store(result,m_background, width, height);
      }
=======
      p_result.store(result,m_background, width, height);
>>>>>>> ab899517
      m_result = p_result;
    }
    else
    {
      vtkh::PartialCompositor<vtkh::AbsorptionPartial<FloatType>> compositor;
      compositor.set_background(m_background);
#ifdef ROVER_PARALLEL
      compositor.set_comm_handle(MPI_Comm_c2f(m_comm_handle));
#endif
      const int num_partials = m_partial_images.size();
      int width = m_partial_images[0].m_width;
      int height = m_partial_images[0].m_height;
      std::vector<std::vector<vtkh::AbsorptionPartial<FloatType>>> partials;
      partials.resize(num_partials);
      for(int i = 0; i < num_partials; ++i)
      {
        m_partial_images[i].extract_partials(partials[i]);
      }
      std::vector<vtkh::AbsorptionPartial<FloatType>> result;
      compositor.composite(partials, result);
      PartialImage<FloatType> p_result;
<<<<<<< HEAD
      if(rank == 0)
      {
        // data only valid on rank = 0
        p_result.store(result,m_background, width, height);
      }
=======
      p_result.store(result,m_background, width, height);
>>>>>>> ab899517
      m_result = p_result;
    }
  }
  ROVER_INFO("Schedule: compositing complete");
}
//
// in the other schedulers this method will be far from trivial
//
template<typename FloatType>
void
Scheduler<FloatType>::trace_rays()
{
  ROVER_INFO("tracing_rays");
  vtkmTimer tot_timer;
  vtkmTimer timer;
  double time = 0;
  (void) time;
  ROVER_DATA_OPEN("schedule_trace");

  if(m_ray_generator == NULL)
  {
    throw RoverException("Error: ray generator must be set before execute is called");
  }

  m_ray_generator->reset();
  // TODO while (m_geerator.has_rays())
  ROVER_INFO("Tracing rays");

  int height = 0 ;
  int width = 0;

  m_ray_generator->get_dims(height, width);

  //
  // ensure that the render settings are set
  //
  // TODO: make copy constructor so the mesh stuctures are not rebuilt when moving from
  //       volume to energy and vice versa
  const int num_domains = static_cast<int>(m_domains.size());
  ROVER_INFO("scheduer set render settings for "<<num_domains<<" domains ");
  for(int i = 0; i < num_domains; ++i)
  {
    m_domains[i].set_render_settings(m_render_settings);
  }

  ROVER_INFO("done scheduer set render settings for "<<num_domains<<" domains ");
  time = timer.GetElapsedTime();
  ROVER_DATA_ADD("setup", time);

  this->set_global_scalar_range();
  this->set_global_bounds();

  vtkmTimer trace_timer;
  for(int i = 0; i < num_domains; ++i)
  {
    vtkmTimer domain_timer;
    std::stringstream domain_s;
    domain_s<<"trace_domain_"<<i;
    ROVER_DATA_OPEN(domain_s.str());

    vtkmLogger::GetInstance()->Clear();
    if(dynamic_cast<CameraGenerator*>(m_ray_generator) != NULL)
    {
      //
      // Setting the coordinate system miminizes the number of rays generated
      //
      CameraGenerator *generator = dynamic_cast<CameraGenerator*>(m_ray_generator);
      generator->set_coordinates(m_domains[i].get_data_set().GetCoordinateSystem());
    }
    ROVER_INFO("Generating rays for domian "<<i);

    timer.Reset();

    vtkmRayTracing::Ray<FloatType> rays;
    m_ray_generator->get_rays(rays);

    ROVER_INFO("Generated "<<rays.NumRays<<" rays");
    m_domains[i].init_rays(rays);
    time = timer.GetElapsedTime();
    ROVER_DATA_ADD("domain_init_rays", time);

    ROVER_INFO("Tracing domain "<<i);

    timer.Reset();
    std::vector<vtkmRayTracing::PartialComposite<FloatType>> partials;
    partials = m_domains[i].partial_trace(rays);
    time = timer.GetElapsedTime();
    ROVER_DATA_ADD("domain_trace", time);
#ifdef ROVER_ENABLE_LOGGING
    DataLogger::GetInstance()->GetStream()<<vtkmLogger::GetInstance()->GetStream().str();
#endif
    ROVER_INFO("Schedule: creating partial image in domain "<<i);
    //
    // Create a partial images from the completed rays
    //
    for(size_t p = 0; p < partials.size(); ++p)
    {
      add_partial(partials[p], width, height);
    }

    timer.Reset();
    time = timer.GetElapsedTime();
    ROVER_DATA_ADD("domain_push_back", time);

    time = domain_timer.GetElapsedTime();
    ROVER_DATA_CLOSE(time);
    ROVER_INFO("Schedule: done tracing domain "<<i);
  }// for each domain

  timer.Reset();
  time = trace_timer.GetElapsedTime();
  ROVER_DATA_ADD("total_trace", time);
  int num_channels = this->get_global_channels();

  vtkmTimer t1;

  // Add dummy partial image if we had no domains

  if(num_domains == 0 || m_partial_images.size() == 0)
  {
    PartialImage<FloatType> partial_image;
    partial_image.m_width = width;
    partial_image.m_height = height;
    partial_image.m_buffer =
      vtkm::rendering::raytracing::ChannelBuffer<FloatType>(num_channels, 0);
    if(m_render_settings.m_secondary_field != "")
    {
      partial_image.m_intensities =
        vtkm::rendering::raytracing::ChannelBuffer<FloatType>(num_channels, 0);
    }
    m_partial_images.push_back(partial_image);
  }
  //DataLogger::GetInstance()->AddLogData("blank_image", t1.GetElapsedTime());
  //ROVER_DATA_ADD("blank_image", t1.GetElapsedTime());
  t1.Reset();

  if(m_background.size() == 0)
  {
    this->create_default_background(num_channels);
  }

  ROVER_DATA_ADD("default_bg", t1.GetElapsedTime());
  t1.Reset();

  time = timer.GetElapsedTime();
  ROVER_DATA_ADD("mid", t1.GetElapsedTime());
  timer.Reset();

  //
  // Composite the results
  //
  timer.Reset();
  composite();
  time = timer.GetElapsedTime();
  ROVER_DATA_ADD("compositing", time);
  timer.Reset();

  m_partial_images.clear();
  time = timer.GetElapsedTime();
  ROVER_DATA_ADD("clear", time);

  double tot_time = tot_timer.GetElapsedTime();
  (void) tot_time;
  ROVER_DATA_CLOSE(tot_time);
  ROVER_INFO("Schedule: end of trace");
}

template<typename FloatType>
void
Scheduler<FloatType>::get_result(Image<vtkm::Float32> &image)
{
  image = m_result;
}

template<typename FloatType>
void
Scheduler<FloatType>::get_result(Image<vtkm::Float64> &image)
{
  image = m_result;
}

template<typename FloatType>
void Scheduler<FloatType>::save_result(std::string file_name)
{
  int height = 0;
  int width = 0;
  m_ray_generator->get_dims(height, width);
  assert( height > 0 );
  assert( width > 0 );
  ROVER_INFO("Saving file " << height << " "<<width);
  PNGEncoder encoder;

  if(m_render_settings.m_render_mode == energy)
  {
    const int num_channels = m_result.get_num_channels();
    ROVER_INFO("Saving "<<num_channels<<" channels ");
    for(int i = 0; i < num_channels; ++i)
    {
      std::stringstream sstream;
      sstream<<file_name<<"_"<<i<<".png";
      m_result.normalize_intensity(i);
      FloatType * buffer
        = get_vtkm_ptr(m_result.get_intensity(i));

      encoder.EncodeChannel(buffer, width, height);
      encoder.Save(sstream.str());
    }
  }
  else
  {

    assert(m_result.get_num_channels() == 4);
    vtkm::cont::ArrayHandle<FloatType> colors;
    colors = m_result.flatten_intensities();
    FloatType * buffer
      = get_vtkm_ptr(colors);

    encoder.Encode(buffer, width, height);
    encoder.Save(file_name + ".png");
  }

}

template<typename FloatType>
void Scheduler<FloatType>::save_bov(std::string file_name)
{
  int height = 0;
  int width = 0;
  m_ray_generator->get_dims(height, width);
  assert( height > 0 );
  assert( width > 0 );
  ROVER_INFO("Saving bov file " << height << " "<<width);
  PNGEncoder encoder;
  const int size = height * width;
  if(m_render_settings.m_render_mode == energy)
  {
    const int num_channels = m_result.get_num_channels();
    ROVER_INFO("Saving bov"<<num_channels<<" channels ");
    for(int i = 0; i < num_channels; ++i)
    {
      std::stringstream sstream;
      sstream<<file_name<<"_"<<i<<".bov";
      m_result.normalize_intensity(i);
      FloatType * buffer
        = get_vtkm_ptr(m_result.get_intensity(i));
      std::fstream bov(sstream.str(), std::ios::out | std::ios::binary);
      bov.write((char*)buffer, sizeof(FloatType) * size);
      bov.close();
    }
  }
}


//
// Explicit instantiation
template class Scheduler<vtkm::Float32>;
template class Scheduler<vtkm::Float64>;
}; // namespace rover<|MERGE_RESOLUTION|>--- conflicted
+++ resolved
@@ -276,15 +276,13 @@
     std::vector<vtkh::VolumePartial<FloatType>> result;
     compositor.composite(partials, result);
     PartialImage<FloatType> p_result;
-<<<<<<< HEAD
+
     if(rank == 0)
     {
       // data only valid on rank = 0
       p_result.store(result,m_background, width, height);
     }
-=======
-    p_result.store(result,m_background, width, height);
->>>>>>> ab899517
+
     m_result = p_result;
   }
   else
@@ -308,15 +306,13 @@
       std::vector<vtkh::EmissionPartial<FloatType>> result;
       compositor.composite(partials, result);
       PartialImage<FloatType> p_result;
-<<<<<<< HEAD
+
       if(rank == 0)
       {
         // data only valid on rank = 0
         p_result.store(result,m_background, width, height);
       }
-=======
-      p_result.store(result,m_background, width, height);
->>>>>>> ab899517
+
       m_result = p_result;
     }
     else
@@ -338,15 +334,13 @@
       std::vector<vtkh::AbsorptionPartial<FloatType>> result;
       compositor.composite(partials, result);
       PartialImage<FloatType> p_result;
-<<<<<<< HEAD
+
       if(rank == 0)
       {
         // data only valid on rank = 0
         p_result.store(result,m_background, width, height);
       }
-=======
-      p_result.store(result,m_background, width, height);
->>>>>>> ab899517
+
       m_result = p_result;
     }
   }
