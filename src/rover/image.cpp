--- conflicted
+++ resolved
@@ -253,13 +253,9 @@
 
   m_height = partial.m_height;
   m_width  = partial.m_width;
-<<<<<<< HEAD
+
   assert(m_width >= 0);
   assert(m_height >= 0);
-=======
-  assert(m_width > 0);
-  assert(m_height > 0);
->>>>>>> ab899517
 
   const int num_channels = partial.m_buffer.GetNumChannels();
   for(int i = 0; i < num_channels; ++i)
