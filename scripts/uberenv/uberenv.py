###############################################################################
# Copyright (c) 2014-2015, Lawrence Livermore National Security, LLC.
# 
# Produced at the Lawrence Livermore National Laboratory
# 
# LLNL-CODE-666778
# 
# All rights reserved.
# 
# This file is part of Conduit. 
# 
# For details, see https://lc.llnl.gov/conduit/.
# 
# Please also read conduit/LICENSE
# 
# Redistribution and use in source and binary forms, with or without 
# modification, are permitted provided that the following conditions are met:
# 
# * Redistributions of source code must retain the above copyright notice, 
#   this list of conditions and the disclaimer below.
# 
# * Redistributions in binary form must reproduce the above copyright notice,
#   this list of conditions and the disclaimer (as noted below) in the
#   documentation and/or other materials provided with the distribution.
# 
# * Neither the name of the LLNS/LLNL nor the names of its contributors may
#   be used to endorse or promote products derived from this software without
#   specific prior written permission.
# 
# THIS SOFTWARE IS PROVIDED BY THE COPYRIGHT HOLDERS AND CONTRIBUTORS "AS IS"
# AND ANY EXPRESS OR IMPLIED WARRANTIES, INCLUDING, BUT NOT LIMITED TO, THE
# IMPLIED WARRANTIES OF MERCHANTABILITY AND FITNESS FOR A PARTICULAR PURPOSE
# ARE DISCLAIMED. IN NO EVENT SHALL LAWRENCE LIVERMORE NATIONAL SECURITY,
# LLC, THE U.S. DEPARTMENT OF ENERGY OR CONTRIBUTORS BE LIABLE FOR ANY
# DIRECT, INDIRECT, INCIDENTAL, SPECIAL, EXEMPLARY, OR CONSEQUENTIAL 
# DAMAGES  (INCLUDING, BUT NOT LIMITED TO, PROCUREMENT OF SUBSTITUTE GOODS
# OR SERVICES; LOSS OF USE, DATA, OR PROFITS; OR BUSINESS INTERRUPTION)
# HOWEVER CAUSED AND ON ANY THEORY OF LIABILITY, WHETHER IN CONTRACT, 
# STRICT LIABILITY, OR TORT (INCLUDING NEGLIGENCE OR OTHERWISE) ARISING
# IN ANY WAY OUT OF THE USE OF THIS SOFTWARE, EVEN IF ADVISED OF THE 
# POSSIBILITY OF SUCH DAMAGE.
# 
###############################################################################

"""
 file: uberenv.py

 description: automates using spack to install a project. 

"""

import os
import sys
import subprocess
import shutil
import socket
import platform
import json
import datetime
import glob

from optparse import OptionParser

from os import environ as env
from os.path import join as pjoin


def sexe(cmd,ret_output=False,echo = False):
    """ Helper for executing shell commands. """
    if echo:
        print "[exe: %s]" % cmd
    if ret_output:
        p = subprocess.Popen(cmd,
                             shell=True,
                             stdout=subprocess.PIPE,
                             stderr=subprocess.STDOUT)
        res =p.communicate()[0]
        return p.returncode,res
    else:
        return subprocess.call(cmd,shell=True)


def parse_args():
    "Parses args from command line"
    parser = OptionParser()
    parser.add_option("--install",
                      action="store_true",
                      dest="install",
                      default=False,
                      help="Install `package_name` instead of `uberenv_package_name`.")
    # where to install
    parser.add_option("--prefix",
                      dest="prefix",
                      default="uberenv_libs",
                      help="destination directory")
    # what compiler to use
    parser.add_option("--spec",
                      dest="spec",
                      default=None,
                      help="spack compiler spec")
    # optional location of spack mirror
    parser.add_option("--mirror",
                      dest="mirror",
                      default=None,
                      help="spack mirror directory")
    # flag to create mirror
    parser.add_option("--create-mirror",
                      action="store_true",
                      dest="create_mirror",
                      default=False,
                      help="Create spack mirror")
    # this option allows a user to explicitly to select a
    # group of spack settings files (compilers.yaml , packages.yaml)
    parser.add_option("--spack-config-dir",
                      dest="spack_config_dir",
                      default=None,
                      help="dir with spack settings files (compilers.yaml, packages.yaml, etc)")

    # a file that holds settings for a specific project 
    # using uberenv.py 
    parser.add_option("--project-json",
                      dest="project_json",
                      default=pjoin(uberenv_script_dir(),"project.json"),
                      help="uberenv project settings json file")



    # flag to use insecure curl + git
    parser.add_option("-k",
                      action="store_true",
                      dest="ignore_ssl_errors",
                      default=False,
                      help="Ignore SSL Errors")

    # option to force a spack pull
    parser.add_option("--pull",
                      action="store_true",
                      dest="spack_pull",
                      default=False,
                      help="Pull if spack repo already exists")


    ###############
    # parse args
    ###############
    opts, extras = parser.parse_args()
    # we want a dict b/c the values could 
    # be passed without using optparse
    opts = vars(opts)
    if not opts["spack_config_dir"] is None:
        opts["spack_config_dir"] = os.path.abspath(opts["spack_config_dir"])
        if not os.path.isdir(opts["spack_config_dir"]):
            print "[ERROR: invalid spack config dir: %s ]" % opts["spack_config_dir"]
            sys.exit(-1)
    return opts, extras


def uberenv_script_dir():
    # returns the directory of the uberenv.py script
    return os.path.dirname(os.path.abspath(__file__))

def load_json_file(json_file):
    # reads json file
    return json.load(open(json_file))

def uberenv_detect_platform():
    # find supported sets of compilers.yaml, packages,yaml
    res = None
    if "darwin" in platform.system().lower():
        res = "darwin"
    elif "SYS_TYPE" in os.environ.keys():
        sys_type = os.environ["SYS_TYPE"].lower()
        res = sys_type
    return res

def uberenv_spack_config_dir(opts, uberenv_dir):
    # path to compilers.yaml, which we will for compiler setup for spack
    spack_config_dir = opts["spack_config_dir"]
    if spack_config_dir is None:
        uberenv_plat = uberenv_detect_platform()
        if not uberenv_plat is None:
            spack_config_dir = os.path.abspath(pjoin(uberenv_dir,"spack_configs",uberenv_plat))
    return spack_config_dir


def disable_spack_config_scopes(spack_dir):
    # disables all config scopes except "default", which we will 
    # force our settings into
    spack_lib_config = pjoin(spack_dir,"lib","spack","spack","config.py")
    print "[disabling config scope (except default) in: %s]" % spack_lib_config
    cfg_script = open(spack_lib_config).read()
    for cfg_scope_stmt in ["ConfigScope('system', _system_path)",
                           "ConfigScope('system/%s' % _platform, os.path.join(_system_path, _platform))",
                           "ConfigScope('site', _site_path)",
                           "ConfigScope('site/%s' % _platform, os.path.join(_site_path, _platform))",
                           "ConfigScope('user', _user_path)",
                           "ConfigScope('user/%s' % _platform, os.path.join(_user_path, _platform))"]:
        cfg_script = cfg_script.replace(cfg_scope_stmt,
                                        "#DISABLED BY UBERENV: " + cfg_scope_stmt)
    open(spack_lib_config,"w").write(cfg_script)



def patch_spack(spack_dir,uberenv_dir,cfg_dir,pkgs):
    # force spack to use only default config scope
    disable_spack_config_scopes(spack_dir)
    spack_etc_defaults_dir = pjoin(spack_dir,"etc","spack","defaults")
    # copy in default config.yaml
    config_yaml = os.path.abspath(pjoin(uberenv_dir,"spack_configs","config.yaml"))
    sexe("cp %s %s/" % (config_yaml, spack_etc_defaults_dir ), echo=True)
    # copy in other settings per platform
    if not cfg_dir is None:
        print "[copying uberenv compiler and packages settings from %s]" % cfg_dir

        config_yaml    = pjoin(cfg_dir,"config.yaml")
        compilers_yaml = pjoin(cfg_dir,"compilers.yaml")
        packages_yaml  = pjoin(cfg_dir,"packages.yaml")

        if os.path.isfile(config_yaml):
            sexe("cp %s %s/" % (config_yaml , spack_etc_defaults_dir ), echo=True)
                    
        if os.path.isfile(compilers_yaml):
            sexe("cp %s %s/" % (compilers_yaml, spack_etc_defaults_dir ), echo=True)

        if os.path.isfile(packages_yaml):
            sexe("cp %s %s/" % (packages_yaml, spack_etc_defaults_dir ), echo=True)
    else:
        # let spack try to auto find compilers
        sexe("spack/bin/spack compiler find", echo=True)
    dest_spack_pkgs = pjoin(spack_dir,"var","spack","repos","builtin","packages")
    # hot-copy our packages into spack
    sexe("cp -Rf %s %s" % (pkgs,dest_spack_pkgs))


def create_spack_mirror(mirror_path,pkg_name,ignore_ssl_errors=False):
    """
    Creates a spack mirror for pkg_name at mirror_path.
    """
    if not mirror_path:
        print "[--create-mirror requires a mirror directory]"
        sys.exit(-1)
    mirror_path = os.path.abspath(mirror_path)
    
    mirror_cmd = "spack/bin/spack "
    if ignore_ssl_errors:
        mirror_cmd += "-k "
    mirror_cmd += "mirror create -d {} --dependencies {}".format(mirror_path,
                                                                 pkg_name)
    return sexe(mirror_cmd, echo=True)

def find_spack_mirror(spack_dir, mirror_name):
    """
    Returns the path of a site scoped spack mirror with the 
    given name, or None if no mirror exists.
    """
    rv, res = sexe("spack/bin/spack mirror list", ret_output=True)
    mirror_path = None
    for mirror in res.split('\n'):
        if mirror:
            parts = mirror.split()
            if parts[0] == mirror_name:
                mirror_path = parts[1]
    return mirror_path


def use_spack_mirror(spack_dir,
                     mirror_name,
                     mirror_path):
    """
    Configures spack to use mirror at a given path.
    """
    mirror_path = os.path.abspath(mirror_path)
    existing_mirror_path = find_spack_mirror(spack_dir, mirror_name)
    if existing_mirror_path and mirror_path != existing_mirror_path:
        # Existing mirror has different URL, error out
        print "[removing existing spack mirror `%s` @ %s]" % (mirror_name,
                                                              existing_mirror_path)
        #
        # Note: In this case, spack says it removes the mirror, but we still 
        # get errors when we try to add a new one, sounds like a bug
        #
        sexe("spack/bin/spack mirror remove --scope=site {} ".format(
                mirror_name), echo=True)
        existing_mirror_path = None
    if not existing_mirror_path:
        # Add if not already there
        sexe("spack/bin/spack mirror add --scope=site {} {}".format(
                mirror_name, mirror_path), echo=True)
        print "[using mirror %s]" % mirror_path


def find_osx_sdks():
    """
    Finds installed osx sdks, returns dict mapping version to file system path
    """
    res = {}
    sdks = glob.glob("/Applications/Xcode.app/Contents/Developer/Platforms/MacOSX.platform/Developer/SDKs/MacOSX*.sdk")
    for sdk in sdks:
        sdk_base = os.path.split(sdk)[1]
        ver = sdk_base[len("MacOSX"):sdk_base.rfind(".")]
        res[ver] = sdk
    return res

def setup_osx_sdk_env_vars():
    """
    Finds installed osx sdks, returns dict mapping version to file system path
    """
    # find current osx version (10.11.6)
    dep_tgt = platform.mac_ver()[0]
    # sdk file names use short version (ex: 10.11)
    dep_tgt_short = dep_tgt[:dep_tgt.rfind(".")]
    # find installed sdks, ideally we want the sdk that matches the current os
    sdk_root = None
    sdks = find_osx_sdks()
    if dep_tgt_short in sdks.keys():
        # matches our osx, use this one
        sdk_root = sdks[dep_tgt_short]
    elif len(sdks) > 0:
        # for now, choose first one:
        dep_tgt  = sdks.keys()[0]
        sdk_root = sdks[dep_tgt]
    else:
        # no valid sdks, error out
        print "[ERROR: Could not find OSX SDK @ /Applications/Xcode.app/Contents/Developer/Platforms/MacOSX.platform/Developer/SDKs/]"
        sys.exit(-1)
    
    env["MACOSX_DEPLOYMENT_TARGET"] = dep_tgt
    env["SDKROOT"] = sdk_root
    print "[setting MACOSX_DEPLOYMENT_TARGET to %s]" % env["MACOSX_DEPLOYMENT_TARGET"]
    print "[setting SDKROOT to %s]" % env[ "SDKROOT" ]

def read_spack_full_spec(pkg_name,spec):
    rv, res = sexe("spack/bin/spack spec " + pkg_name + " " + spec, ret_output=True)
    for l in res.split("\n"):
        if l.startswith(pkg_name) and l.count("@") > 0 and l.count("arch=") > 0:
            return l.strip()
def main():
    """
    clones and runs spack to setup our third_party libs and
    creates a host-config.cmake file that can be used by 
    our project.
    """ 
    # parse args from command line
    opts, extras = parse_args()
    
    project_opts  = load_json_file(opts["project_json"])
    print project_opts
    if opts["install"]:
        uberenv_pkg_name = project_opts["package_name"]
    else:
        uberenv_pkg_name = project_opts["uberenv_package_name"]
    # setup osx deployment target
    print "[uberenv options: %s]" % str(opts)
    if "darwin" in platform.system().lower():
        setup_osx_sdk_env_vars()
    # setup default spec
    if opts["spec"] is None:
        if "darwin" in platform.system().lower():
            opts["spec"] = "%clang"
        else:
            opts["spec"] = "%gcc"
    print "[spack spec: %s]" % opts["spec"]
    # get the current working path, and the glob used to identify the 
    # package files we want to hot-copy to spack
    uberenv_path = os.path.split(os.path.abspath(__file__))[0]
    pkgs = pjoin(uberenv_path, "packages","*")
    # setup destination paths
    dest_dir = os.path.abspath(opts["prefix"])
    dest_spack = pjoin(dest_dir,"spack")
    print "[installing to: %s]" % dest_dir
    # print a warning if the dest path already exists
    if not os.path.isdir(dest_dir):
        os.mkdir(dest_dir)
    else:
        print "[info: destination '%s' already exists]"  % dest_dir
    if os.path.isdir(dest_spack):
        print "[info: destination '%s' already exists]"  % dest_spack

    if not os.path.isdir(dest_spack):
        print "[info: cloning spack develop branch from github]"
        os.chdir(dest_dir)
        # clone spack into the dest path
        clone_cmd ="git "
        if opts["ignore_ssl_errors"]:
            clone_cmd +="-c http.sslVerify=false "
        spack_url = "https://github.com/spack/spack.git"
        spack_branch = "develop"
        if "spack_url" in project_opts:
            spack_url = project_opts["spack_url"]
        if "spack_branch" in project_opts:
            spack_branch = project_opts["spack_branch"]
        clone_cmd +=  "clone -b %s %s" % (spack_branch,spack_url)
        sexe(clone_cmd, echo=True)
        if "spack_commit" in project_opts:
            sha1 = project_opts["spack_commit"]
            print "[info: using spack commit %s]" % sha1
            os.chdir(pjoin(dest_dir,"spack"))
            sexe("git reset --hard %s" % sha1,echo=True)
<<<<<<< HEAD
        if opts["spack_pull"]:
            # do a pull to make sure we have the latest 
            os.chdir(pjoin(dest_dir,"spack"))
            sexe("git stash", echo=True)
            sexe("git pull", echo=True)
=======
    if opts["spack_pull"]:
        # do a pull to make sure we have the latest 
        os.chdir(pjoin(dest_dir,"spack"))
        sexe("git stash", echo=True)
        sexe("git pull", echo=True)
>>>>>>> 3922118a

    os.chdir(dest_dir)
    # twist spack's arms 
    cfg_dir = uberenv_spack_config_dir(opts, uberenv_path)
    patch_spack(dest_spack, uberenv_path, cfg_dir, pkgs)

    # show the spec for what will be built
    spec_cmd = "spack/bin/spack spec " + uberenv_pkg_name + opts["spec"]
    res = sexe(spec_cmd, echo=True)


    ##########################################################
    # we now have an instance of spack configured how we 
    # need it to build our tpls at this point there are two
    # possible next steps:
    #
    # *) create a mirror of the packages 
    #   OR
    # *) build
    # 
    ##########################################################
    if opts["create_mirror"]:
        return create_spack_mirror(opts["mirror"],
                                   uberenv_pkg_name,
                                   opts["ignore_ssl_errors"])
    else:
        if not opts["mirror"] is None:
            use_spack_mirror(dest_spack,
                             uberenv_pkg_name,
                             opts["mirror"])
        # use the uberenv package to trigger the right builds 
        # and build an host-config.cmake file
        install_cmd = "spack/bin/spack "
        if opts["ignore_ssl_errors"]:
            install_cmd += "-k "
        install_cmd += "install " + uberenv_pkg_name + opts["spec"]
        res = sexe(install_cmd, echo=True)
        if res != 0:
            return res
        if "spack_activate" in project_opts:
            # get the full spack spec for our project
            full_spec = read_spack_full_spec(uberenv_pkg_name,opts["spec"])
            pkg_names = project_opts["spack_activate"].keys()
            for pkg_name in pkg_names:
                pkg_spec_requirements = project_opts["spack_activate"][pkg_name]
                activate=True
                for req in pkg_spec_requirements:
                    if req not in full_spec:
                        activate=False
                        break
                if activate:
                    activate_cmd = "spack/bin/spack activate " + pkg_name
                    sexe(activate_cmd, echo=True)
        # note: this assumes package extends python when +python
        # this may fail general cases
        if opts["install"] and "+python" in full_spec:
            activate_cmd = "spack/bin/spack activate " + uberenv_pkg_name
            sexe(activate_cmd, echo=True)
        return res

if __name__ == "__main__":
    sys.exit(main())

<|MERGE_RESOLUTION|>--- conflicted
+++ resolved
@@ -396,19 +396,12 @@
             print "[info: using spack commit %s]" % sha1
             os.chdir(pjoin(dest_dir,"spack"))
             sexe("git reset --hard %s" % sha1,echo=True)
-<<<<<<< HEAD
-        if opts["spack_pull"]:
-            # do a pull to make sure we have the latest 
-            os.chdir(pjoin(dest_dir,"spack"))
-            sexe("git stash", echo=True)
-            sexe("git pull", echo=True)
-=======
+
     if opts["spack_pull"]:
         # do a pull to make sure we have the latest 
         os.chdir(pjoin(dest_dir,"spack"))
         sexe("git stash", echo=True)
         sexe("git pull", echo=True)
->>>>>>> 3922118a
 
     os.chdir(dest_dir)
     # twist spack's arms 
