--- conflicted
+++ resolved
@@ -52,13 +52,6 @@
     version('kitware-gitlab',
             git='https://gitlab.kitware.com/vtk/vtk-m.git',
             branch='master')
-<<<<<<< HEAD
-
-    #version('kitware-gitlab-test',
-    #        git='https://gitlab.kitware.com/mclarsen/vtk-m.git',
-    #        branch='cyrush_test_me')
-=======
->>>>>>> ad67a630
 
     #version('1.0.0',  '9d9d45e675d5b0628b19b32f5542ed9c')
 
