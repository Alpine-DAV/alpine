# Copyright 2013-2019 Lawrence Livermore National Security, LLC and other
# Spack Project Developers. See the top-level COPYRIGHT file for details.
#
# SPDX-License-Identifier: (Apache-2.0 OR MIT)


from spack import *

import sys
import os
import socket


import llnl.util.tty as tty
from os import environ as env


def cmake_cache_entry(name, value, vtype=None):
    """
    Helper that creates CMake cache entry strings used in
    'host-config' files.
    """
    if vtype is None:
        if value == "ON" or value == "OFF":
            vtype = "BOOL"
        else:
            vtype = "PATH"
    return 'set({0} "{1}" CACHE {2} "")\n\n'.format(name, value, vtype)


class Vtkh(Package,CudaPackage):
    """VTK-h is a toolkit of scientific visualization algorithms for emerging
    processor architectures. VTK-h brings together several projects like VTK-m
    and DIY2 to provide a toolkit with hybrid parallel capabilities."""

    homepage = "https://github.com/Alpine-DAV/vtk-h"
    git      = "https://github.com/Alpine-DAV/vtk-h.git"
    maintainers = ['cyrush']


<<<<<<< HEAD
    #version('ascent_ver', commit='a8a851940a26c916d5d3a50fdbadb7ad8f21da96', submodules=True, preferred=True)
    version('ascent_ver', branch='task/new_new_vtkm', submodules=True, preferred=True)
=======
    version('ascent_ver', commit='69381ec9d52409af9172495c0829c937de19e416', submodules=True, preferred=True)
>>>>>>> 72e25d8e
    version('develop', branch='develop', submodules=True)
    version('0.1.0', branch='develop', tag='v0.1.0', submodules=True)

    variant("shared", default=True, description="Build vtk-h as shared libs")
    variant("mpi", default=True, description="build mpi support")
    variant("serial", default=True, description="build serial (non-mpi) libraries")
    variant("tbb", default=False, description="build tbb support")
    variant("cuda", default=False, description="build cuda support")
    variant("openmp", default=(sys.platform != 'darwin'),
            description="build openmp support")

    depends_on("cmake@3.14.1:3.14.5")

    depends_on("mpi", when="+mpi")
    depends_on("intel-tbb", when="@0.1.0+tbb")
    depends_on("cuda", when="+cuda")

    depends_on("vtkm@master~tbb+openmp", when="@develop+openmp")
    depends_on("vtkm@master~tbb~openmp", when="@develop~openmp")

    depends_on("vtkm@master+cuda~tbb+openmp", when="@develop+cuda+openmp")
    depends_on("vtkm@master+cuda~tbb~openmp", when="@develop+cuda~openmp")

    depends_on("vtkm@master~tbb+openmp~shared", when="@develop+openmp~shared")
    depends_on("vtkm@master~tbb~openmp~shared", when="@develop~openmp~shared")

    depends_on("vtkm@master+cuda~tbb+openmp~shared", when="@develop+cuda+openmp~shared")
    depends_on("vtkm@master+cuda~tbb~openmp~shared", when="@develop+cuda~openmp~shared")

    depends_on("vtkm@ascent_ver~tbb+openmp", when="@ascent_ver+openmp")
    depends_on("vtkm@ascent_ver~tbb~openmp", when="@ascent_ver~openmp")

    depends_on("vtkm@ascent_ver+cuda~tbb+openmp", when="@ascent_ver+cuda+openmp")
    depends_on("vtkm@ascent_ver+cuda~tbb~openmp", when="@ascent_ver+cuda~openmp")

    depends_on("vtkm@ascent_ver~tbb+openmp~shared", when="@ascent_ver+openmp~shared")
    depends_on("vtkm@ascent_ver~tbb~openmp~shared", when="@ascent_ver~openmp~shared")

    depends_on("vtkm@ascent_ver+cuda~tbb+openmp~shared", when="@ascent_ver+cuda+openmp~shared")
    depends_on("vtkm@ascent_ver+cuda~tbb~openmp~shared", when="@ascent_ver+cuda~openmp~shared")

    # secretly change build to static when building with cuda to bypass spack variant
    # forwarding crazyness
    #conflicts('+cuda', when='+shared', msg='vtk-h must be built statically (~shared) when cuda is enabled')

    def install(self, spec, prefix):
        with working_dir('spack-build', create=True):
            cmake_args = ["../src",
                          "-DVTKM_DIR={0}".format(spec["vtkm"].prefix),
                          "-DENABLE_TESTS=OFF",
                          "-DBUILD_TESTING=OFF"]

            # shared vs static libs logic
            # force static when building with cuda
            if "+cuda" in spec:
              cmake_args.append('-DBUILD_SHARED_LIBS=OFF')
            else:
              if "+shared" in spec:
                  cmake_args.append('-DBUILD_SHARED_LIBS=ON')
              else:
                  cmake_args.append('-DBUILD_SHARED_LIBS=OFF')

            # mpi support
            if "+mpi" in spec:
                mpicc = spec['mpi'].mpicc
                mpicxx = spec['mpi'].mpicxx
                cmake_args.extend(["-DMPI_C_COMPILER={0}".format(mpicc),
                                   "-DMPI_CXX_COMPILER={0}".format(mpicxx)])
                mpiexe_bin = join_path(spec['mpi'].prefix.bin, 'mpiexec')
                if os.path.isfile(mpiexe_bin):
                    cmake_args.append("-DMPIEXEC={0}".format(mpiexe_bin))

            # openmp support
            if "+openmp" in spec:
                cmake_args.append("-DENABLE_OPENMP=ON")

            # cuda support
            if "+cuda" in spec:
                cmake_args.append("-DVTKm_ENABLE_CUDA:BOOL=ON")
                cmake_args.append("-DENABLE_CUDA:BOOL=ON")
                cmake_args.append("-DCMAKE_CUDA_HOST_COMPILER={0}".format(env["SPACK_CXX"]))
                #if 'cuda_arch' in spec.variants:
                #    cuda_arch = spec.variants['cuda_arch'].value[0]
                #    vtkm_cuda_arch = "native"
                #    arch_map = {"75":"turing", "70":"volta",
                #                "62":"pascal", "61":"pascal", "60":"pascal",
                #                "53":"maxwell", "52":"maxwell", "50":"maxwell",
                #                "35":"kepler", "32":"kepler", "30":"kepler"}
                #    if cuda_arch in arch_map:
                #      vtkm_cuda_arch = arch_map[cuda_arch]
                #    cmake_args.append(
                #        '-DVTKm_CUDA_Architecture={0}'.format(vtkm_cuda_arch))
                #else:
                #    # this fix is necessary if compiling platform has cuda, but
                #    # no devices (this's common for front end nodes on hpc clus
                #    # ters)
                #    # we choose kepler as a lowest common denominator
                #    cmake_args.append("-DVTKm_CUDA_Architecture=native")
            else:
                cmake_args.append("-DVTKm_ENABLE_CUDA:BOOL=OFF")
                cmake_args.append("-DENABLE_CUDA:BOOL=OFF")
            # use release, instead of release with debug symbols b/c vtkh libs
            # can overwhelm compilers with too many symbols
            for arg in std_cmake_args:
                if arg.count("CMAKE_BUILD_TYPE") == 0:
                    cmake_args.extend(std_cmake_args)
            cmake_args.append("-DCMAKE_BUILD_TYPE=Release")
            cmake(*cmake_args)
            make()
            make("install")

            host_cfg_fname = self.create_host_config(spec,
                                                     prefix)

            install(host_cfg_fname, prefix)

    def create_host_config(self, spec, prefix, py_site_pkgs_dir=None):
        """
        This method creates a 'host-config' file that specifies
        all of the options used to configure and build vtkh.
        """

        #######################
        # Compiler Info
        #######################
        c_compiler = env["SPACK_CC"]
        cpp_compiler = env["SPACK_CXX"]

        #######################################################################
        # By directly fetching the names of the actual compilers we appear
        # to doing something evil here, but this is necessary to create a
        # 'host config' file that works outside of the spack install env.
        #######################################################################

        sys_type = spec.architecture
        # if on llnl systems, we can use the SYS_TYPE
        if "SYS_TYPE" in env:
            sys_type = env["SYS_TYPE"]

        ##############################################
        # Find and record what CMake is used
        ##############################################

        cmake_exe = spec['cmake'].command.path

        host_cfg_fname = "%s-%s-%s-vtkh.cmake" % (socket.gethostname(),
                                                  sys_type,
                                                  spec.compiler)

        cfg = open(host_cfg_fname, "w")
        cfg.write("##################################\n")
        cfg.write("# spack generated host-config\n")
        cfg.write("##################################\n")
        cfg.write("# {0}-{1}\n".format(sys_type, spec.compiler))
        cfg.write("##################################\n\n")

        # Include path to cmake for reference
        cfg.write("# cmake from spack \n")
        cfg.write("# cmake executable path: %s\n\n" % cmake_exe)

        #######################
        # Compiler Settings
        #######################

        cfg.write("#######\n")
        cfg.write("# using %s compiler spec\n" % spec.compiler)
        cfg.write("#######\n\n")
        cfg.write("# c compiler used by spack\n")
        cfg.write(cmake_cache_entry("CMAKE_C_COMPILER", c_compiler))
        cfg.write("# cpp compiler used by spack\n")
        cfg.write(cmake_cache_entry("CMAKE_CXX_COMPILER", cpp_compiler))

        # shared vs static libs
        if "+shared" in spec:
            cfg.write(cmake_cache_entry("BUILD_SHARED_LIBS", "ON"))
        else:
            cfg.write(cmake_cache_entry("BUILD_SHARED_LIBS", "OFF"))

        #######################################################################
        # Core Dependencies
        #######################################################################

        #######################
        # VTK-h (and deps)
        #######################

        cfg.write("# vtk-m support \n")

        if "+openmp" in spec:
            cfg.write("# enable openmp support\n")
            cfg.write(cmake_cache_entry("ENABLE_OPENMP", "ON"))

        cfg.write("# vtk-m from spack\n")
        cfg.write(cmake_cache_entry("VTKM_DIR", spec['vtkm'].prefix))

        #######################################################################
        # Optional Dependencies
        #######################################################################

        #######################
        # Serial
        #######################

        if "+serial" in spec:
            cfg.write(cmake_cache_entry("ENABLE_SERIAL", "ON"))
        else:
            cfg.write(cmake_cache_entry("ENABLE_SERIAL", "OFF"))

        #######################
        # MPI
        #######################

        cfg.write("# MPI Support\n")

        if "+mpi" in spec:
            cfg.write(cmake_cache_entry("ENABLE_MPI", "ON"))
            cfg.write(cmake_cache_entry("MPI_C_COMPILER", spec['mpi'].mpicc))
            cfg.write(cmake_cache_entry("MPI_CXX_COMPILER",
                                        spec['mpi'].mpicxx))
            cfg.write(cmake_cache_entry("MPI_Fortran_COMPILER",
                                        spec['mpi'].mpifc))
            mpiexe_bin = join_path(spec['mpi'].prefix.bin, 'mpiexec')
            if os.path.isfile(mpiexe_bin):
                # starting with cmake 3.10, FindMPI expects MPIEXEC_EXECUTABLE
                # vs the older versions which expect MPIEXEC
                if self.spec["cmake"].satisfies('@3.10:'):
                    cfg.write(cmake_cache_entry("MPIEXEC_EXECUTABLE",
                                                mpiexe_bin))
                else:
                    cfg.write(cmake_cache_entry("MPIEXEC",
                                                mpiexe_bin))
        else:
            cfg.write(cmake_cache_entry("ENABLE_MPI", "OFF"))

        #######################
        # CUDA
        #######################

        cfg.write("# CUDA Support\n")

        if "+cuda" in spec:
            cfg.write(cmake_cache_entry("ENABLE_CUDA", "ON"))
            #cfg.write(cmake_cache_entry("VTKm_ENABLE_CUDA","ON"))
            #cfg.write(cmake_cache_entry("CMAKE_CUDA_HOST_COMPILER",''.format(env["SPACK_CXX"])))
            #if 'cuda_arch' in spec.variants:
            #    cuda_arch = spec.variants['cuda_arch'].value[0]
            #    vtkm_cuda_arch = "native"
            #    arch_map = {"75":"turing", "70":"volta",
            #                "62":"pascal", "61":"pascal", "60":"pascal",
            #                "53":"maxwell", "52":"maxwell", "50":"maxwell",
            #                "35":"kepler", "32":"kepler", "30":"kepler"}
            #    if cuda_arch in arch_map:
            #      vtkm_cuda_arch = arch_map[cuda_arch]
            #    cfg.write(cmake_cache_entry('VTKm_CUDA_Architecture','{0}'.format(vtkm_cuda_arch)))
        else:
            cfg.write(cmake_cache_entry("ENABLE_CUDA", "OFF"))

        cfg.write("##################################\n")
        cfg.write("# end spack generated host-config\n")
        cfg.write("##################################\n")
        cfg.close()

        host_cfg_fname = os.path.abspath(host_cfg_fname)
        tty.info("spack generated conduit host-config file: " + host_cfg_fname)
        return host_cfg_fname<|MERGE_RESOLUTION|>--- conflicted
+++ resolved
@@ -38,12 +38,7 @@
     maintainers = ['cyrush']
 
 
-<<<<<<< HEAD
-    #version('ascent_ver', commit='a8a851940a26c916d5d3a50fdbadb7ad8f21da96', submodules=True, preferred=True)
-    version('ascent_ver', branch='task/new_new_vtkm', submodules=True, preferred=True)
-=======
     version('ascent_ver', commit='69381ec9d52409af9172495c0829c937de19e416', submodules=True, preferred=True)
->>>>>>> 72e25d8e
     version('develop', branch='develop', submodules=True)
     version('0.1.0', branch='develop', tag='v0.1.0', submodules=True)
 
