# Copyright 2013-2019 Lawrence Livermore National Security, LLC and other
# Spack Project Developers. See the top-level COPYRIGHT file for details.
#
# SPDX-License-Identifier: (Apache-2.0 OR MIT)

from spack import *

import sys
import os
import socket
import glob
import shutil

import llnl.util.tty as tty
from os import environ as env


def cmake_cache_entry(name, value, vtype=None):
    """
    Helper that creates CMake cache entry strings used in
    'host-config' files.
    """
    if vtype is None:
        if value == "ON" or value == "OFF":
            vtype = "BOOL"
        else:
            vtype = "PATH"
    return 'set({0} "{1}" CACHE {2} "")\n\n'.format(name, value, vtype)


class Ascent(Package, CudaPackage):
    """Ascent is an open source many-core capable lightweight in situ
    visualization and analysis infrastructure for multi-physics HPC
    simulations."""

    homepage = "https://github.com/Alpine-DAV/ascent"
    git      = "https://github.com/Alpine-DAV/ascent.git"
    url      = "https://github.com/Alpine-DAV/ascent/releases/download/v0.5.1/ascent-v0.5.1-src-with-blt.tar.gz"

    maintainers = ['cyrush']

    version('develop',
            branch='develop',
            submodules=True,
            prefered=True)

    # these are commented out b/c if they are active they undermine using develop
    # develop uses the set of deps that we keep healthy
    # version('0.5.1', sha256='6ad426d92a37dc9466e55e8c0cc5fccf02d0107d1035f8ee1c43fb1539592174')
    # version('0.5.0', sha256='2837b7371db3ac1bcc31a479d7cf0eb62a503cacadfa4187061502b3c4a89fa0')

    ###########################################################################
    # package variants
    ###########################################################################

    variant("shared", default=True, description="Build Ascent as shared libs")
    variant('test', default=True, description='Enable Ascent unit tests')

    variant("mpi", default=True, description="Build Ascent MPI Support")
    variant("serial", default=True, description="build serial (non-mpi) libraries")

    # variants for language support
    variant("python", default=True, description="Build Ascent Python support")
    variant("fortran", default=True, description="Build Ascent Fortran support")

    # variants for runtime features
    variant("vtkh", default=True,
            description="Build VTK-h filter and rendering support")

    variant("openmp", default=(sys.platform != 'darwin'),
            description="build openmp support")
    variant("cuda", default=False, description="Build cuda support")
    variant("mfem", default=False, description="Build MFEM filter support")
    variant("adios", default=False, description="Build Adios filter support")
    variant("dray", default=False, description="Build with Devil Ray support")

    # variants for dev-tools (docs, etc)
    variant("doc", default=False, description="Build Conduit's documentation")

    # variant for BabelFlow runtime
    variant("babelflow", default=False, description="Build with BabelFlow")


    ###########################################################################
    # package dependencies
    ###########################################################################

    # use cmake 3.14, newest that provides proper cuda support
    # and we have seen errors with cuda in 3.15
    depends_on("cmake@3.14.1:3.14.99", type='build')
    depends_on("conduit~python", when="~python")
    depends_on("conduit+python", when="+python+shared")
    depends_on("conduit~shared~python", when="~shared")
    depends_on("conduit~python~mpi", when="~python~mpi")
    depends_on("conduit+python~mpi", when="+python+shared~mpi")
    depends_on("conduit~shared~python~mpi", when="~shared~mpi")

    #######################
    # Python
    #######################
    # we need a shared version of python b/c linking with static python lib
    # causes duplicate state issues when running compiled python modules.
    depends_on("python+shared", when="+python+shared")
    extends("python", when="+python+shared")
    depends_on("py-numpy", when="+python+shared", type=('build', 'run'))
    depends_on("py-pip", when="+python+shared", type=('build', 'run'))

    #######################
    # MPI
    #######################
    depends_on("mpi", when="+mpi")
    depends_on("py-mpi4py", when="+mpi+python+shared")

    #######################
    # BabelFlow
    #######################
    depends_on('babelflow@develop', when='+babelflow+mpi')
    depends_on('pmt@develop', when='+babelflow+mpi')

    #############################
    # TPLs for Runtime Features
    #############################

    depends_on("vtk-h@0.5.4",             when="+vtkh")
    depends_on("vtk-h@0.5.4~openmp",      when="+vtkh~openmp")
    depends_on("vtk-h@0.5.4+cuda+openmp", when="+vtkh+cuda+openmp")
    depends_on("vtk-h@0.5.4+cuda~openmp", when="+vtkh+cuda~openmp")

    depends_on("vtk-h@0.5.4~shared",             when="~shared+vtkh")
    depends_on("vtk-h@0.5.4~shared~openmp",      when="~shared+vtkh~openmp")
    depends_on("vtk-h@0.5.4~shared+cuda",        when="~shared+vtkh+cuda")
    depends_on("vtk-h@0.5.4~shared+cuda~openmp", when="~shared+vtkh+cuda~openmp")

    # mfem
    depends_on("mfem@4.0.2~threadsafe~openmp+shared+mpi+conduit", when="+shared+mfem+mpi")
    depends_on("mfem@4.0.2~threadsafe~openmp~shared+mpi+conduit", when="~shared+mfem+mpi")

    depends_on("mfem@4.0.2~threadsafe~openmp+shared~mpi+conduit", when="+shared+mfem~mpi")
    depends_on("mfem@4.0.2~threadsafe~openmp~shared~mpi+conduit", when="~shared+mfem~mpi")

    depends_on("adios", when="+adios")

    # devil ray variants wit mpi
    # we have to specify both because mfem makes us
<<<<<<< HEAD
    depends_on("dray+mpi~test~utils+shared+cuda",        when="+dray+mpi+cuda+shared")
    depends_on("dray+mpi~test~utils+shared+openmp",      when="+dray+mpi+openmp+shared")
    depends_on("dray+mpi~test~utils+shared~openmp~cuda", when="+dray+mpi~openmp~cuda+shared")

    depends_on("dray+mpi~test~utils~shared+cuda",        when="+dray+mpi+cuda~shared")
    depends_on("dray+mpi~test~utils~shared+openmp",      when="+dray+mpi+openmp~shared")
    depends_on("dray+mpi~test~utils~shared~openmp~cuda", when="+dray+mpi~openmp~cuda~shared")

    # devil ray variants without mpi
    depends_on("dray~mpi~test~utils+shared+cuda",        when="+dray~mpi+cuda+shared")
    depends_on("dray~mpi~test~utils+shared+openmp",      when="+dray~mpi+openmp+shared")
    depends_on("dray~mpi~test~utils+shared~openmp~cuda", when="+dray~mpi~openmp~cuda+shared")

    depends_on("dray~mpi~test~utils~shared+cuda",        when="+dray~mpi+cuda~shared")
    depends_on("dray~mpi~test~utils~shared+openmp",      when="+dray~mpi+openmp~shared")
    depends_on("dray~mpi~test~utils~shared~openmp~cuda", when="+dray~mpi~openmp~cuda~shared")
=======
    depends_on("dray@0.1.1+mpi~test~utils+shared+cuda",        when="+dray+mpi+cuda+shared")
    depends_on("dray@0.1.1+mpi~test~utils+shared+openmp",      when="+dray+mpi+openmp+shared")
    depends_on("dray@0.1.1+mpi~test~utils+shared~openmp~cuda", when="+dray+mpi~openmp~cuda+shared")

    depends_on("dray@0.1.1+mpi~test~utils~shared+cuda",        when="+dray+mpi+cuda~shared")
    depends_on("dray@0.1.1+mpi~test~utils~shared+openmp",      when="+dray+mpi+openmp~shared")
    depends_on("dray@0.1.1+mpi~test~utils~shared~openmp~cuda", when="+dray+mpi~openmp~cuda~shared")

    # devil ray variants 1ithout mpi
    depends_on("dray@0.1.1~mpi~test~utils+shared+cuda",        when="+dray~mpi+cuda+shared")
    depends_on("dray@0.1.1~mpi~test~utils+shared+openmp",      when="+dray~mpi+openmp+shared")
    depends_on("dray@0.1.1~mpi~test~utils+shared~openmp~cuda", when="+dray~mpi~openmp~cuda+shared")

    depends_on("dray@0.1.1~mpi~test~utils~shared+cuda",        when="+dray~mpi+cuda~shared")
    depends_on("dray@0.1.1~mpi~test~utils~shared+openmp",      when="+dray~mpi+openmp~shared")
    depends_on("dray@0.1.1~mpi~test~utils~shared~openmp~cuda", when="+dray~mpi~openmp~cuda~shared")
>>>>>>> fe129c03


    #######################
    # Documentation related
    #######################
    depends_on("py-sphinx", when="+python+doc", type='build')
    depends_on("py-sphinx-rtd-theme", when="+python+doc", type='build')

    def setup_build_environment(self, env):
        env.set('CTEST_OUTPUT_ON_FAILURE', '1')

    def install(self, spec, prefix):
        """
        Build and install Ascent.
        """
        with working_dir('spack-build', create=True):
            py_site_pkgs_dir = None
            if "+python" in spec:
                py_site_pkgs_dir = site_packages_dir

            host_cfg_fname = self.create_host_config(spec,
                                                     prefix,
                                                     py_site_pkgs_dir)
            cmake_args = []
            # if we have a static build, we need to avoid any of
            # spack's default cmake settings related to rpaths
            # (see: https://github.com/LLNL/spack/issues/2658)
            if "+shared" in spec:
                cmake_args.extend(std_cmake_args)
            else:
                for arg in std_cmake_args:
                    if arg.count("RPATH") == 0:
                        cmake_args.append(arg)
            cmake_args.extend(["-C", host_cfg_fname, "../src"])
            print("Configuring Ascent...")
            cmake(*cmake_args)
            print("Building Ascent...")
            make()
            # run unit tests if requested
            if "+test" in spec and self.run_tests:
                print("Running Ascent Unit Tests...")
                make("test")
            print("Installing Ascent...")
            make("install")
            # install copy of host config for provenance
            install(host_cfg_fname, prefix)

    @run_after('install')
    @on_package_attributes(run_tests=True)
    def check_install(self):
        """
        Checks the spack install of ascent using ascents's
        using-with-cmake example
        """
        print("Checking Ascent installation...")
        spec = self.spec
        install_prefix = spec.prefix
        example_src_dir = join_path(install_prefix,
                                    "examples",
                                    "ascent",
                                    "using-with-cmake")
        print("Checking using-with-cmake example...")
        with working_dir("check-ascent-using-with-cmake-example",
                         create=True):
            cmake_args = ["-DASCENT_DIR={0}".format(install_prefix),
                          "-DCONDUIT_DIR={0}".format(spec['conduit'].prefix),
                          "-DVTKM_DIR={0}".format(spec['vtk-m'].prefix),
                          "-DVTKH_DIR={0}".format(spec['vtk-h'].prefix),
                          example_src_dir]
            cmake(*cmake_args)
            make()
            example = Executable('./ascent_render_example')
            example()
        print("Checking using-with-make example...")
        example_src_dir = join_path(install_prefix,
                                    "examples",
                                    "ascent",
                                    "using-with-make")
        example_files = glob.glob(join_path(example_src_dir, "*"))
        with working_dir("check-ascent-using-with-make-example",
                         create=True):
            for example_file in example_files:
                shutil.copy(example_file, ".")
            make("ASCENT_DIR={0}".format(install_prefix))
            example = Executable('./ascent_render_example')
            example()

    def create_host_config(self, spec, prefix, py_site_pkgs_dir=None):
        """
        This method creates a 'host-config' file that specifies
        all of the options used to configure and build ascent.

        For more details about 'host-config' files see:
            http://ascent.readthedocs.io/en/latest/BuildingAscent.html

        Note:
          The `py_site_pkgs_dir` arg exists to allow a package that
          subclasses this package provide a specific site packages
          dir when calling this function. `py_site_pkgs_dir` should
          be an absolute path or `None`.

          This is necessary because the spack `site_packages_dir`
          var will not exist in the base class. For more details
          on this issue see: https://github.com/spack/spack/issues/6261
        """

        #######################
        # Compiler Info
        #######################
        c_compiler = env["SPACK_CC"]
        cpp_compiler = env["SPACK_CXX"]
        f_compiler = None

        if self.compiler.fc:
            # even if this is set, it may not exist so do one more sanity check
            f_compiler = env["SPACK_FC"]

        #######################################################################
        # By directly fetching the names of the actual compilers we appear
        # to doing something evil here, but this is necessary to create a
        # 'host config' file that works outside of the spack install env.
        #######################################################################

        sys_type = spec.architecture
        # if on llnl systems, we can use the SYS_TYPE
        if "SYS_TYPE" in env:
            sys_type = env["SYS_TYPE"]

        ##############################################
        # Find and record what CMake is used
        ##############################################

        if "+cmake" in spec:
            cmake_exe = spec['cmake'].command.path
        else:
            cmake_exe = which("cmake")
            if cmake_exe is None:
                msg = 'failed to find CMake (and cmake variant is off)'
                raise RuntimeError(msg)
            cmake_exe = cmake_exe.path

        host_cfg_fname = "%s-%s-%s-ascent.cmake" % (socket.gethostname(),
                                                    sys_type,
                                                    spec.compiler)

        cfg = open(host_cfg_fname, "w")
        cfg.write("##################################\n")
        cfg.write("# spack generated host-config\n")
        cfg.write("##################################\n")
        cfg.write("# {0}-{1}\n".format(sys_type, spec.compiler))
        cfg.write("##################################\n\n")

        # Include path to cmake for reference
        cfg.write("# cmake from spack \n")
        cfg.write("# cmake executable path: %s\n\n" % cmake_exe)

        #######################
        # Compiler Settings
        #######################
        cfg.write("#######\n")
        cfg.write("# using %s compiler spec\n" % spec.compiler)
        cfg.write("#######\n\n")
        cfg.write("# c compiler used by spack\n")
        cfg.write(cmake_cache_entry("CMAKE_C_COMPILER", c_compiler))
        cfg.write("# cpp compiler used by spack\n")
        cfg.write(cmake_cache_entry("CMAKE_CXX_COMPILER", cpp_compiler))

        cfg.write("# fortran compiler used by spack\n")
        if "+fortran" in spec and f_compiler is not None:
            cfg.write(cmake_cache_entry("ENABLE_FORTRAN", "ON"))
            cfg.write(cmake_cache_entry("CMAKE_Fortran_COMPILER",
                                        f_compiler))
        else:
            cfg.write("# no fortran compiler found\n\n")
            cfg.write(cmake_cache_entry("ENABLE_FORTRAN", "OFF"))

        # shared vs static libs
        if "+shared" in spec:
            cfg.write(cmake_cache_entry("BUILD_SHARED_LIBS", "ON"))
        else:
            cfg.write(cmake_cache_entry("BUILD_SHARED_LIBS", "OFF"))

        #######################
        # Unit Tests
        #######################
        if "+test" in spec:
            cfg.write(cmake_cache_entry("ENABLE_TESTS", "ON"))
        else:
            cfg.write(cmake_cache_entry("ENABLE_TESTS", "OFF"))

        #######################################################################
        # Core Dependencies
        #######################################################################

        #######################
        # Conduit
        #######################

        cfg.write("# conduit from spack \n")
        cfg.write(cmake_cache_entry("CONDUIT_DIR", spec['conduit'].prefix))

        #######################################################################
        # Optional Dependencies
        #######################################################################

        #######################
        # Python
        #######################

        cfg.write("# Python Support\n")

        if "+python" in spec and "+shared" in spec:
            cfg.write("# Enable python module builds\n")
            cfg.write(cmake_cache_entry("ENABLE_PYTHON", "ON"))
            cfg.write("# python from spack \n")
            cfg.write(cmake_cache_entry("PYTHON_EXECUTABLE",
                      spec['python'].command.path))
            # only set dest python site packages dir if passed
            if py_site_pkgs_dir:
                cfg.write(cmake_cache_entry("PYTHON_MODULE_INSTALL_PREFIX",
                                            py_site_pkgs_dir))
        else:
            cfg.write(cmake_cache_entry("ENABLE_PYTHON", "OFF"))

        if "+doc" in spec and "+python" in spec:
            cfg.write(cmake_cache_entry("ENABLE_DOCS", "ON"))

            cfg.write("# sphinx from spack \n")
            sphinx_build_exe = join_path(spec['py-sphinx'].prefix.bin,
                                         "sphinx-build")
            cfg.write(cmake_cache_entry("SPHINX_EXECUTABLE", sphinx_build_exe))
        else:
            cfg.write(cmake_cache_entry("ENABLE_DOCS", "OFF"))

        #######################
        # Serial
        #######################

        if "+serial" in spec:
            cfg.write(cmake_cache_entry("ENABLE_SERIAL", "ON"))
        else:
            cfg.write(cmake_cache_entry("ENABLE_SERIAL", "OFF"))

        #######################
        # MPI
        #######################

        cfg.write("# MPI Support\n")

        if "+mpi" in spec:
            mpicc_path = spec['mpi'].mpicc
            mpicxx_path = spec['mpi'].mpicxx
            mpifc_path = spec['mpi'].mpifc
            # if we are using compiler wrappers on cray systems
            # use those for mpi wrappers, b/c  spec['mpi'].mpicxx
            # etc make return the spack compiler wrappers
            # which can trip up mpi detection in CMake 3.14
            if cpp_compiler == "CC":
                mpicc_path = "cc"
                mpicxx_path = "CC"
                mpifc_path = "ftn"
            cfg.write(cmake_cache_entry("ENABLE_MPI", "ON"))
            cfg.write(cmake_cache_entry("MPI_C_COMPILER", mpicc_path))
            cfg.write(cmake_cache_entry("MPI_CXX_COMPILER", mpicxx_path))
            cfg.write(cmake_cache_entry("MPI_Fortran_COMPILER", mpifc_path))
            mpiexe_bin = join_path(spec['mpi'].prefix.bin, 'mpiexec')
            if os.path.isfile(mpiexe_bin):
                # starting with cmake 3.10, FindMPI expects MPIEXEC_EXECUTABLE
                # vs the older versions which expect MPIEXEC
                if self.spec["cmake"].satisfies('@3.10:'):
                    cfg.write(cmake_cache_entry("MPIEXEC_EXECUTABLE",
                                                mpiexe_bin))
                else:
                    cfg.write(cmake_cache_entry("MPIEXEC",
                                                mpiexe_bin))
        else:
            cfg.write(cmake_cache_entry("ENABLE_MPI", "OFF"))

        #######################
        # BABELFLOW
        #######################

        if "+babelflow" in spec:
            cfg.write(cmake_cache_entry("ENABLE_BABELFLOW", "ON"))
            cfg.write(cmake_cache_entry("BabelFlow_DIR", spec['babelflow'].prefix))
            cfg.write(cmake_cache_entry("PMT_DIR", spec['pmt'].prefix))

        #######################
        # CUDA
        #######################

        cfg.write("# CUDA Support\n")

        if "+cuda" in spec:
            cfg.write(cmake_cache_entry("ENABLE_CUDA", "ON"))
        else:
            cfg.write(cmake_cache_entry("ENABLE_CUDA", "OFF"))

        if "+openmp" in spec:
            cfg.write(cmake_cache_entry("ENABLE_OPENMP", "ON"))
        else:
            cfg.write(cmake_cache_entry("ENABLE_OPENMP", "OFF"))

        #######################
        # VTK-h (and deps)
        #######################

        cfg.write("# vtk-h support \n")

        if "+vtkh" in spec:
            cfg.write("# vtk-m from spack\n")
            cfg.write(cmake_cache_entry("VTKM_DIR", spec['vtk-m'].prefix))

            cfg.write("# vtk-h from spack\n")
            cfg.write(cmake_cache_entry("VTKH_DIR", spec['vtk-h'].prefix))

            if "+cuda" in spec:
                cfg.write(cmake_cache_entry("VTKm_ENABLE_CUDA", "ON"))
                cfg.write(cmake_cache_entry("CMAKE_CUDA_HOST_COMPILER",
                          env["SPACK_CXX"]))
            else:
                cfg.write(cmake_cache_entry("VTKm_ENABLE_CUDA", "OFF"))

        else:
            cfg.write("# vtk-h not built by spack \n")

        #######################
        # MFEM
        #######################
        if "+mfem" in spec:
            cfg.write("# mfem from spack \n")
            cfg.write(cmake_cache_entry("MFEM_DIR", spec['mfem'].prefix))
        else:
            cfg.write("# mfem not built by spack \n")

        #######################
        # Devil Ray
        #######################
        if "+dray" in spec:
            cfg.write("# devil ray from spack \n")
            cfg.write(cmake_cache_entry("DRAY_DIR", spec['dray'].prefix))
        else:
            cfg.write("# devil ray not built by spack \n")

        #######################
        # Adios
        #######################

        cfg.write("# adios support\n")

        if "+adios" in spec:
            cfg.write(cmake_cache_entry("ADIOS_DIR", spec['adios'].prefix))
        else:
            cfg.write("# adios not built by spack \n")

        cfg.write("##################################\n")
        cfg.write("# end spack generated host-config\n")
        cfg.write("##################################\n")
        cfg.close()

        host_cfg_fname = os.path.abspath(host_cfg_fname)
        tty.info("spack generated conduit host-config file: " + host_cfg_fname)
        return host_cfg_fname<|MERGE_RESOLUTION|>--- conflicted
+++ resolved
@@ -142,24 +142,6 @@
 
     # devil ray variants wit mpi
     # we have to specify both because mfem makes us
-<<<<<<< HEAD
-    depends_on("dray+mpi~test~utils+shared+cuda",        when="+dray+mpi+cuda+shared")
-    depends_on("dray+mpi~test~utils+shared+openmp",      when="+dray+mpi+openmp+shared")
-    depends_on("dray+mpi~test~utils+shared~openmp~cuda", when="+dray+mpi~openmp~cuda+shared")
-
-    depends_on("dray+mpi~test~utils~shared+cuda",        when="+dray+mpi+cuda~shared")
-    depends_on("dray+mpi~test~utils~shared+openmp",      when="+dray+mpi+openmp~shared")
-    depends_on("dray+mpi~test~utils~shared~openmp~cuda", when="+dray+mpi~openmp~cuda~shared")
-
-    # devil ray variants without mpi
-    depends_on("dray~mpi~test~utils+shared+cuda",        when="+dray~mpi+cuda+shared")
-    depends_on("dray~mpi~test~utils+shared+openmp",      when="+dray~mpi+openmp+shared")
-    depends_on("dray~mpi~test~utils+shared~openmp~cuda", when="+dray~mpi~openmp~cuda+shared")
-
-    depends_on("dray~mpi~test~utils~shared+cuda",        when="+dray~mpi+cuda~shared")
-    depends_on("dray~mpi~test~utils~shared+openmp",      when="+dray~mpi+openmp~shared")
-    depends_on("dray~mpi~test~utils~shared~openmp~cuda", when="+dray~mpi~openmp~cuda~shared")
-=======
     depends_on("dray@0.1.1+mpi~test~utils+shared+cuda",        when="+dray+mpi+cuda+shared")
     depends_on("dray@0.1.1+mpi~test~utils+shared+openmp",      when="+dray+mpi+openmp+shared")
     depends_on("dray@0.1.1+mpi~test~utils+shared~openmp~cuda", when="+dray+mpi~openmp~cuda+shared")
@@ -176,7 +158,6 @@
     depends_on("dray@0.1.1~mpi~test~utils~shared+cuda",        when="+dray~mpi+cuda~shared")
     depends_on("dray@0.1.1~mpi~test~utils~shared+openmp",      when="+dray~mpi+openmp~shared")
     depends_on("dray@0.1.1~mpi~test~utils~shared~openmp~cuda", when="+dray~mpi~openmp~cuda~shared")
->>>>>>> fe129c03
 
 
     #######################
