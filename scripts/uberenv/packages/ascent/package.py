# Copyright 2013-2019 Lawrence Livermore National Security, LLC and other
# Spack Project Developers. See the top-level COPYRIGHT file for details.
#
# SPDX-License-Identifier: (Apache-2.0 OR MIT)

from spack import *

import sys
import os
import socket
import glob
import shutil

import llnl.util.tty as tty
from os import environ as env


def cmake_cache_entry(name, value, vtype=None):
    """
    Helper that creates CMake cache entry strings used in
    'host-config' files.
    """
    if vtype is None:
        if value == "ON" or value == "OFF":
            vtype = "BOOL"
        else:
            vtype = "PATH"
    return 'set({0} "{1}" CACHE {2} "")\n\n'.format(name, value, vtype)


class Ascent(Package, CudaPackage):
    """Ascent is an open source many-core capable lightweight in situ
    visualization and analysis infrastructure for multi-physics HPC
    simulations."""

    homepage = "https://github.com/Alpine-DAV/ascent"
    git      = "https://github.com/Alpine-DAV/ascent.git"
    url      = "https://github.com/Alpine-DAV/ascent/releases/download/v0.5.1/ascent-v0.5.1-src-with-blt.tar.gz"

    maintainers = ['cyrush']

    version('develop',
            branch='develop',
            submodules=True,
            preferred=True)

    # these are commented out b/c if they are active they undermine using develop
    # but this only undermined us because 'preferred' was mispelled 'prefered',
    # which now has been fixed
    # develop uses the set of deps that we keep healthy
    # version('0.5.1', sha256='6ad426d92a37dc9466e55e8c0cc5fccf02d0107d1035f8ee1c43fb1539592174')
    # version('0.5.0', sha256='2837b7371db3ac1bcc31a479d7cf0eb62a503cacadfa4187061502b3c4a89fa0')

    ###########################################################################
    # package variants
    ###########################################################################

    variant("shared", default=True, description="Build Ascent as shared libs")
    variant('test', default=True, description='Enable Ascent unit tests')

    variant("mpi", default=True, description="Build Ascent MPI Support")
    variant("serial", default=True, description="build serial (non-mpi) libraries")

    # variants for language support
    variant("python", default=True, description="Build Ascent Python support")
    variant("fortran", default=True, description="Build Ascent Fortran support")

    # variants for runtime features
    variant("vtkh", default=True,
            description="Build VTK-h filter and rendering support")

    variant("openmp", default=(sys.platform != 'darwin'),
            description="build openmp support")
    variant("cuda", default=False, description="Build cuda support")
    variant("mfem", default=False, description="Build MFEM filter support")
    variant("adios2", default=False, description="Build Adios2 filter support")
    variant("fides", default=False, description="Build Fides filter support")
    variant("dray", default=False, description="Build with Devil Ray support")
    variant("occa", default=False, description="Build with OCCA support")
    variant("umpire", default=True, description="Build with OCCA support")

    # variants for dev-tools (docs, etc)
    variant("doc", default=False, description="Build Ascent's documentation")

    # variant for BabelFlow runtime
    variant("babelflow", default=False, description="Build with BabelFlow")


    ###########################################################################
    # package dependencies
    ###########################################################################

    # use cmake 3.14, newest that provides proper cuda support
    # and we have seen errors with cuda in 3.15
    depends_on("cmake@3.14.1:3.14.99,3.18.2:", type='build')
    depends_on("conduit~python", when="~python")
    depends_on("conduit+python", when="+python+shared")
    depends_on("conduit~shared~python", when="~shared")
    depends_on("conduit~python~mpi", when="~python~mpi")
    depends_on("conduit+python~mpi", when="+python+shared~mpi")
    depends_on("conduit~shared~python~mpi", when="~shared~mpi")

    #######################
    # Python
    #######################
    # we need a shared version of python b/c linking with static python lib
    # causes duplicate state issues when running compiled python modules.
    depends_on("python+shared", when="+python+shared")
    extends("python", when="+python+shared")
    depends_on("py-numpy", when="+python+shared", type=('build', 'run'))
    depends_on("py-pip", when="+python+shared", type=('build', 'run'))

    #######################
    # MPI
    #######################
    depends_on("mpi", when="+mpi")
    depends_on("py-mpi4py", when="+mpi+python+shared")

    #######################
    # BabelFlow
    #######################
    depends_on('babelflow', when='+babelflow+mpi')
    depends_on('pmt', when='+babelflow+mpi')

    #############################
    # TPLs for Runtime Features
    #############################

    depends_on("vtk-h",             when="+vtkh")
    depends_on("vtk-h~openmp",      when="+vtkh~openmp")
    depends_on("vtk-h+cuda+openmp", when="+vtkh+cuda+openmp")
    depends_on("vtk-h+cuda~openmp", when="+vtkh+cuda~openmp")

    depends_on("vtk-h~shared",             when="~shared+vtkh")
    depends_on("vtk-h~shared~openmp",      when="~shared+vtkh~openmp")
    depends_on("vtk-h~shared+cuda",        when="~shared+vtkh+cuda")
    depends_on("vtk-h~shared+cuda~openmp", when="~shared+vtkh+cuda~openmp")

    # mfem
    depends_on("mfem~threadsafe~openmp+shared+mpi+conduit", when="+shared+mfem+mpi")
    depends_on("mfem~threadsafe~openmp~shared+mpi+conduit", when="~shared+mfem+mpi")

    depends_on("mfem~threadsafe~openmp+shared~mpi+conduit", when="+shared+mfem~mpi")
    depends_on("mfem~threadsafe~openmp~shared~mpi+conduit", when="~shared+mfem~mpi")

    depends_on("fides", when="+fides")

    # devil ray variants wit mpi
    # we have to specify both because mfem makes us
    depends_on("dray+mpi~test~utils+shared+cuda",        when="+dray+mpi+cuda+shared")
    depends_on("dray+mpi~test~utils+shared+openmp",      when="+dray+mpi+openmp+shared")
    depends_on("dray+mpi~test~utils+shared~openmp~cuda", when="+dray+mpi~openmp~cuda+shared")

    depends_on("dray+mpi~test~utils~shared+cuda",        when="+dray+mpi+cuda~shared")
    depends_on("dray+mpi~test~utils~shared+openmp",      when="+dray+mpi+openmp~shared")
    depends_on("dray+mpi~test~utils~shared~openmp~cuda", when="+dray+mpi~openmp~cuda~shared")

    # devil ray variants without mpi
    depends_on("dray~mpi~test~utils+shared+cuda",        when="+dray~mpi+cuda+shared")
    depends_on("dray~mpi~test~utils+shared+openmp",      when="+dray~mpi+openmp+shared")
    depends_on("dray~mpi~test~utils+shared~openmp~cuda", when="+dray~mpi~openmp~cuda+shared")

    depends_on("dray~mpi~test~utils~shared+cuda",        when="+dray~mpi+cuda~shared")
    depends_on("dray~mpi~test~utils~shared+openmp",      when="+dray~mpi+openmp~shared")
    depends_on("dray~mpi~test~utils~shared~openmp~cuda", when="+dray~mpi~openmp~cuda~shared")


    # occa defaults to +cuda so we have to explicit tell it ~cuda
    depends_on("occa@1.0.9~cuda",        when="+occa~cuda")
    depends_on("occa@1.0.9~cuda~openmp", when="+occa~cuda~openmp")
    depends_on("occa@1.0.9+cuda+openmp", when="+occa+cuda+openmp")
    depends_on("occa@1.0.9+cuda~openmp", when="+occa+cuda~openmp")

    depends_on("umpire@1.0.0+cuda+shared", when="+cuda+shared")
    depends_on("umpire@1.0.0+cuda~shared", when="+cuda~shared")
    depends_on("umpire@1.0.0~cuda+shared", when="~cuda+shared")
    depends_on("umpire@1.0.0~cuda~shared", when="~cuda~shared")

    #######################
    # Documentation related
    #######################
    depends_on("py-sphinx", when="+python+doc", type='build')
    depends_on("py-sphinx-rtd-theme", when="+python+doc", type='build')

    def setup_build_environment(self, env):
        env.set('CTEST_OUTPUT_ON_FAILURE', '1')

    def install(self, spec, prefix):
        """
        Build and install Ascent.
        """
        with working_dir('spack-build', create=True):
            py_site_pkgs_dir = None
            if "+python" in spec:
                py_site_pkgs_dir = site_packages_dir

            host_cfg_fname = self.create_host_config(spec,
                                                     prefix,
                                                     py_site_pkgs_dir)
            cmake_args = []
            # if we have a static build, we need to avoid any of
            # spack's default cmake settings related to rpaths
            # (see: https://github.com/LLNL/spack/issues/2658)
            if "+shared" in spec:
                cmake_args.extend(std_cmake_args)
            else:
                for arg in std_cmake_args:
                    if arg.count("RPATH") == 0:
                        cmake_args.append(arg)
            cmake_args.extend(["-C", host_cfg_fname, "../src"])
            print("Configuring Ascent...")
            cmake(*cmake_args)
            print("Building Ascent...")
            make()
            # run unit tests if requested
            if "+test" in spec and self.run_tests:
                print("Running Ascent Unit Tests...")
                make("test")
            print("Installing Ascent...")
            make("install")
            # install copy of host config for provenance
            install(host_cfg_fname, prefix)

    @run_after('install')
    @on_package_attributes(run_tests=True)
    def check_install(self):
        """
        Checks the spack install of ascent using ascents's
        using-with-cmake example
        """
        print("Checking Ascent installation...")
        spec = self.spec
        install_prefix = spec.prefix
        example_src_dir = join_path(install_prefix,
                                    "examples",
                                    "ascent",
                                    "using-with-cmake")
        print("Checking using-with-cmake example...")
        with working_dir("check-ascent-using-with-cmake-example",
                         create=True):
            cmake_args = ["-DASCENT_DIR={0}".format(install_prefix),
                          "-DCONDUIT_DIR={0}".format(spec['conduit'].prefix),
                          "-DVTKM_DIR={0}".format(spec['vtk-m'].prefix),
                          "-DVTKH_DIR={0}".format(spec['vtk-h'].prefix),
                          example_src_dir]
            cmake(*cmake_args)
            make()
            example = Executable('./ascent_render_example')
            example()
        print("Checking using-with-make example...")
        example_src_dir = join_path(install_prefix,
                                    "examples",
                                    "ascent",
                                    "using-with-make")
        example_files = glob.glob(join_path(example_src_dir, "*"))
        with working_dir("check-ascent-using-with-make-example",
                         create=True):
            for example_file in example_files:
                shutil.copy(example_file, ".")
            make("ASCENT_DIR={0}".format(install_prefix))
            example = Executable('./ascent_render_example')
            example()

    def create_host_config(self, spec, prefix, py_site_pkgs_dir=None):
        """
        This method creates a 'host-config' file that specifies
        all of the options used to configure and build ascent.

        For more details about 'host-config' files see:
            http://ascent.readthedocs.io/en/latest/BuildingAscent.html

        Note:
          The `py_site_pkgs_dir` arg exists to allow a package that
          subclasses this package provide a specific site packages
          dir when calling this function. `py_site_pkgs_dir` should
          be an absolute path or `None`.

          This is necessary because the spack `site_packages_dir`
          var will not exist in the base class. For more details
          on this issue see: https://github.com/spack/spack/issues/6261
        """

        #######################
        # Compiler Info
        #######################
        c_compiler = env["SPACK_CC"]
        cpp_compiler = env["SPACK_CXX"]
        f_compiler = None

        if self.compiler.fc:
            # even if this is set, it may not exist so do one more sanity check
            f_compiler = env["SPACK_FC"]

        #######################################################################
        # By directly fetching the names of the actual compilers we appear
        # to doing something evil here, but this is necessary to create a
        # 'host config' file that works outside of the spack install env.
        #######################################################################

        sys_type = spec.architecture
        # if on llnl systems, we can use the SYS_TYPE
        if "SYS_TYPE" in env:
            sys_type = env["SYS_TYPE"]

        ##############################################
        # Find and record what CMake is used
        ##############################################

        if "+cmake" in spec:
            cmake_exe = spec['cmake'].command.path
        else:
            cmake_exe = which("cmake")
            if cmake_exe is None:
                msg = 'failed to find CMake (and cmake variant is off)'
                raise RuntimeError(msg)
            cmake_exe = cmake_exe.path

        host_cfg_fname = "%s-%s-%s-ascent.cmake" % (socket.gethostname(),
                                                    sys_type,
                                                    spec.compiler)

        cfg = open(host_cfg_fname, "w")
        cfg.write("##################################\n")
        cfg.write("# spack generated host-config\n")
        cfg.write("##################################\n")
        cfg.write("# {0}-{1}\n".format(sys_type, spec.compiler))
        cfg.write("##################################\n\n")

        # Include path to cmake for reference
        cfg.write("# cmake from spack \n")
        cfg.write("# cmake executable path: %s\n\n" % cmake_exe)

        #######################
        # Compiler Settings
        #######################
        cfg.write("#######\n")
        cfg.write("# using %s compiler spec\n" % spec.compiler)
        cfg.write("#######\n\n")
        cfg.write("# c compiler used by spack\n")
        cfg.write(cmake_cache_entry("CMAKE_C_COMPILER", c_compiler))
        cfg.write("# cpp compiler used by spack\n")
        cfg.write(cmake_cache_entry("CMAKE_CXX_COMPILER", cpp_compiler))

        cfg.write("# fortran compiler used by spack\n")
        if "+fortran" in spec and f_compiler is not None:
            cfg.write(cmake_cache_entry("ENABLE_FORTRAN", "ON"))
            cfg.write(cmake_cache_entry("CMAKE_Fortran_COMPILER",
                                        f_compiler))
        else:
            cfg.write("# no fortran compiler found\n\n")
            cfg.write(cmake_cache_entry("ENABLE_FORTRAN", "OFF"))

        # shared vs static libs
        if "+shared" in spec:
            cfg.write(cmake_cache_entry("BUILD_SHARED_LIBS", "ON"))
        else:
            cfg.write(cmake_cache_entry("BUILD_SHARED_LIBS", "OFF"))

        #######################
        # Unit Tests
        #######################
        if "+test" in spec:
            cfg.write(cmake_cache_entry("ENABLE_TESTS", "ON"))
        else:
            cfg.write(cmake_cache_entry("ENABLE_TESTS", "OFF"))

        #######################################################################
        # Core Dependencies
        #######################################################################

        #######################
        # Conduit
        #######################

        cfg.write("# conduit from spack \n")
        cfg.write(cmake_cache_entry("CONDUIT_DIR", spec['conduit'].prefix))

        #######################################################################
        # Optional Dependencies
        #######################################################################

        #######################
        # Python
        #######################

        cfg.write("# Python Support\n")

        if "+python" in spec and "+shared" in spec:
            cfg.write("# Enable python module builds\n")
            cfg.write(cmake_cache_entry("ENABLE_PYTHON", "ON"))
            cfg.write("# python from spack \n")
            cfg.write(cmake_cache_entry("PYTHON_EXECUTABLE",
                      spec['python'].command.path))
            # only set dest python site packages dir if passed
            if py_site_pkgs_dir:
                cfg.write(cmake_cache_entry("PYTHON_MODULE_INSTALL_PREFIX",
                                            py_site_pkgs_dir))
        else:
            cfg.write(cmake_cache_entry("ENABLE_PYTHON", "OFF"))

        if "+doc" in spec and "+python" in spec:
            cfg.write(cmake_cache_entry("ENABLE_DOCS", "ON"))

            cfg.write("# sphinx from spack \n")
            sphinx_build_exe = join_path(spec['py-sphinx'].prefix.bin,
                                         "sphinx-build")
            cfg.write(cmake_cache_entry("SPHINX_EXECUTABLE", sphinx_build_exe))
        else:
            cfg.write(cmake_cache_entry("ENABLE_DOCS", "OFF"))

        #######################
        # Serial
        #######################

        if "+serial" in spec:
            cfg.write(cmake_cache_entry("ENABLE_SERIAL", "ON"))
        else:
            cfg.write(cmake_cache_entry("ENABLE_SERIAL", "OFF"))

        #######################
        # MPI
        #######################

        cfg.write("# MPI Support\n")

        if "+mpi" in spec:
            mpicc_path = spec['mpi'].mpicc
            mpicxx_path = spec['mpi'].mpicxx
            mpifc_path = spec['mpi'].mpifc
            # if we are using compiler wrappers on cray systems
            # use those for mpi wrappers, b/c  spec['mpi'].mpicxx
            # etc make return the spack compiler wrappers
            # which can trip up mpi detection in CMake 3.14
            if cpp_compiler == "CC":
                mpicc_path = "cc"
                mpicxx_path = "CC"
                mpifc_path = "ftn"
            cfg.write(cmake_cache_entry("ENABLE_MPI", "ON"))
            cfg.write(cmake_cache_entry("MPI_C_COMPILER", mpicc_path))
            cfg.write(cmake_cache_entry("MPI_CXX_COMPILER", mpicxx_path))
            cfg.write(cmake_cache_entry("MPI_Fortran_COMPILER", mpifc_path))
            mpiexe_bin = join_path(spec['mpi'].prefix.bin, 'mpiexec')
            if os.path.isfile(mpiexe_bin):
                # starting with cmake 3.10, FindMPI expects MPIEXEC_EXECUTABLE
                # vs the older versions which expect MPIEXEC
                if self.spec["cmake"].satisfies('@3.10:'):
                    cfg.write(cmake_cache_entry("MPIEXEC_EXECUTABLE",
                                                mpiexe_bin))
                else:
                    cfg.write(cmake_cache_entry("MPIEXEC",
                                                mpiexe_bin))
        else:
            cfg.write(cmake_cache_entry("ENABLE_MPI", "OFF"))

        #######################
        # BABELFLOW
        #######################

        if "+babelflow" in spec:
            cfg.write(cmake_cache_entry("ENABLE_BABELFLOW", "ON"))
            cfg.write(cmake_cache_entry("BabelFlow_DIR", spec['babelflow'].prefix))
            cfg.write(cmake_cache_entry("PMT_DIR", spec['pmt'].prefix))

        #######################
        # CUDA
        #######################

        cfg.write("# CUDA Support\n")

        if "+cuda" in spec:
            cfg.write(cmake_cache_entry("ENABLE_CUDA", "ON"))
        else:
            cfg.write(cmake_cache_entry("ENABLE_CUDA", "OFF"))

        if "+openmp" in spec:
            cfg.write(cmake_cache_entry("ENABLE_OPENMP", "ON"))
        else:
            cfg.write(cmake_cache_entry("ENABLE_OPENMP", "OFF"))

        #######################
        # VTK-h (and deps)
        #######################

        cfg.write("# vtk-h support \n")

        if "+vtkh" in spec:
            cfg.write("# vtk-m from spack\n")
            cfg.write(cmake_cache_entry("VTKM_DIR", spec['vtk-m'].prefix))

            cfg.write("# vtk-h from spack\n")
            cfg.write(cmake_cache_entry("VTKH_DIR", spec['vtk-h'].prefix))

            if "+cuda" in spec:
                cfg.write(cmake_cache_entry("VTKm_ENABLE_CUDA", "ON"))
                cfg.write(cmake_cache_entry("CMAKE_CUDA_HOST_COMPILER",
                          env["SPACK_CXX"]))
            else:
                cfg.write(cmake_cache_entry("VTKm_ENABLE_CUDA", "OFF"))

        else:
            cfg.write("# vtk-h not built by spack \n")

        #######################
        # MFEM
        #######################
        if "+mfem" in spec:
            cfg.write("# mfem from spack \n")
            cfg.write(cmake_cache_entry("MFEM_DIR", spec['mfem'].prefix))
        else:
            cfg.write("# mfem not built by spack \n")

        #######################
        # Devil Ray
        #######################
        if "+dray" in spec:
            cfg.write("# devil ray from spack \n")
            cfg.write(cmake_cache_entry("DRAY_DIR", spec['dray'].prefix))
        else:
            cfg.write("# devil ray not built by spack \n")

        #######################
<<<<<<< HEAD
        # OCCA
        #######################
        if "+occa" in spec:
            cfg.write("# occa from spack \n")
            cfg.write(cmake_cache_entry("OCCA_DIR", spec['occa'].prefix))
        else:
            cfg.write("# occa not built by spack \n")

        #######################
        # Umpire
        #######################
        if "+umpire" in spec:
            cfg.write("# umpire from spack \n")
            cfg.write(cmake_cache_entry("UMPIRE_DIR", spec['umpire'].prefix))
        else:
            cfg.write("# umpire not built by spack \n")

        #######################
        # Adios
=======
        # Adios2
        #######################

        cfg.write("# adios2 support\n")

        if "+adios2" in spec:
            cfg.write(cmake_cache_entry("ADIOS2_DIR", spec['adios2'].prefix))
        else:
            cfg.write("# adios2 not built by spack \n")

        #######################
        # Fides
>>>>>>> d682a63b
        #######################

        cfg.write("# Fides support\n")

        if "+fides" in spec:
            cfg.write(cmake_cache_entry("ENABLE_FIDES", "ON"))
            cfg.write(cmake_cache_entry("Fides_DIR", spec['fides'].prefix + '/lib/cmake/fides'))
            cfg.write(cmake_cache_entry("ADIOS2_DIR", spec['adios2'].prefix + '/lib/cmake/adios2'))
        else:
            cfg.write("# fides not built by spack \n")

        cfg.write("##################################\n")
        cfg.write("# end spack generated host-config\n")
        cfg.write("##################################\n")
        cfg.close()

        host_cfg_fname = os.path.abspath(host_cfg_fname)
        tty.info("spack generated conduit host-config file: " + host_cfg_fname)
        return host_cfg_fname<|MERGE_RESOLUTION|>--- conflicted
+++ resolved
@@ -519,7 +519,6 @@
             cfg.write("# devil ray not built by spack \n")
 
         #######################
-<<<<<<< HEAD
         # OCCA
         #######################
         if "+occa" in spec:
@@ -539,7 +538,6 @@
 
         #######################
         # Adios
-=======
         # Adios2
         #######################
 
@@ -552,7 +550,6 @@
 
         #######################
         # Fides
->>>>>>> d682a63b
         #######################
 
         cfg.write("# Fides support\n")
