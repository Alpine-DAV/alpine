###############################################################################
# Copyright (c) 2015-2017, Lawrence Livermore National Security, LLC.
# 
# Produced at the Lawrence Livermore National Laboratory
# 
# LLNL-CODE-716457
# 
# All rights reserved.
# 
# This file is part of Alpine. 
# 
# For details, see: http://software.llnl.gov/alpine/.
# 
# Please also read alpine/LICENSE
# 
# Redistribution and use in source and binary forms, with or without 
# modification, are permitted provided that the following conditions are met:
# 
# * Redistributions of source code must retain the above copyright notice, 
#   this list of conditions and the disclaimer below.
# 
# * Redistributions in binary form must reproduce the above copyright notice,
#   this list of conditions and the disclaimer (as noted below) in the
#   documentation and/or other materials provided with the distribution.
# 
# * Neither the name of the LLNS/LLNL nor the names of its contributors may
#   be used to endorse or promote products derived from this software without
#   specific prior written permission.
# 
# THIS SOFTWARE IS PROVIDED BY THE COPYRIGHT HOLDERS AND CONTRIBUTORS "AS IS"
# AND ANY EXPRESS OR IMPLIED WARRANTIES, INCLUDING, BUT NOT LIMITED TO, THE
# IMPLIED WARRANTIES OF MERCHANTABILITY AND FITNESS FOR A PARTICULAR PURPOSE
# ARE DISCLAIMED. IN NO EVENT SHALL LAWRENCE LIVERMORE NATIONAL SECURITY,
# LLC, THE U.S. DEPARTMENT OF ENERGY OR CONTRIBUTORS BE LIABLE FOR ANY
# DIRECT, INDIRECT, INCIDENTAL, SPECIAL, EXEMPLARY, OR CONSEQUENTIAL 
# DAMAGES  (INCLUDING, BUT NOT LIMITED TO, PROCUREMENT OF SUBSTITUTE GOODS
# OR SERVICES; LOSS OF USE, DATA, OR PROFITS; OR BUSINESS INTERRUPTION)
# HOWEVER CAUSED AND ON ANY THEORY OF LIABILITY, WHETHER IN CONTRACT, 
# STRICT LIABILITY, OR TORT (INCLUDING NEGLIGENCE OR OTHERWISE) ARISING
# IN ANY WAY OUT OF THE USE OF THIS SOFTWARE, EVEN IF ADVISED OF THE 
# POSSIBILITY OF SUCH DAMAGE.
# 
###############################################################################

from spack import *

import socket
import os
import platform
from os.path import join as pjoin


def cmake_cache_entry(name,value):
    return 'set("%s" "%s" CACHE PATH "")\n\n' % (name,value)
        


class UberenvAlpine(Package):
    """Spack Based Uberenv Build for Alpine Thirdparty Libs """

    homepage = "https://github.com/alpine-DAV/alpine"

    version('0.1', '8d378ef62dedc2df5db447b029b71200')
    
    # would like to use these in the future
    #variant('cuda',   default=False, description="Enable CUDA support.")
    #variant('openmp', default=False, description="Enable OpenMP support.")

    variant("cmake", default=True,
             description="Build CMake (if off, attempt to use cmake from PATH)")

    variant("vtkm",default=True,description="build with vtkm pipeline support")
    variant("doc",default=True,description="build third party dependencies for creating Alpine's docs")
    variant("python",default=True,description="build python 2")
    variant("mpich",default=False,description="build mpich as MPI lib for Alpine")
    
<<<<<<< HEAD
    depends_on("cmake@3.3.1")
    
    depends_on("icet")
    depends_on("vtkm")
=======
>>>>>>> ad67a630
    
    depends_on("cmake@3.8.2",when="+cmake")

    depends_on("vtkm",when="+vtkm")
    depends_on("icet",when="+vtkm")

    # python2
    depends_on("python", when="+python")
    depends_on("py-numpy", when="+python")
    
    
    depends_on("python", when="+doc")
    depends_on("py-sphinx", when="+doc")
    depends_on("py-breathe", when="+doc")
    

    #on osx, always build mpich for mpi support
    if "darwin" in platform.system().lower():
        depends_on("mpich")
        depends_on("conduit~doc~silo~python3+mpich")
    else: # else, defer to the variant
        depends_on("conduit~doc~silo~python3")
        depends_on("mpich",when="+mpich")
        depends_on("icet+mpich", when="+mpich")
        depends_on("conduit~doc~silo~python3+mpich", when="+mpich")


    def url_for_version(self, version):
        dummy_tar_path =  os.path.abspath(pjoin(os.path.split(__file__)[0]))
        dummy_tar_path = pjoin(dummy_tar_path,"uberenv-alpine.tar.gz")
        url      = "file://" + dummy_tar_path
        return url
        
    def install(self, spec, prefix):
        dest_dir     = env["SPACK_DEBUG_LOG_DIR"]

        c_compiler   = env["SPACK_CC"]
        cpp_compiler = env["SPACK_CXX"]
        f_compiler   = None
        
        # see if we should enable fortran support
        if "SPACK_FC" in env.keys():
            # even if this is set, it may not exist
            # do one more sanity check
            if os.path.isfile(env["SPACK_FC"]):
                f_compiler  = env["SPACK_FC"]

        sys_type = spec.architecture
        # if on llnl systems, we can use the SYS_TYPE
        if env.has_key("SYS_TYPE"):
            sys_type = env["SYS_TYPE"]
        
        #######################
        # TPL Paths
        #######################

        if "+cmake" in spec:
            cmake_exe = pjoin(spec['cmake'].prefix.bin,"cmake")
        else:
            cmake_exe = which("cmake")
            if cmake_exe is None:
                msg = 'failed to find CMake (and cmake variant is off)'
                raise RuntimeError(msg)
            cmake_exe = cmake_exe.path

        print "cmake executable: %s" % cmake_exe
        
        #######################
        # Check for MPI
        #######################
        mpicc   = which("mpicc")
        mpicxx  = which("mpicxx")
        mpif90  = which("mpif90")
        mpiexec = which("mpiexec")
        nvcc    = which("nvcc")
        
        if not nvcc is None:
            enable_cuda = "ON"
        else:
            enable_cuda = "OFF"

        if env.has_key("UBERENV_OPENMP") or spec.satisfies('%intel'):
            enable_openmp = "ON"
        else:
            enable_openmp = "OFF"


        #######################
        # Create host-config
        #######################
        host_cfg_fname = "%s-%s-%s.cmake" % (socket.gethostname(),sys_type,spec.compiler)
        host_cfg_fname = pjoin(dest_dir,host_cfg_fname)

        cfg = open(host_cfg_fname,"w")
        cfg.write("##################################\n")
        cfg.write("# uberenv host-config\n")
        cfg.write("##################################\n")
        cfg.write("# %s-%s\n" % (sys_type,spec.compiler))
        cfg.write("##################################\n\n")
        # show path to cmake for reference
        cfg.write("# cmake from uberenv\n")
        if cmake_exe is None:
            cfg.write("# cmake not built by uberenv\n\n");
        else:
            cfg.write("# cmake exectuable path: %s\n\n" % cmake_exe)
        
        #######################
        #######################
        # compiler settings
        #######################
        #######################
        
        cfg.write("#######\n")
        cfg.write("# using %s compiler spec\n" % spec.compiler)
        cfg.write("#######\n\n")
        cfg.write("# c compiler used by spack\n")
        cfg.write(cmake_cache_entry("CMAKE_C_COMPILER",c_compiler))
        cfg.write("# cpp compiler used by spack\n")
        cfg.write(cmake_cache_entry("CMAKE_CXX_COMPILER",cpp_compiler))
        
        cfg.write("# fortran compiler used by spack\n")
        if not f_compiler is None:
            cfg.write(cmake_cache_entry("ENABLE_FORTRAN","ON"))
            cfg.write(cmake_cache_entry("CMAKE_Fortran_COMPILER",f_compiler))
        else:
            cfg.write("# no fortran compiler found\n\n")
            cfg.write(cmake_cache_entry("ENABLE_FORTRAN","OFF"))

        #######################
        # python
        #######################
        if "+python" in spec:
            python_exe = pjoin(spec['python'].prefix.bin,"python")
            cfg.write("# Enable python module builds\n")
            cfg.write(cmake_cache_entry("ENABLE_PYTHON","ON"))
            cfg.write("# python from uberenv\n")
            cfg.write(cmake_cache_entry("PYTHON_EXECUTABLE",python_exe))

        #######################
        # sphinx
        #######################
        if "+doc" in spec:
            sphinx_build_exe = pjoin(spec['python'].prefix.bin,"sphinx-build")
            cfg.write("# sphinx from uberenv\n")
            cfg.write(cmake_cache_entry("SPHINX_EXECUTABLE",sphinx_build_exe))

        #######################
        # openmp
        #######################
        cfg.write("# OPENMP Support\n")   
        cfg.write(cmake_cache_entry("ENABLE_OPENMP",enable_openmp));

        #######################
        # mpi
        #######################
        cfg.write("# MPI Support\n")
        if not mpicc is None:
            cfg.write(cmake_cache_entry("ENABLE_MPI","ON"))
            cfg.write(cmake_cache_entry("MPI_C_COMPILER",mpicc.command))
        else:
            cfg.write(cmake_cache_entry("ENABLE_MPI","OFF"))

        # we use `mpicc` as `MPI_CXX_COMPILER` b/c we don't want to introduce 
        # linking deps to the MPI C++ libs (we aren't using C++ features of MPI)
        if not mpicxx is None:
            cfg.write(cmake_cache_entry("MPI_CXX_COMPILER",mpicc.command))
        if not mpif90 is None:
            cfg.write(cmake_cache_entry("MPI_Fortran_COMPILER", mpif90.command))
        if not mpiexec is None:
            cfg.write(cmake_cache_entry("MPIEXEC", mpiexec.command))

        #######################
        # cuda
        #######################
        cfg.write("# CUDA support\n")
        cfg.write(cmake_cache_entry('ENABLE_CUDA',enable_cuda));
        if not nvcc is None:
            cfg.write(cmake_cache_entry('CUDA_BIN_DIR',os.path.dirname(nvcc.command)))

        #######################
        # conduit
        #######################
        cfg.write("# conduit from uberenv\n")
        cfg.write(cmake_cache_entry("CONDUIT_DIR", spec['conduit'].prefix))
        cfg.write("\n")

        #######################
        # hdf5
        #######################
        cfg.write("# hdf5 from uberenv\n")
        cfg.write(cmake_cache_entry("HDF5_DIR", spec['hdf5'].prefix))
        cfg.write("\n")

    

        #######################
        # vtkm + tpls
        #######################
        if "+vtkm" in spec:
            cfg.write("\n# vtkm support\n\n")    

            cfg.write("# tbb from uberenv\n")
            cfg.write(cmake_cache_entry("TBB_DIR", spec['tbb'].prefix))

            cfg.write("# vtkm from uberenv\n")
            cfg.write(cmake_cache_entry("VTKM_DIR", spec['vtkm'].prefix))

            #######################
            # icet
            #######################
            cfg.write("# icet from uberenv\n")
            cfg.write(cmake_cache_entry("ICET_DIR", spec['icet'].prefix))
            cfg.write("\n")


        cfg.write("##################################\n")
        cfg.write("# end uberenv host-config\n")
        cfg.write("##################################\n")

        cfg.close()
        mkdirp(prefix)
        install(host_cfg_fname,prefix)
        print "[result host-config file: %s]" % host_cfg_fname

        <|MERGE_RESOLUTION|>--- conflicted
+++ resolved
@@ -74,14 +74,6 @@
     variant("python",default=True,description="build python 2")
     variant("mpich",default=False,description="build mpich as MPI lib for Alpine")
     
-<<<<<<< HEAD
-    depends_on("cmake@3.3.1")
-    
-    depends_on("icet")
-    depends_on("vtkm")
-=======
->>>>>>> ad67a630
-    
     depends_on("cmake@3.8.2",when="+cmake")
 
     depends_on("vtkm",when="+vtkm")
